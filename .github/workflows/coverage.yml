name: Code coverage

on:
  push:
<<<<<<< HEAD
    branches: [ main ]
  pull_request:
=======
    branches: [main]
>>>>>>> 79e543ec

env:
  CARGO_TERM_COLOR: always

jobs:
  code_coverage:
    name: Code Coverage
    runs-on: "ubuntu-latest"

    steps:
    - name: Checkout repository
      uses: actions/checkout@v2

    - name: Install Rust
      uses: actions-rs/toolchain@v1
      with:
        toolchain: stable
        profile: minimal
        override: true

    - name: Load cache
      uses: Swatinem/rust-cache@v1

    - name: Install tarpaulin
      uses: actions-rs/cargo@v1
      with:
        command: install
        args: cargo-tarpaulin

    - name: Run tarpaulin
      uses: actions-rs/cargo@v1
      with:
        command: tarpaulin
        args: --ignore-config --exclude-files "crates/matrix-sdk/examples/*,crates/matrix-sdk-common,crates/matrix-sdk-test" --out Xml

    - name: Upload to codecov.io
      uses: codecov/codecov-action@v1<|MERGE_RESOLUTION|>--- conflicted
+++ resolved
@@ -2,12 +2,8 @@
 
 on:
   push:
-<<<<<<< HEAD
     branches: [ main ]
   pull_request:
-=======
-    branches: [main]
->>>>>>> 79e543ec
 
 env:
   CARGO_TERM_COLOR: always
