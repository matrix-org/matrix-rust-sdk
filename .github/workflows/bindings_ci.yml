--- conflicted
+++ resolved
@@ -108,15 +108,11 @@
         run: swift test
 
       - name: Build Framework
-<<<<<<< HEAD
-        run: target/debug/xtask swift build-framework --only-target=aarch64-apple-ios
+        run: target/debug/xtask swift build-framework --target=aarch64-apple-ios
 
   complement-crypto:
     name: "Run Complement Crypto tests"
     uses: matrix-org/complement-crypto/.github/workflows/single_sdk_tests.yml@kegan/complement-crypto-ci
     with:
         use_rust_sdk: "." # use local checkout
-        use_complement_crypto: "MATCHING_BRANCH"
-=======
-        run: target/debug/xtask swift build-framework --target=aarch64-apple-ios
->>>>>>> 35173347
+        use_complement_crypto: "MATCHING_BRANCH"