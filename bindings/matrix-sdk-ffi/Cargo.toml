[package]
name = "matrix-sdk-ffi"
version = "0.1.0"
edition = "2021"
homepage = "https://github.com/matrix-org/matrix-rust-sdk"
keywords = ["matrix", "chat", "messaging", "ffi"]
license = "Apache-2.0"
readme = "README.md"
rust-version = "1.56"
repository = "https://github.com/matrix-org/matrix-rust-sdk"

[lib]
crate-type = ["staticlib"]

[features]
default = [ "sliding-sync" ]
sliding-sync = [
    "matrix-sdk/sliding-sync",
    "futures-signals",
    "ruma",
    "assign",
]

[build-dependencies]
uniffi_build = { git = "https://github.com/mozilla/uniffi-rs", rev = "6d6724a26b119032588c5b3d59ac4d09f902e778", features = ["builtin-bindgen"] }

[dependencies]
anyhow = "1.0.51"
extension-trait = "1.0.1"
futures-core = "0.3.17"
futures-util = { version = "0.3.17", default-features = false }
<<<<<<< HEAD
# FIXME: we currently can't feature flag anything in the api.udl, therefore we must enforce sliding-sync being exposed here..
matrix-sdk = { path = "../../crates/matrix-sdk", features = ["anyhow", "experimental-timeline", "markdown", "sliding-sync"] } 
=======
matrix-sdk = { path = "../../crates/matrix-sdk", features = ["experimental-timeline", "markdown", "socks"] }
>>>>>>> 4c98dfb4
once_cell = "1.10.0"
sanitize-filename-reader-friendly = "2.2.1"
serde = { version = "1", features = ["derive"] }
serde_json = { version = "1" }
thiserror = "1.0.30"
tokio = { version = "1", features = ["rt-multi-thread", "macros"] }
tokio-stream = "0.1.8"
tracing = "0.1.32"
tracing-subscriber = { version = "0.3", features = ["env-filter"] }
# keep in sync with uniffi dependency in matrix-sdk-crypto-ffi, and uniffi_bindgen in ffi CI job
uniffi = { git = "https://github.com/mozilla/uniffi-rs", rev = "6d6724a26b119032588c5b3d59ac4d09f902e778" }
uniffi_macros = { git = "https://github.com/mozilla/uniffi-rs", rev = "6d6724a26b119032588c5b3d59ac4d09f902e778" }
futures-signals = { version = "0.3.28", optional = true }
ruma = { version = "0.6.2", optional = true }
assign = { version = "1.1.1", optional = true }<|MERGE_RESOLUTION|>--- conflicted
+++ resolved
@@ -29,12 +29,8 @@
 extension-trait = "1.0.1"
 futures-core = "0.3.17"
 futures-util = { version = "0.3.17", default-features = false }
-<<<<<<< HEAD
 # FIXME: we currently can't feature flag anything in the api.udl, therefore we must enforce sliding-sync being exposed here..
-matrix-sdk = { path = "../../crates/matrix-sdk", features = ["anyhow", "experimental-timeline", "markdown", "sliding-sync"] } 
-=======
-matrix-sdk = { path = "../../crates/matrix-sdk", features = ["experimental-timeline", "markdown", "socks"] }
->>>>>>> 4c98dfb4
+matrix-sdk = { path = "../../crates/matrix-sdk", features = ["anyhow", "experimental-timeline", "markdown", "sliding-sync", "socks"] }
 once_cell = "1.10.0"
 sanitize-filename-reader-friendly = "2.2.1"
 serde = { version = "1", features = ["derive"] }
