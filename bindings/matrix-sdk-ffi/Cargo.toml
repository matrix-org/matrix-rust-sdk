--- conflicted
+++ resolved
@@ -29,11 +29,7 @@
 extension-trait = "1.0.1"
 futures-core = { workspace = true }
 futures-util = { workspace = true }
-<<<<<<< HEAD
-matrix-sdk-ui = { path = "../../crates/matrix-sdk-ui", default-features = false, features = ["e2e-encryption", "experimental-sliding-sync", "experimental-notification"] }
-=======
-matrix-sdk-ui = { path = "../../crates/matrix-sdk-ui", default-features = false, features = ["e2e-encryption", "experimental-room-list"] }
->>>>>>> 8aa12c92
+matrix-sdk-ui = { path = "../../crates/matrix-sdk-ui", default-features = false, features = ["e2e-encryption", "experimental-room-list", "experimental-notification"] }
 mime = "0.3.16"
 # FIXME: we currently can't feature flag anything in the api.udl, therefore we must enforce experimental-sliding-sync being exposed here..
 # see https://github.com/matrix-org/matrix-rust-sdk/issues/1014
