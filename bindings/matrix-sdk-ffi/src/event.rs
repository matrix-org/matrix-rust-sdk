use anyhow::{bail, Context};
use matrix_sdk::IdParseError;
use matrix_sdk_ui::timeline::TimelineEventItemId;
use ruma::{
    events::{
        room::{
            encrypted,
            message::{MessageType as RumaMessageType, Relation},
            redaction::SyncRoomRedactionEvent,
        },
        AnySyncMessageLikeEvent, AnySyncStateEvent, AnySyncTimelineEvent, AnyTimelineEvent,
        MessageLikeEventContent as RumaMessageLikeEventContent, RedactContent,
        RedactedStateEventContent, StaticStateEventContent, SyncMessageLikeEvent, SyncStateEvent,
        TimelineEventType as RumaTimelineEventType,
    },
    EventId,
};

use crate::{
    room_member::MembershipState,
    ruma::{MessageType, RtcNotificationType},
    utils::Timestamp,
    ClientError,
};

#[derive(uniffi::Object)]
pub struct TimelineEvent(pub(crate) Box<AnySyncTimelineEvent>);

#[matrix_sdk_ffi_macros::export]
impl TimelineEvent {
    pub fn event_id(&self) -> String {
        self.0.event_id().to_string()
    }

    pub fn sender_id(&self) -> String {
        self.0.sender().to_string()
    }

    pub fn timestamp(&self) -> Timestamp {
        self.0.origin_server_ts().into()
    }

    pub fn content(&self) -> Result<TimelineEventContent, ClientError> {
        let content = match &*self.0 {
            AnySyncTimelineEvent::MessageLike(event) => {
                TimelineEventContent::MessageLike { content: event.clone().try_into()? }
            }
            AnySyncTimelineEvent::State(event) => {
                TimelineEventContent::State { content: event.clone().try_into()? }
            }
        };
        Ok(content)
    }

    /// Returns the thread root event id for the event, if it's part of a
    /// thread.
    pub fn thread_root_event_id(&self) -> Option<String> {
        match &*self.0 {
            AnySyncTimelineEvent::MessageLike(event) => {
                match event.original_content().and_then(|content| content.relation()) {
                    Some(encrypted::Relation::Thread(thread)) => Some(thread.event_id.to_string()),
                    _ => None,
                }
            }
            AnySyncTimelineEvent::State(_) => None,
        }
    }
}

impl From<AnyTimelineEvent> for TimelineEvent {
    fn from(event: AnyTimelineEvent) -> Self {
        Self(Box::new(event.into()))
    }
}

/// The timeline event type.
#[derive(uniffi::Enum, PartialEq, Eq, Hash)]
pub enum TimelineEventType {
    /// The event is a message-like one and should be displayed as such.
    MessageLike { value: MessageLikeEventType },
    /// The event is a state event, and may or may not be displayed in the
    /// timeline.
    State { value: StateEventType },
}

impl From<RumaTimelineEventType> for TimelineEventType {
    fn from(value: RumaTimelineEventType) -> Self {
        match value {
            RumaTimelineEventType::Audio => {
                Self::MessageLike { value: MessageLikeEventType::Audio }
            }
            RumaTimelineEventType::File => Self::MessageLike { value: MessageLikeEventType::File },
            RumaTimelineEventType::Image => {
                Self::MessageLike { value: MessageLikeEventType::Image }
            }
            RumaTimelineEventType::Video => {
                Self::MessageLike { value: MessageLikeEventType::Video }
            }
            RumaTimelineEventType::Voice => {
                Self::MessageLike { value: MessageLikeEventType::Voice }
            }
            RumaTimelineEventType::Emote => {
                Self::MessageLike { value: MessageLikeEventType::Emote }
            }
            RumaTimelineEventType::Encrypted => {
                Self::MessageLike { value: MessageLikeEventType::Encrypted }
            }
            RumaTimelineEventType::RoomMessage => {
                Self::MessageLike { value: MessageLikeEventType::RoomMessage }
            }
            RumaTimelineEventType::CallAnswer => {
                Self::MessageLike { value: MessageLikeEventType::CallAnswer }
            }
            RumaTimelineEventType::CallInvite => {
                Self::MessageLike { value: MessageLikeEventType::CallInvite }
            }
            RumaTimelineEventType::CallHangup => {
                Self::MessageLike { value: MessageLikeEventType::CallHangup }
            }
            RumaTimelineEventType::CallCandidates => {
                Self::MessageLike { value: MessageLikeEventType::CallCandidates }
            }
            RumaTimelineEventType::CallNegotiate => {
                Self::MessageLike { value: MessageLikeEventType::CallNegotiate }
            }
            RumaTimelineEventType::CallReject => {
                Self::MessageLike { value: MessageLikeEventType::CallReject }
            }
            RumaTimelineEventType::CallSdpStreamMetadataChanged => {
                Self::MessageLike { value: MessageLikeEventType::CallSdpStreamMetadataChanged }
            }
            RumaTimelineEventType::CallSelectAnswer => {
                Self::MessageLike { value: MessageLikeEventType::CallSelectAnswer }
            }
            RumaTimelineEventType::KeyVerificationReady => {
                Self::MessageLike { value: MessageLikeEventType::KeyVerificationReady }
            }
            RumaTimelineEventType::KeyVerificationStart => {
                Self::MessageLike { value: MessageLikeEventType::KeyVerificationStart }
            }
            RumaTimelineEventType::KeyVerificationCancel => {
                Self::MessageLike { value: MessageLikeEventType::KeyVerificationCancel }
            }
            RumaTimelineEventType::KeyVerificationAccept => {
                Self::MessageLike { value: MessageLikeEventType::KeyVerificationAccept }
            }
            RumaTimelineEventType::KeyVerificationKey => {
                Self::MessageLike { value: MessageLikeEventType::KeyVerificationKey }
            }
            RumaTimelineEventType::KeyVerificationMac => {
                Self::MessageLike { value: MessageLikeEventType::KeyVerificationMac }
            }
            RumaTimelineEventType::KeyVerificationDone => {
                Self::MessageLike { value: MessageLikeEventType::KeyVerificationDone }
            }
            RumaTimelineEventType::Location => {
                Self::MessageLike { value: MessageLikeEventType::Location }
            }
            RumaTimelineEventType::Message => {
                Self::MessageLike { value: MessageLikeEventType::Message }
            }
            RumaTimelineEventType::PollStart => {
                Self::MessageLike { value: MessageLikeEventType::PollStart }
            }
            RumaTimelineEventType::UnstablePollStart => {
                Self::MessageLike { value: MessageLikeEventType::UnstablePollStart }
            }
            RumaTimelineEventType::PollResponse => {
                Self::MessageLike { value: MessageLikeEventType::PollResponse }
            }
            RumaTimelineEventType::UnstablePollResponse => {
                Self::MessageLike { value: MessageLikeEventType::UnstablePollResponse }
            }
            RumaTimelineEventType::PollEnd => {
                Self::MessageLike { value: MessageLikeEventType::PollEnd }
            }
            RumaTimelineEventType::UnstablePollEnd => {
                Self::MessageLike { value: MessageLikeEventType::UnstablePollEnd }
            }
            RumaTimelineEventType::Beacon => {
                Self::MessageLike { value: MessageLikeEventType::Beacon }
            }
            RumaTimelineEventType::Reaction => {
                Self::MessageLike { value: MessageLikeEventType::Reaction }
            }
            RumaTimelineEventType::RoomEncrypted => {
                Self::MessageLike { value: MessageLikeEventType::RoomEncrypted }
            }
            RumaTimelineEventType::RoomRedaction => {
                Self::MessageLike { value: MessageLikeEventType::RoomRedaction }
            }
            RumaTimelineEventType::Sticker => {
                Self::MessageLike { value: MessageLikeEventType::Sticker }
            }
            RumaTimelineEventType::CallNotify => {
                Self::MessageLike { value: MessageLikeEventType::CallNotify }
            }
            RumaTimelineEventType::RtcNotification => {
                Self::MessageLike { value: MessageLikeEventType::RtcNotification }
            }
            RumaTimelineEventType::RtcDecline => {
                Self::MessageLike { value: MessageLikeEventType::RtcDecline }
            }
            RumaTimelineEventType::PolicyRuleRoom => {
                Self::State { value: StateEventType::PolicyRuleRoom }
            }
            RumaTimelineEventType::PolicyRuleServer => {
                Self::State { value: StateEventType::PolicyRuleServer }
            }
            RumaTimelineEventType::PolicyRuleUser => {
                Self::State { value: StateEventType::PolicyRuleUser }
            }
            RumaTimelineEventType::RoomAliases => {
                Self::State { value: StateEventType::RoomAliases }
            }
            RumaTimelineEventType::RoomAvatar => Self::State { value: StateEventType::RoomAvatar },
            RumaTimelineEventType::RoomCanonicalAlias => {
                Self::State { value: StateEventType::RoomCanonicalAlias }
            }
            RumaTimelineEventType::RoomCreate => Self::State { value: StateEventType::RoomCreate },
            RumaTimelineEventType::RoomEncryption => {
                Self::State { value: StateEventType::RoomEncryption }
            }
            RumaTimelineEventType::RoomGuestAccess => {
                Self::State { value: StateEventType::RoomGuestAccess }
            }
            RumaTimelineEventType::RoomHistoryVisibility => {
                Self::State { value: StateEventType::RoomHistoryVisibility }
            }
            RumaTimelineEventType::RoomJoinRules => {
                Self::State { value: StateEventType::RoomJoinRules }
            }
            RumaTimelineEventType::RoomMember => {
                Self::State { value: StateEventType::RoomMemberEvent }
            }
            RumaTimelineEventType::RoomLanguage => {
                Self::State { value: StateEventType::RoomLanguage }
            }
            RumaTimelineEventType::RoomName => Self::State { value: StateEventType::RoomName },
            RumaTimelineEventType::RoomImagePack => {
                Self::State { value: StateEventType::RoomImagePack }
            }
            RumaTimelineEventType::RoomPinnedEvents => {
                Self::State { value: StateEventType::RoomPinnedEvents }
            }
            RumaTimelineEventType::RoomPowerLevels => {
                Self::State { value: StateEventType::RoomPowerLevels }
            }
            RumaTimelineEventType::RoomServerAcl => {
                Self::State { value: StateEventType::RoomServerAcl }
            }
            RumaTimelineEventType::RoomThirdPartyInvite => {
                Self::State { value: StateEventType::RoomThirdPartyInvite }
            }
            RumaTimelineEventType::RoomTombstone => {
                Self::State { value: StateEventType::RoomTombstone }
            }
            RumaTimelineEventType::RoomTopic => Self::State { value: StateEventType::RoomTopic },
            RumaTimelineEventType::SpaceChild => Self::State { value: StateEventType::SpaceChild },
            RumaTimelineEventType::SpaceParent => {
                Self::State { value: StateEventType::SpaceParent }
            }
            RumaTimelineEventType::BeaconInfo => Self::State { value: StateEventType::BeaconInfo },
            RumaTimelineEventType::CallMember => Self::State { value: StateEventType::CallMember },
            RumaTimelineEventType::MemberHints => {
                Self::State { value: StateEventType::MemberHints }
            }
            RumaTimelineEventType::_Custom(_) => {
                Self::State { value: StateEventType::Custom { value: value.to_string() } }
            }
            _ => Self::MessageLike { value: MessageLikeEventType::Other(value.to_string()) },
        }
    }
}

#[derive(uniffi::Enum)]
// A note about this `allow(clippy::large_enum_variant)`.
// In order to reduce the size of `TimelineEventContent`, we would need to
// put some parts in a `Box`, or an `Arc`. Sadly, it doesn't play well with
// UniFFI. We would need to change the `uniffi::Record` of the subtypes into
// `uniffi::Object`, which is a radical change. It would simplify the memory
// usage, but it would slow down the performance around the FFI border. Thus,
// let's consider this is a false-positive lint in this particular case.
#[allow(clippy::large_enum_variant)]
pub enum TimelineEventContent {
    MessageLike { content: MessageLikeEventContent },
    State { content: StateEventContent },
}

#[derive(uniffi::Enum)]
pub enum StateEventContent {
    PolicyRuleRoom,
    PolicyRuleServer,
    PolicyRuleUser,
    RoomAliases,
    RoomAvatar,
    RoomCanonicalAlias,
    RoomCreate,
    RoomEncryption,
    RoomGuestAccess,
    RoomHistoryVisibility,
    RoomJoinRules,
    RoomMemberContent { user_id: String, membership_state: MembershipState },
    RoomName,
    RoomPinnedEvents,
    RoomPowerLevels,
    RoomServerAcl,
    RoomThirdPartyInvite,
    RoomTombstone,
    RoomTopic { topic: String },
    SpaceChild,
    SpaceParent,
}

impl TryFrom<AnySyncStateEvent> for StateEventContent {
    type Error = anyhow::Error;

    fn try_from(value: AnySyncStateEvent) -> anyhow::Result<Self> {
        let event = match value {
            AnySyncStateEvent::PolicyRuleRoom(_) => StateEventContent::PolicyRuleRoom,
            AnySyncStateEvent::PolicyRuleServer(_) => StateEventContent::PolicyRuleServer,
            AnySyncStateEvent::PolicyRuleUser(_) => StateEventContent::PolicyRuleUser,
            AnySyncStateEvent::RoomAliases(_) => StateEventContent::RoomAliases,
            AnySyncStateEvent::RoomAvatar(_) => StateEventContent::RoomAvatar,
            AnySyncStateEvent::RoomCanonicalAlias(_) => StateEventContent::RoomCanonicalAlias,
            AnySyncStateEvent::RoomCreate(_) => StateEventContent::RoomCreate,
            AnySyncStateEvent::RoomEncryption(_) => StateEventContent::RoomEncryption,
            AnySyncStateEvent::RoomGuestAccess(_) => StateEventContent::RoomGuestAccess,
            AnySyncStateEvent::RoomHistoryVisibility(_) => StateEventContent::RoomHistoryVisibility,
            AnySyncStateEvent::RoomJoinRules(_) => StateEventContent::RoomJoinRules,
            AnySyncStateEvent::RoomMember(content) => {
                let state_key = content.state_key().to_string();
                let original_content = get_state_event_original_content(content)?;
                StateEventContent::RoomMemberContent {
                    user_id: state_key,
                    membership_state: original_content.membership.try_into()?,
                }
            }
            AnySyncStateEvent::RoomName(_) => StateEventContent::RoomName,
            AnySyncStateEvent::RoomPinnedEvents(_) => StateEventContent::RoomPinnedEvents,
            AnySyncStateEvent::RoomPowerLevels(_) => StateEventContent::RoomPowerLevels,
            AnySyncStateEvent::RoomServerAcl(_) => StateEventContent::RoomServerAcl,
            AnySyncStateEvent::RoomThirdPartyInvite(_) => StateEventContent::RoomThirdPartyInvite,
            AnySyncStateEvent::RoomTombstone(_) => StateEventContent::RoomTombstone,
            AnySyncStateEvent::RoomTopic(content) => {
                let content = get_state_event_original_content(content)?;

                StateEventContent::RoomTopic { topic: content.topic }
            }
            AnySyncStateEvent::SpaceChild(_) => StateEventContent::SpaceChild,
            AnySyncStateEvent::SpaceParent(_) => StateEventContent::SpaceParent,
            _ => bail!("Unsupported state event: {:?}", value.event_type()),
        };
        Ok(event)
    }
}

#[derive(uniffi::Enum)]
// A note about this `allow(clippy::large_enum_variant)`.
// In order to reduce the size of `MessageLineEventContent`, we would need to
// put some parts in a `Box`, or an `Arc`. Sadly, it doesn't play well with
// UniFFI. We would need to change the `uniffi::Record` of the subtypes into
// `uniffi::Object`, which is a radical change. It would simplify the memory
// usage, but it would slow down the performance around the FFI border. Thus,
// let's consider this is a false-positive lint in this particular case.
#[allow(clippy::large_enum_variant)]
pub enum MessageLikeEventContent {
    CallAnswer,
    CallInvite,
    RtcNotification {
        notification_type: RtcNotificationType,
        /// The timestamp at which this notification is considered invalid.
        expiration_ts: Timestamp,
    },
    CallHangup,
    CallCandidates,
    KeyVerificationReady,
    KeyVerificationStart,
    KeyVerificationCancel,
    KeyVerificationAccept,
    KeyVerificationKey,
    KeyVerificationMac,
    KeyVerificationDone,
    Poll {
        question: String,
    },
    ReactionContent {
        related_event_id: String,
    },
    RoomEncrypted,
    RoomMessage {
        message_type: MessageType,
        in_reply_to_event_id: Option<String>,
    },
    RoomRedaction {
        redacted_event_id: Option<String>,
        reason: Option<String>,
    },
    Sticker,
}

impl TryFrom<AnySyncMessageLikeEvent> for MessageLikeEventContent {
    type Error = anyhow::Error;

    fn try_from(value: AnySyncMessageLikeEvent) -> anyhow::Result<Self> {
        let content = match value {
            AnySyncMessageLikeEvent::CallAnswer(_) => MessageLikeEventContent::CallAnswer,
            AnySyncMessageLikeEvent::CallInvite(_) => MessageLikeEventContent::CallInvite,
            AnySyncMessageLikeEvent::RtcNotification(event) => {
                let origin_server_ts = event.origin_server_ts();
                let original_content = get_message_like_event_original_content(event)?;
                let expiration_ts = original_content.expiration_ts(origin_server_ts, None).into();
                MessageLikeEventContent::RtcNotification {
                    notification_type: original_content.notification_type.into(),
                    expiration_ts,
                }
            }
            AnySyncMessageLikeEvent::CallHangup(_) => MessageLikeEventContent::CallHangup,
            AnySyncMessageLikeEvent::CallCandidates(_) => MessageLikeEventContent::CallCandidates,
            AnySyncMessageLikeEvent::KeyVerificationReady(_) => {
                MessageLikeEventContent::KeyVerificationReady
            }
            AnySyncMessageLikeEvent::KeyVerificationStart(_) => {
                MessageLikeEventContent::KeyVerificationStart
            }
            AnySyncMessageLikeEvent::KeyVerificationCancel(_) => {
                MessageLikeEventContent::KeyVerificationCancel
            }
            AnySyncMessageLikeEvent::KeyVerificationAccept(_) => {
                MessageLikeEventContent::KeyVerificationAccept
            }
            AnySyncMessageLikeEvent::KeyVerificationKey(_) => {
                MessageLikeEventContent::KeyVerificationKey
            }
            AnySyncMessageLikeEvent::KeyVerificationMac(_) => {
                MessageLikeEventContent::KeyVerificationMac
            }
            AnySyncMessageLikeEvent::KeyVerificationDone(_) => {
                MessageLikeEventContent::KeyVerificationDone
            }
            AnySyncMessageLikeEvent::UnstablePollStart(content) => {
                let original_content = get_message_like_event_original_content(content)?;
                MessageLikeEventContent::Poll {
                    question: original_content.poll_start().question.text.clone(),
                }
            }
            AnySyncMessageLikeEvent::Reaction(content) => {
                let original_content = get_message_like_event_original_content(content)?;
                MessageLikeEventContent::ReactionContent {
                    related_event_id: original_content.relates_to.event_id.to_string(),
                }
            }
            AnySyncMessageLikeEvent::RoomEncrypted(_) => MessageLikeEventContent::RoomEncrypted,
            AnySyncMessageLikeEvent::RoomMessage(content) => {
                let original_content = get_message_like_event_original_content(content)?;
                let in_reply_to_event_id =
                    original_content.relates_to.and_then(|relation| match relation {
                        Relation::Reply { in_reply_to } => Some(in_reply_to.event_id.to_string()),
                        _ => None,
                    });
                MessageLikeEventContent::RoomMessage {
                    message_type: original_content.msgtype.try_into()?,
                    in_reply_to_event_id,
                }
            }
            AnySyncMessageLikeEvent::RoomRedaction(c) => {
                let (redacted_event_id, reason) = match c {
                    SyncRoomRedactionEvent::Original(o) => {
                        let id =
                            if o.content.redacts.is_some() { o.content.redacts } else { o.redacts };
                        (id.map(|id| id.to_string()), o.content.reason)
                    }
                    SyncRoomRedactionEvent::Redacted(_) => (None, None),
                };
                MessageLikeEventContent::RoomRedaction { redacted_event_id, reason }
            }
            AnySyncMessageLikeEvent::Sticker(_) => MessageLikeEventContent::Sticker,
            _ => bail!("Unsupported Event Type: {:?}", value.event_type()),
        };
        Ok(content)
    }
}

fn get_state_event_original_content<C>(event: SyncStateEvent<C>) -> anyhow::Result<C>
where
    C: StaticStateEventContent + RedactContent + Clone,
    <C as RedactContent>::Redacted: RedactedStateEventContent<StateKey = C::StateKey>,
{
    let original_content =
        event.as_original().context("Failed to get original content")?.content.clone();
    Ok(original_content)
}

fn get_message_like_event_original_content<C>(event: SyncMessageLikeEvent<C>) -> anyhow::Result<C>
where
    C: RumaMessageLikeEventContent + RedactContent + Clone,
    <C as ruma::events::RedactContent>::Redacted: ruma::events::RedactedMessageLikeEventContent,
{
    let original_content =
        event.as_original().context("Failed to get original content")?.content.clone();
    Ok(original_content)
}

<<<<<<< HEAD
#[derive(Clone, uniffi::Enum, Eq, PartialEq, Hash)]
=======
#[derive(Clone, uniffi::Enum, PartialEq, Eq, Hash)]
>>>>>>> cd9f4333
pub enum StateEventType {
    BeaconInfo,
    CallMember,
    MemberHints,
    PolicyRuleRoom,
    PolicyRuleServer,
    PolicyRuleUser,
    RoomAliases,
    RoomAvatar,
    RoomCanonicalAlias,
    RoomCreate,
    RoomEncryption,
    RoomGuestAccess,
    RoomHistoryVisibility,
    RoomImagePack,
    RoomJoinRules,
    RoomMemberEvent,
    RoomLanguage,
    RoomName,
    RoomPinnedEvents,
    RoomPowerLevels,
    RoomServerAcl,
    RoomThirdPartyInvite,
    RoomTombstone,
    RoomTopic,
    SpaceChild,
    SpaceParent,
    Custom { value: String },
}

impl From<StateEventType> for ruma::events::StateEventType {
    fn from(val: StateEventType) -> Self {
        match val {
            StateEventType::BeaconInfo => Self::BeaconInfo,
            StateEventType::CallMember => Self::CallMember,
            StateEventType::MemberHints => Self::MemberHints,
            StateEventType::PolicyRuleRoom => Self::PolicyRuleRoom,
            StateEventType::PolicyRuleServer => Self::PolicyRuleServer,
            StateEventType::PolicyRuleUser => Self::PolicyRuleUser,
            StateEventType::RoomAliases => Self::RoomAliases,
            StateEventType::RoomAvatar => Self::RoomAvatar,
            StateEventType::RoomCanonicalAlias => Self::RoomCanonicalAlias,
            StateEventType::RoomCreate => Self::RoomCreate,
            StateEventType::RoomEncryption => Self::RoomEncryption,
            StateEventType::RoomGuestAccess => Self::RoomGuestAccess,
            StateEventType::RoomHistoryVisibility => Self::RoomHistoryVisibility,
            StateEventType::RoomImagePack => Self::RoomImagePack,
            StateEventType::RoomJoinRules => Self::RoomJoinRules,
            StateEventType::RoomLanguage => Self::RoomLanguage,
            StateEventType::RoomMemberEvent => Self::RoomMember,
            StateEventType::RoomName => Self::RoomName,
            StateEventType::RoomPinnedEvents => Self::RoomPinnedEvents,
            StateEventType::RoomPowerLevels => Self::RoomPowerLevels,
            StateEventType::RoomServerAcl => Self::RoomServerAcl,
            StateEventType::RoomThirdPartyInvite => Self::RoomThirdPartyInvite,
            StateEventType::RoomTombstone => Self::RoomTombstone,
            StateEventType::RoomTopic => Self::RoomTopic,
            StateEventType::SpaceChild => Self::SpaceChild,
            StateEventType::SpaceParent => Self::SpaceParent,
            StateEventType::Custom { value } => value.into(),
        }
    }
}

<<<<<<< HEAD
#[derive(Clone, uniffi::Enum, Eq, PartialEq, Hash)]
=======
#[derive(Clone, uniffi::Enum, PartialEq, Eq, Hash)]
>>>>>>> cd9f4333
pub enum MessageLikeEventType {
    Audio,
    Beacon,
    CallAnswer,
    CallCandidates,
    CallHangup,
    CallInvite,
    CallNegotiate,
    CallNotify,
    CallReject,
    CallSdpStreamMetadataChanged,
    CallSelectAnswer,
    Emote,
    Encrypted,
    File,
    Image,
    KeyVerificationAccept,
    KeyVerificationCancel,
    KeyVerificationDone,
    KeyVerificationKey,
    KeyVerificationMac,
    KeyVerificationReady,
    KeyVerificationStart,
    Location,
    Message,
    PollEnd,
    PollResponse,
    PollStart,
    Reaction,
    RoomEncrypted,
    RoomMessage,
    RoomRedaction,
    RtcDecline,
    RtcNotification,
    Sticker,
    UnstablePollEnd,
    UnstablePollResponse,
    UnstablePollStart,
    Video,
    Voice,
    Other(String),
}

impl From<MessageLikeEventType> for ruma::events::MessageLikeEventType {
    fn from(val: MessageLikeEventType) -> Self {
        match val {
            MessageLikeEventType::Audio => Self::Audio,
            MessageLikeEventType::File => Self::File,
            MessageLikeEventType::Image => Self::Image,
            MessageLikeEventType::Video => Self::Video,
            MessageLikeEventType::Voice => Self::Voice,
            MessageLikeEventType::Beacon => Self::Beacon,
            MessageLikeEventType::CallAnswer => Self::CallAnswer,
            MessageLikeEventType::CallCandidates => Self::CallCandidates,
            MessageLikeEventType::CallInvite => Self::CallInvite,
            MessageLikeEventType::CallHangup => Self::CallHangup,
            MessageLikeEventType::CallNegotiate => Self::CallNegotiate,
            MessageLikeEventType::CallNotify => Self::CallNotify,
            MessageLikeEventType::CallReject => Self::CallReject,
            MessageLikeEventType::CallSdpStreamMetadataChanged => {
                Self::CallSdpStreamMetadataChanged
            }
            MessageLikeEventType::CallSelectAnswer => Self::CallSelectAnswer,
            MessageLikeEventType::Emote => Self::Emote,
            MessageLikeEventType::Encrypted => Self::Encrypted,
            MessageLikeEventType::KeyVerificationReady => Self::KeyVerificationReady,
            MessageLikeEventType::KeyVerificationStart => Self::KeyVerificationStart,
            MessageLikeEventType::KeyVerificationCancel => Self::KeyVerificationCancel,
            MessageLikeEventType::KeyVerificationAccept => Self::KeyVerificationAccept,
            MessageLikeEventType::KeyVerificationKey => Self::KeyVerificationKey,
            MessageLikeEventType::KeyVerificationMac => Self::KeyVerificationMac,
            MessageLikeEventType::KeyVerificationDone => Self::KeyVerificationDone,
            MessageLikeEventType::Location => Self::Location,
            MessageLikeEventType::Message => Self::Message,
            MessageLikeEventType::Reaction => Self::Reaction,
            MessageLikeEventType::RoomEncrypted => Self::RoomEncrypted,
            MessageLikeEventType::RoomMessage => Self::RoomMessage,
            MessageLikeEventType::RoomRedaction => Self::RoomRedaction,
            MessageLikeEventType::RtcDecline => Self::RtcDecline,
            MessageLikeEventType::Sticker => Self::Sticker,
            MessageLikeEventType::PollEnd => Self::PollEnd,
            MessageLikeEventType::PollResponse => Self::PollResponse,
            MessageLikeEventType::PollStart => Self::PollStart,
            MessageLikeEventType::RtcNotification => Self::RtcNotification,
            MessageLikeEventType::UnstablePollEnd => Self::UnstablePollEnd,
            MessageLikeEventType::UnstablePollResponse => Self::UnstablePollResponse,
            MessageLikeEventType::UnstablePollStart => Self::UnstablePollStart,
            MessageLikeEventType::Other(msgtype) => Self::from(msgtype),
        }
    }
}

#[derive(Debug, PartialEq, Clone, uniffi::Enum)]
pub enum RoomMessageEventMessageType {
    Audio,
    Emote,
    File,
    #[cfg(feature = "unstable-msc4274")]
    Gallery,
    Image,
    Location,
    Notice,
    ServerNotice,
    Text,
    Video,
    VerificationRequest,
    Other,
}

impl From<RumaMessageType> for RoomMessageEventMessageType {
    fn from(val: ruma::events::room::message::MessageType) -> Self {
        match val {
            RumaMessageType::Audio { .. } => Self::Audio,
            RumaMessageType::Emote { .. } => Self::Emote,
            RumaMessageType::File { .. } => Self::File,
            #[cfg(feature = "unstable-msc4274")]
            RumaMessageType::Gallery { .. } => Self::Gallery,
            RumaMessageType::Image { .. } => Self::Image,
            RumaMessageType::Location { .. } => Self::Location,
            RumaMessageType::Notice { .. } => Self::Notice,
            RumaMessageType::ServerNotice { .. } => Self::ServerNotice,
            RumaMessageType::Text { .. } => Self::Text,
            RumaMessageType::Video { .. } => Self::Video,
            RumaMessageType::VerificationRequest { .. } => Self::VerificationRequest,
            _ => Self::Other,
        }
    }
}

/// Contains the 2 possible identifiers of an event, either it has a remote
/// event id or a local transaction id, never both or none.
#[derive(Clone, uniffi::Enum)]
pub enum EventOrTransactionId {
    EventId { event_id: String },
    TransactionId { transaction_id: String },
}

impl From<TimelineEventItemId> for EventOrTransactionId {
    fn from(value: TimelineEventItemId) -> Self {
        match value {
            TimelineEventItemId::EventId(event_id) => {
                EventOrTransactionId::EventId { event_id: event_id.to_string() }
            }
            TimelineEventItemId::TransactionId(transaction_id) => {
                EventOrTransactionId::TransactionId { transaction_id: transaction_id.to_string() }
            }
        }
    }
}

impl TryFrom<EventOrTransactionId> for TimelineEventItemId {
    type Error = IdParseError;
    fn try_from(value: EventOrTransactionId) -> Result<Self, Self::Error> {
        match value {
            EventOrTransactionId::EventId { event_id } => {
                Ok(TimelineEventItemId::EventId(EventId::parse(event_id)?))
            }
            EventOrTransactionId::TransactionId { transaction_id } => {
                Ok(TimelineEventItemId::TransactionId(transaction_id.into()))
            }
        }
    }
}<|MERGE_RESOLUTION|>--- conflicted
+++ resolved
@@ -501,11 +501,7 @@
     Ok(original_content)
 }
 
-<<<<<<< HEAD
-#[derive(Clone, uniffi::Enum, Eq, PartialEq, Hash)]
-=======
 #[derive(Clone, uniffi::Enum, PartialEq, Eq, Hash)]
->>>>>>> cd9f4333
 pub enum StateEventType {
     BeaconInfo,
     CallMember,
@@ -570,11 +566,7 @@
     }
 }
 
-<<<<<<< HEAD
-#[derive(Clone, uniffi::Enum, Eq, PartialEq, Hash)]
-=======
 #[derive(Clone, uniffi::Enum, PartialEq, Eq, Hash)]
->>>>>>> cd9f4333
 pub enum MessageLikeEventType {
     Audio,
     Beacon,
