use std::{
    convert::TryFrom,
    sync::{Arc, RwLock},
};

use anyhow::{bail, Context, Result};
use futures_util::{pin_mut, StreamExt};
use matrix_sdk::{
    room::Room as MatrixRoom,
<<<<<<< HEAD
    ruma::{
        events::room::message::{RoomMessageEvent, RoomMessageEventContent},
        EventId, UserId,
    },
=======
    ruma::{events::room::message::RoomMessageEventContent, EventId, UserId},
>>>>>>> bb624373
};

use super::{
    backward_stream::BackwardsStream,
    messages::{sync_event_to_message, AnyMessage},
    RUNTIME,
};

pub trait RoomDelegate: Sync + Send {
    fn did_receive_message(&self, messages: Arc<AnyMessage>);
}

pub enum Membership {
    Invited,
    Joined,
    Left,
}

pub struct Room {
    room: MatrixRoom,
    delegate: Arc<RwLock<Option<Box<dyn RoomDelegate>>>>,
    is_listening_to_live_events: Arc<RwLock<bool>>,
}

impl Room {
    pub fn new(room: MatrixRoom) -> Self {
        Room {
            room,
            delegate: Arc::new(RwLock::new(None)),
            is_listening_to_live_events: Arc::new(RwLock::new(false)),
        }
    }

    pub fn set_delegate(&self, delegate: Option<Box<dyn RoomDelegate>>) {
        *self.delegate.write().unwrap() = delegate;
    }

    pub fn id(&self) -> String {
        self.room.room_id().to_string()
    }

    pub fn name(&self) -> Option<String> {
        self.room.name()
    }

    pub fn display_name(&self) -> Result<String> {
        let r = self.room.clone();
        RUNTIME.block_on(async move { Ok(r.display_name().await?.to_string()) })
    }

    pub fn topic(&self) -> Option<String> {
        self.room.topic()
    }

    pub fn avatar_url(&self) -> Option<String> {
        self.room.avatar_url().map(|m| m.to_string())
    }

    pub fn member_avatar_url(&self, user_id: String) -> Result<Option<String>> {
        let room = self.room.clone();
        let user_id = user_id;
        RUNTIME.block_on(async move {
            let user_id = <&UserId>::try_from(&*user_id).expect("Invalid user id.");
            let member = room.get_member(user_id).await?.expect("No user found");
            let avatar_url_string = member.avatar_url().map(|m| m.to_string());
            Ok(avatar_url_string)
        })
    }

    pub fn member_display_name(&self, user_id: String) -> Result<Option<String>> {
        let room = self.room.clone();
        let user_id = user_id;
        RUNTIME.block_on(async move {
            let user_id = <&UserId>::try_from(&*user_id).expect("Invalid user id.");
            let member = room.get_member(user_id).await?.expect("No user found");
            let avatar_url_string = member.display_name().map(|m| m.to_owned());
            Ok(avatar_url_string)
        })
    }

    pub fn membership(&self) -> Membership {
        match &self.room {
            MatrixRoom::Invited(_) => Membership::Invited,
            MatrixRoom::Joined(_) => Membership::Joined,
            MatrixRoom::Left(_) => Membership::Left,
        }
    }

    pub fn is_direct(&self) -> bool {
        self.room.is_direct()
    }

    pub fn is_public(&self) -> bool {
        self.room.is_public()
    }

    pub fn is_encrypted(&self) -> bool {
        self.room.is_encrypted()
    }

    pub fn is_space(&self) -> bool {
        self.room.is_space()
    }

    pub fn is_tombstoned(&self) -> bool {
        self.room.is_tombstoned()
    }

    pub fn start_live_event_listener(&self) -> Option<Arc<BackwardsStream>> {
        if *self.is_listening_to_live_events.read().unwrap() {
            return None;
        }

        *self.is_listening_to_live_events.write().unwrap() = true;

        let room = self.room.clone();
        let delegate = self.delegate.clone();
        let is_listening_to_live_events = self.is_listening_to_live_events.clone();

        let (forward_stream, backwards) = RUNTIME.block_on(async move {
            room.timeline().await.expect("Failed acquiring timeline streams")
        });

        RUNTIME.spawn(async move {
            pin_mut!(forward_stream);

            while let Some(sync_event) = forward_stream.next().await {
                if !(*is_listening_to_live_events.read().unwrap()) {
                    return;
                }

                if let Some(delegate) = &*delegate.read().unwrap() {
                    if let Some(message) = sync_event_to_message(sync_event) {
                        delegate.did_receive_message(message)
                    }
                }
            }
        });
        Some(Arc::new(BackwardsStream::new(Box::pin(backwards))))
    }

    pub fn stop_live_event_listener(&self) {
        *self.is_listening_to_live_events.write().unwrap() = false;
    }

    pub fn send(&self, msg: Arc<RoomMessageEventContent>, txn_id: Option<String>) -> Result<()> {
        let room = match &self.room {
            MatrixRoom::Joined(j) => j.clone(),
            _ => bail!("Can't send to a room that isn't in joined state"),
        };

        RUNTIME.block_on(async move {
            room.send((*msg).to_owned(), txn_id.as_deref().map(Into::into)).await?;
            Ok(())
        })
    }

    pub fn send_reply(
        &self,
        msg: String,
        in_reply_to_event_id: String,
        txn_id: Option<String>,
    ) -> Result<()> {
        let room = match &self.room {
            MatrixRoom::Joined(j) => j.clone(),
            _ => bail!("Can't send to a room that isn't in joined state"),
        };

        let event_id: &EventId =
            in_reply_to_event_id.as_str().try_into().context("Failed to create EventId.")?;

        RUNTIME.block_on(async move {
            let timeline_event = room.event(event_id).await.context("Couldn't find event.")?;

            let event_content = timeline_event
                .event
                .deserialize_as::<RoomMessageEvent>()
                .context("Couldn't deserialise event")?;

            let original_message =
                event_content.as_original().context("Couldn't retrieve original message.")?;

            let reply_content = RoomMessageEventContent::text_reply_plain(msg, original_message);

            room.send(reply_content, txn_id.as_deref().map(Into::into)).await?;

            Ok(())
        })
    }

    /// Redacts an event from the room.
    ///
    /// # Arguments
    ///
    /// * `event_id` - The ID of the event to redact
    ///
    /// * `reason` - The reason for the event being redacted (optional).
    ///
    /// * `txn_id` - A unique ID that can be attached to this event as
    /// its transaction ID (optional). If not given one is created.
    pub fn redact(
        &self,
        event_id: String,
        reason: Option<String>,
        txn_id: Option<String>,
    ) -> Result<()> {
        let room = match &self.room {
            MatrixRoom::Joined(j) => j.clone(),
            _ => bail!("Can't redact in a room that isn't in joined state"),
        };

        RUNTIME.block_on(async move {
            let event_id = EventId::parse(event_id)?;
            room.redact(&event_id, reason.as_deref(), txn_id.map(Into::into)).await?;
            Ok(())
        })
    }
}

impl std::ops::Deref for Room {
    type Target = MatrixRoom;
    fn deref(&self) -> &MatrixRoom {
        &self.room
    }
}<|MERGE_RESOLUTION|>--- conflicted
+++ resolved
@@ -7,14 +7,7 @@
 use futures_util::{pin_mut, StreamExt};
 use matrix_sdk::{
     room::Room as MatrixRoom,
-<<<<<<< HEAD
-    ruma::{
-        events::room::message::{RoomMessageEvent, RoomMessageEventContent},
-        EventId, UserId,
-    },
-=======
     ruma::{events::room::message::RoomMessageEventContent, EventId, UserId},
->>>>>>> bb624373
 };
 
 use super::{
