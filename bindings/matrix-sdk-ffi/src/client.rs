--- conflicted
+++ resolved
@@ -5,15 +5,10 @@
     media::{MediaFormat, MediaRequest, MediaThumbnailSize},
     ruma::{
         api::client::{
-<<<<<<< HEAD
             account::whoami,
             error::ErrorKind,
-            filter::{FilterDefinition, LazyLoadOptions, RoomEventFilter, RoomFilter},
             media::get_content_thumbnail::v3::Method,
             push::{EmailPusherData, PusherIds, PusherInit, PusherKind as RumaPusherKind},
-=======
-            account::whoami, error::ErrorKind, media::get_content_thumbnail::v3::Method,
->>>>>>> 8550eaee
             session::get_login_types,
         },
         events::{room::MediaSource, AnyToDeviceEvent},
@@ -22,15 +17,12 @@
     },
     Client as MatrixClient, Error, LoopCtrl,
 };
-<<<<<<< HEAD
 use ruma::push::{HttpPusherData as RumaHttpPusherData, PushFormat as RumaPushFormat};
 use serde_json::Value;
-use tokio::sync::broadcast;
+use tokio::sync::broadcast::{self, error::RecvError};
 use tracing::{debug, warn};
 
-use super::{
-    room::Room, session_verification::SessionVerificationController, ClientState, RUNTIME,
-};
+use super::{room::Room, session_verification::SessionVerificationController, RUNTIME};
 use crate::client;
 
 #[derive(Clone)]
@@ -42,20 +34,20 @@
 
 #[derive(Clone)]
 pub enum PusherKind {
-    Http(HttpPusherData),
+    Http { data: HttpPusherData },
     Email,
 }
 
 impl PusherKind {
     pub fn convert(&self) -> anyhow::Result<RumaPusherKind> {
         match self {
-            PusherKind::Http(data) => {
-                let mut ruma_data = RumaHttpPusherData::new(data.url);
-                if let Some(payload) = data.default_payload {
-                    let json: Value = serde_json::from_str(&payload)?;
+            PusherKind::Http { data } => {
+                let mut ruma_data = RumaHttpPusherData::new(data.url.clone());
+                if let Some(payload) = &data.default_payload {
+                    let json: Value = serde_json::from_str(payload)?;
                     ruma_data.default_payload = json;
                 }
-                ruma_data.format = data.format.map(|f| f.convert());
+                ruma_data.format = data.format.clone().map(|f| f.convert());
                 Ok(RumaPusherKind::Http(ruma_data))
             }
             PusherKind::Email => {
@@ -78,12 +70,6 @@
         }
     }
 }
-=======
-use tokio::sync::broadcast::{self, error::RecvError};
-use tracing::{debug, warn};
-
-use super::{room::Room, session_verification::SessionVerificationController, RUNTIME};
->>>>>>> 8550eaee
 
 impl std::ops::Deref for Client {
     type Target = MatrixClient;
@@ -424,7 +410,6 @@
         }
     }
 
-<<<<<<< HEAD
     /// Registers a pusher with given parameters
     pub fn set_pusher(
         &self,
@@ -452,12 +437,12 @@
                 Err(error) => Err(anyhow!(error.to_string())),
             }
         })
-=======
+    }
+
     fn process_unknown_token_error(&self, unknown_token: matrix_sdk::UnknownToken) {
         if let Some(delegate) = &*self.delegate.read().unwrap() {
             delegate.did_receive_auth_error(unknown_token.soft_logout);
         }
->>>>>>> 8550eaee
     }
 }
 
