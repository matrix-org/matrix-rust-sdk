--- conflicted
+++ resolved
@@ -7,12 +7,7 @@
 };
 
 use anyhow::{anyhow, Context as _};
-<<<<<<< HEAD
-use futures_util::{pin_mut, StreamExt};
-=======
-use async_compat::get_runtime_handle;
 use futures_util::pin_mut;
->>>>>>> c6e55c1a
 use matrix_sdk::{
     authentication::oauth::{
         AccountManagementActionFull, ClientId, OAuthAuthorizationData, OAuthSession,
@@ -45,11 +40,7 @@
     AuthApi, AuthSession, Client as MatrixClient, SessionChange, SessionTokens,
     STATE_STORE_DATABASE_NAME,
 };
-<<<<<<< HEAD
-use matrix_sdk_common::runtime::get_runtime_handle;
-=======
-use matrix_sdk_common::stream::StreamExt;
->>>>>>> c6e55c1a
+use matrix_sdk_common::{stream::StreamExt, runtime::get_runtime_handle};
 use matrix_sdk_ui::{
     notification_client::{
         NotificationClient as MatrixNotificationClient,
