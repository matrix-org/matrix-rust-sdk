use std::sync::{Arc, RwLock};

use anyhow::anyhow;
use matrix_sdk::{
    config::SyncSettings,
    media::{MediaFormat, MediaRequest, MediaThumbnailSize},
    ruma::{
        api::client::{
            account::whoami,
            error::ErrorKind,
            filter::{FilterDefinition, LazyLoadOptions, RoomEventFilter, RoomFilter},
            media::get_content_thumbnail::v3::Method,
            session::get_login_types,
            sync::sync_events::v3::Filter,
        },
        events::room::MediaSource,
        serde::Raw,
        TransactionId, UInt,
    },
    Client as MatrixClient, Error, LoopCtrl, RumaApiError, Session,
};

use super::{
    room::Room, session_verification::SessionVerificationController, ClientState, RestoreToken,
    RUNTIME,
};

impl std::ops::Deref for Client {
    type Target = MatrixClient;
    fn deref(&self) -> &MatrixClient {
        &self.client
    }
}

pub trait ClientDelegate: Sync + Send {
    fn did_receive_sync_update(&self);
    fn did_receive_auth_error(&self, is_soft_logout: bool);
    fn did_update_restore_token(&self);
}

#[derive(Clone)]
pub struct Client {
    pub(crate) client: MatrixClient,
    state: Arc<RwLock<ClientState>>,
    delegate: Arc<RwLock<Option<Box<dyn ClientDelegate>>>>,
    session_verification_controller:
        Arc<matrix_sdk::locks::RwLock<Option<SessionVerificationController>>>,
}

impl Client {
    pub fn new(client: MatrixClient, state: ClientState) -> Self {
        Client {
            client,
            state: Arc::new(RwLock::new(state)),
            delegate: Arc::new(RwLock::new(None)),
            session_verification_controller: Arc::new(matrix_sdk::locks::RwLock::new(None)),
        }
    }

    /// Login using a username and password.
    pub fn login(
        &self,
        username: String,
        password: String,
        initial_device_name: Option<String>,
        device_id: Option<String>,
    ) -> anyhow::Result<()> {
        RUNTIME.block_on(async move {
            let mut builder = self.client.login_username(&username, &password);
            if let Some(initial_device_name) = initial_device_name.as_ref() {
                builder = builder.initial_device_display_name(initial_device_name);
            }
            if let Some(device_id) = device_id.as_ref() {
                builder = builder.device_id(device_id);
            }
            builder.send().await?;
            Ok(())
        })
    }

    /// Restores the client from a `RestoreToken`.
    pub fn restore_login(&self, restore_token: String) -> anyhow::Result<()> {
        let RestoreToken { session, homeurl: _, is_guest: _, is_soft_logout } =
            serde_json::from_str(&restore_token)?;

        // update soft logout state
        self.state.write().unwrap().is_soft_logout = is_soft_logout;

        self.restore_session(session)
    }

    /// Restores the client from a `Session`.
    pub fn restore_session(&self, session: Session) -> anyhow::Result<()> {
        RUNTIME.block_on(async move {
            self.client.restore_login(session).await?;
            Ok(())
        })
    }

    pub fn set_delegate(&self, delegate: Option<Box<dyn ClientDelegate>>) {
        *self.delegate.write().unwrap() = delegate;
    }

    pub async fn async_homeserver(&self) -> String {
        self.client.homeserver().await.to_string()
    }

    /// The OIDC Provider that is trusted by the homeserver. `None` when
    /// not configured.
    pub async fn authentication_issuer(&self) -> Option<String> {
        self.client.authentication_issuer().await.map(|server| server.to_string())
    }

    /// Whether or not the client's homeserver supports the password login flow.
    pub async fn supports_password_login(&self) -> anyhow::Result<bool> {
        let login_types = self.client.get_login_types().await?;
        let supports_password = login_types
            .flows
            .iter()
            .any(|login_type| matches!(login_type, get_login_types::v3::LoginType::Password(_)));
        Ok(supports_password)
    }

    /// Gets information about the owner of a given access token.
    pub fn whoami(&self) -> anyhow::Result<whoami::v3::Response> {
        RUNTIME
            .block_on(async move { self.client.whoami().await.map_err(|e| anyhow!(e.to_string())) })
    }

<<<<<<< HEAD
    pub fn start_sync(&self, timeline_limit: Option<u16>) {
        let client = self.client.clone();
        let state = self.state.clone();
        let delegate = self.delegate.clone();
        let session_verification_controller = self.session_verification_controller.clone();
        let local_self = self.clone();
        RUNTIME.spawn(async move {
            let mut filter = FilterDefinition::default();
            let mut room_filter = RoomFilter::default();
            let mut event_filter = RoomEventFilter::default();
            let mut timeline_filter = RoomEventFilter::default();

            event_filter.lazy_load_options =
                LazyLoadOptions::Enabled { include_redundant_members: false };
            room_filter.state = event_filter;
            filter.room = room_filter;

            timeline_filter.limit = timeline_limit.map(|limit| limit.into());
            filter.room.timeline = timeline_filter;

            let filter_id = client.get_or_upload_filter("sync", filter).await.unwrap();

            let sync_settings = SyncSettings::new().filter(Filter::FilterId(&filter_id));

            client
                .sync_with_result_callback(sync_settings, |result| async {
                    if let Ok(sync_response) = result {
                        if !state.read().unwrap().has_first_synced {
                            state.write().unwrap().has_first_synced = true;
                        }

                        if state.read().unwrap().should_stop_syncing {
                            state.write().unwrap().is_syncing = false;
                            return LoopCtrl::Break;
                        } else if !state.read().unwrap().is_syncing {
                            state.write().unwrap().is_syncing = true;
                        }

                        if let Some(delegate) = &*delegate.read().unwrap() {
                            delegate.did_receive_sync_update()
                        }

                        if let Some(session_verification_controller) =
                            &*session_verification_controller.read().await
                        {
                            session_verification_controller
                                .process_to_device_messages(sync_response.to_device_events)
                                .await;
                        }

                        LoopCtrl::Continue
                    } else {
                        local_self.process_sync_error(result.err().unwrap())
                    }
                })
                .await;
        });
    }

=======
>>>>>>> 67d968d4
    pub fn restore_token(&self) -> anyhow::Result<String> {
        RUNTIME.block_on(async move {
            let session = self.client.session().expect("Missing session");
            let homeurl = self.client.homeserver().await.into();
            Ok(serde_json::to_string(&RestoreToken {
                session,
                homeurl,
                is_guest: self.state.read().unwrap().is_guest,
                is_soft_logout: self.state.read().unwrap().is_soft_logout,
            })?)
        })
    }

    pub fn user_id(&self) -> anyhow::Result<String> {
        let user_id = self.client.user_id().expect("No User ID found");
        Ok(user_id.to_string())
    }

    pub fn display_name(&self) -> anyhow::Result<String> {
        let l = self.client.clone();
        RUNTIME.block_on(async move {
            let display_name = l.account().get_display_name().await?.expect("No User ID found");
            Ok(display_name)
        })
    }

    pub fn avatar_url(&self) -> anyhow::Result<String> {
        let l = self.client.clone();
        RUNTIME.block_on(async move {
            let avatar_url = l.account().get_avatar_url().await?.expect("No User ID found");
            Ok(avatar_url.to_string())
        })
    }

    pub fn device_id(&self) -> anyhow::Result<String> {
        let device_id = self.client.device_id().expect("No Device ID found");
        Ok(device_id.to_string())
    }

    /// Get the content of the event of the given type out of the account data
    /// store.
    ///
    /// It will be returned as a JSON string.
    pub fn account_data(&self, event_type: String) -> anyhow::Result<Option<String>> {
        RUNTIME.block_on(async move {
            let event = self.client.account().account_data_raw(event_type.into()).await?;
            Ok(event.map(|e| e.json().get().to_owned()))
        })
    }

    /// Set the given account data content for the given event type.
    ///
    /// It should be supplied as a JSON string.
    pub fn set_account_data(&self, event_type: String, content: String) -> anyhow::Result<()> {
        RUNTIME.block_on(async move {
            let raw_content = Raw::from_json_string(content)?;
            self.client.account().set_account_data_raw(event_type.into(), raw_content).await?;
            Ok(())
        })
    }

    pub fn get_media_content(&self, media_source: Arc<MediaSource>) -> anyhow::Result<Vec<u8>> {
        let l = self.client.clone();
        let source = (*media_source).clone();

        RUNTIME.block_on(async move {
            Ok(l.media()
                .get_media_content(&MediaRequest { source, format: MediaFormat::File }, true)
                .await?)
        })
    }

    pub fn get_media_thumbnail(
        &self,
        media_source: Arc<MediaSource>,
        width: u64,
        height: u64,
    ) -> anyhow::Result<Vec<u8>> {
        let l = self.client.clone();
        let source = (*media_source).clone();

        RUNTIME.block_on(async move {
            Ok(l.media()
                .get_media_content(
                    &MediaRequest {
                        source,
                        format: MediaFormat::Thumbnail(MediaThumbnailSize {
                            method: Method::Scale,
                            width: UInt::new(width).unwrap(),
                            height: UInt::new(height).unwrap(),
                        }),
                    },
                    true,
                )
                .await?)
        })
    }

    pub fn get_session_verification_controller(
        &self,
    ) -> anyhow::Result<Arc<SessionVerificationController>> {
        RUNTIME.block_on(async move {
            if let Some(session_verification_controller) =
                &*self.session_verification_controller.read().await
            {
                return Ok(Arc::new(session_verification_controller.clone()));
            }

            let user_id = self.client.user_id().expect("Failed retrieving current user_id");
            let user_identity = self
                .client
                .encryption()
                .get_user_identity(user_id)
                .await?
                .expect("Failed retrieving user identity");

            let session_verification_controller = SessionVerificationController::new(user_identity);

            *self.session_verification_controller.write().await =
                Some(session_verification_controller.clone());

            Ok(Arc::new(session_verification_controller))
        })
    }

    /// Log out the current user
    pub fn logout(&self) -> anyhow::Result<()> {
        RUNTIME.block_on(async move {
            match self.client.logout().await {
                Ok(_) => Ok(()),
                Err(error) => Err(anyhow!(error.to_string())),
            }
        })
    }

    /// Process a sync error and return loop control accordingly
    fn process_sync_error(&self, sync_error: Error) -> LoopCtrl {
        let mut control = LoopCtrl::Continue;
        if let Some(RumaApiError::ClientApi(error)) = sync_error.as_ruma_api_error() {
            if let ErrorKind::UnknownToken { soft_logout } = error.kind {
                self.state.write().unwrap().is_soft_logout = soft_logout;
                if let Some(delegate) = &*self.delegate.read().unwrap() {
                    delegate.did_update_restore_token();
                    delegate.did_receive_auth_error(soft_logout);
                }
                control = LoopCtrl::Break
            }
        }
        control
    }
}

#[uniffi::export]
impl Client {
    /// The homeserver this client is configured to use.
    pub fn homeserver(&self) -> String {
        RUNTIME.block_on(async move { self.async_homeserver().await })
    }

    /// Indication whether we've received a first sync response since
    /// establishing the client (in memory)
    pub fn has_first_synced(&self) -> bool {
        self.state.read().unwrap().has_first_synced
    }

    /// Indication whether we are currently syncing
    pub fn is_syncing(&self) -> bool {
        self.state.read().unwrap().has_first_synced
    }

    /// Is this a guest account?
    pub fn is_guest(&self) -> bool {
        self.state.read().unwrap().is_guest
    }

    /// Flag indicating whether the session is in soft logout mode
    pub fn is_soft_logout(&self) -> bool {
        self.state.read().unwrap().is_soft_logout
    }

    pub fn rooms(&self) -> Vec<Arc<Room>> {
        self.client.rooms().into_iter().map(|room| Arc::new(Room::new(room))).collect()
    }

    pub fn start_sync(&self, timeline_limit: Option<u16>) {
        let client = self.client.clone();
        let state = self.state.clone();
        let delegate = self.delegate.clone();
        let session_verification_controller = self.session_verification_controller.clone();
        let local_self = self.clone();
        RUNTIME.spawn(async move {
            let mut filter = FilterDefinition::default();
            let mut room_filter = RoomFilter::default();
            let mut event_filter = RoomEventFilter::default();
            let mut timeline_filter = RoomEventFilter::default();

            event_filter.lazy_load_options =
                LazyLoadOptions::Enabled { include_redundant_members: false };
            room_filter.state = event_filter;
            filter.room = room_filter;

            timeline_filter.limit = timeline_limit.map(|limit| limit.into());
            filter.room.timeline = timeline_filter;

            let filter_id = client.get_or_upload_filter("sync", filter).await.unwrap();

            let sync_settings = SyncSettings::new().filter(Filter::FilterId(&filter_id));

            client
                .sync_with_result_callback(sync_settings, |result| async {
                    Ok(if let Ok(sync_response) = result {
                        if !state.read().unwrap().has_first_synced {
                            state.write().unwrap().has_first_synced = true;
                        }

                        if state.read().unwrap().should_stop_syncing {
                            state.write().unwrap().is_syncing = false;
                            return Ok(LoopCtrl::Break);
                        } else if !state.read().unwrap().is_syncing {
                            state.write().unwrap().is_syncing = true;
                        }

                        if let Some(delegate) = &*delegate.read().unwrap() {
                            delegate.did_receive_sync_update()
                        }

                        if let Some(session_verification_controller) =
                            &*session_verification_controller.read().await
                        {
                            session_verification_controller
                                .process_to_device_messages(sync_response.to_device)
                                .await;
                        }

                        LoopCtrl::Continue
                    } else {
                        local_self.process_sync_error(result.err().unwrap())
                    })
                })
                .await
                .unwrap();
        });
    }
}

#[uniffi::export]
fn gen_transaction_id() -> String {
    TransactionId::new().to_string()
}<|MERGE_RESOLUTION|>--- conflicted
+++ resolved
@@ -127,68 +127,6 @@
             .block_on(async move { self.client.whoami().await.map_err(|e| anyhow!(e.to_string())) })
     }
 
-<<<<<<< HEAD
-    pub fn start_sync(&self, timeline_limit: Option<u16>) {
-        let client = self.client.clone();
-        let state = self.state.clone();
-        let delegate = self.delegate.clone();
-        let session_verification_controller = self.session_verification_controller.clone();
-        let local_self = self.clone();
-        RUNTIME.spawn(async move {
-            let mut filter = FilterDefinition::default();
-            let mut room_filter = RoomFilter::default();
-            let mut event_filter = RoomEventFilter::default();
-            let mut timeline_filter = RoomEventFilter::default();
-
-            event_filter.lazy_load_options =
-                LazyLoadOptions::Enabled { include_redundant_members: false };
-            room_filter.state = event_filter;
-            filter.room = room_filter;
-
-            timeline_filter.limit = timeline_limit.map(|limit| limit.into());
-            filter.room.timeline = timeline_filter;
-
-            let filter_id = client.get_or_upload_filter("sync", filter).await.unwrap();
-
-            let sync_settings = SyncSettings::new().filter(Filter::FilterId(&filter_id));
-
-            client
-                .sync_with_result_callback(sync_settings, |result| async {
-                    if let Ok(sync_response) = result {
-                        if !state.read().unwrap().has_first_synced {
-                            state.write().unwrap().has_first_synced = true;
-                        }
-
-                        if state.read().unwrap().should_stop_syncing {
-                            state.write().unwrap().is_syncing = false;
-                            return LoopCtrl::Break;
-                        } else if !state.read().unwrap().is_syncing {
-                            state.write().unwrap().is_syncing = true;
-                        }
-
-                        if let Some(delegate) = &*delegate.read().unwrap() {
-                            delegate.did_receive_sync_update()
-                        }
-
-                        if let Some(session_verification_controller) =
-                            &*session_verification_controller.read().await
-                        {
-                            session_verification_controller
-                                .process_to_device_messages(sync_response.to_device_events)
-                                .await;
-                        }
-
-                        LoopCtrl::Continue
-                    } else {
-                        local_self.process_sync_error(result.err().unwrap())
-                    }
-                })
-                .await;
-        });
-    }
-
-=======
->>>>>>> 67d968d4
     pub fn restore_token(&self) -> anyhow::Result<String> {
         RUNTIME.block_on(async move {
             let session = self.client.session().expect("Missing session");
@@ -419,7 +357,7 @@
                             &*session_verification_controller.read().await
                         {
                             session_verification_controller
-                                .process_to_device_messages(sync_response.to_device)
+                                .process_to_device_messages(sync_response.to_device_events)
                                 .await;
                         }
 
