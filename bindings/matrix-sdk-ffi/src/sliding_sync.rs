--- conflicted
+++ resolved
@@ -2,7 +2,7 @@
 
 use anyhow::Context;
 use eyeball_im::VectorDiff;
-use futures_util::{future::join3, pin_mut, StreamExt};
+use futures_util::{future::join4, pin_mut, StreamExt};
 use matrix_sdk::ruma::{
     api::client::sync::sync_events::{
         v4::RoomSubscription as RumaRoomSubscription,
@@ -229,26 +229,23 @@
             }
         };
 
-        let mut ignore_user_list_rx = self.client.subscribe_to_ignore_user_list_changes();
-        let broadcast = self.client.sliding_sync_reset_broadcast_tx.clone();
-        let handle_user_list_changes = async move {
-            loop {
-                match ignore_user_list_rx.next().await {
-                    None => break,
-                    Some(_) => {
-                        let _ = broadcast.send(());
-                    }
-                }
+        let handle_ignore_user_list_changes = {
+            let ignore_user_list_change_rx = self.client.subscribe_to_ignore_user_list_changes();
+            let timeline = timeline.to_owned();
+            async move {
+                ignore_user_list_change_rx.for_each(|_| timeline.clear()).await;
             }
         };
 
         let items = timeline_items.into_iter().map(TimelineItem::from_arc).collect();
         let task_handle = TaskHandle::new(RUNTIME.spawn(async move {
-<<<<<<< HEAD
-            join3(handle_events, handle_sliding_sync_reset, handle_user_list_changes).await;
-=======
-            join3(handle_events, handle_sliding_sync_reset, handle_sync_gap).await;
->>>>>>> 6b5f0b8e
+            join4(
+                handle_events,
+                handle_sliding_sync_reset,
+                handle_sync_gap,
+                handle_ignore_user_list_changes,
+            )
+            .await;
         }));
 
         Ok((items, task_handle))
