use std::sync::Arc;

use extension_trait::extension_trait;
use futures_signals::signal_vec::VecDiff;
pub use matrix_sdk::ruma::events::room::{message::RoomMessageEventContent, MediaSource};

#[uniffi::export]
pub fn media_source_from_url(url: String) -> Arc<MediaSource> {
    Arc::new(MediaSource::Plain(url.into()))
}

#[uniffi::export]
pub fn message_event_content_from_markdown(md: String) -> Arc<RoomMessageEventContent> {
    Arc::new(RoomMessageEventContent::text_markdown(md))
}

pub trait TimelineListener: Sync + Send {
    fn on_update(&self, diff: Arc<TimelineDiff>);
}

#[repr(transparent)]
#[derive(Clone)]
pub struct TimelineDiff(VecDiff<Arc<TimelineItem>>);

impl TimelineDiff {
    pub(crate) fn new(inner: VecDiff<Arc<matrix_sdk::room::timeline::TimelineItem>>) -> Self {
        TimelineDiff(match inner {
            // Note: It's _probably_ valid to only transmute here too but not
            //       as clear, and less important because this only happens
            //       once when constructing the timeline.
            VecDiff::Replace { values } => VecDiff::Replace {
                values: values.into_iter().map(TimelineItem::from_arc).collect(),
            },
            VecDiff::InsertAt { index, value } => {
                VecDiff::InsertAt { index, value: TimelineItem::from_arc(value) }
            }
            VecDiff::UpdateAt { index, value } => {
                VecDiff::UpdateAt { index, value: TimelineItem::from_arc(value) }
            }
            VecDiff::RemoveAt { index } => VecDiff::RemoveAt { index },
            VecDiff::Move { old_index, new_index } => VecDiff::Move { old_index, new_index },
            VecDiff::Push { value } => VecDiff::Push { value: TimelineItem::from_arc(value) },
            VecDiff::Pop {} => VecDiff::Pop {},
            VecDiff::Clear {} => VecDiff::Clear {},
        })
    }
}

#[uniffi::export]
impl TimelineDiff {
    pub fn change(&self) -> TimelineChange {
        match &self.0 {
            VecDiff::Replace { .. } => TimelineChange::Replace,
            VecDiff::InsertAt { .. } => TimelineChange::InsertAt,
            VecDiff::UpdateAt { .. } => TimelineChange::UpdateAt,
            VecDiff::RemoveAt { .. } => TimelineChange::RemoveAt,
            VecDiff::Move { .. } => TimelineChange::Move,
            VecDiff::Push { .. } => TimelineChange::Push,
            VecDiff::Pop {} => TimelineChange::Pop,
            VecDiff::Clear {} => TimelineChange::Clear,
        }
    }

    pub fn replace(self: Arc<Self>) -> Option<Vec<Arc<TimelineItem>>> {
        unwrap_or_clone_arc_into_variant!(self, .0, VecDiff::Replace { values } => values)
    }

    pub fn insert_at(self: Arc<Self>) -> Option<InsertAtData> {
        unwrap_or_clone_arc_into_variant!(self, .0, VecDiff::InsertAt { index, value } => {
            InsertAtData { index: index.try_into().unwrap(), item: value }
        })
    }

    pub fn update_at(self: Arc<Self>) -> Option<UpdateAtData> {
        unwrap_or_clone_arc_into_variant!(self, .0, VecDiff::UpdateAt { index, value } => {
            UpdateAtData { index: index.try_into().unwrap(), item: value }
        })
    }

    pub fn remove_at(&self) -> Option<u32> {
        match &self.0 {
            VecDiff::RemoveAt { index } => Some((*index).try_into().unwrap()),
            _ => None,
        }
    }

    pub fn push(self: Arc<Self>) -> Option<Arc<TimelineItem>> {
        unwrap_or_clone_arc_into_variant!(self, .0, VecDiff::Push { value } => value)
    }
}

// UniFFI currently chokes on the r#
impl TimelineDiff {
    pub fn r#move(&self) -> Option<MoveData> {
        match &self.0 {
            VecDiff::Move { old_index, new_index } => Some(MoveData {
                old_index: (*old_index).try_into().unwrap(),
                new_index: (*new_index).try_into().unwrap(),
            }),
            _ => None,
        }
    }
}

#[derive(uniffi::Record)]
pub struct InsertAtData {
    pub index: u32,
    pub item: Arc<TimelineItem>,
}

#[derive(uniffi::Record)]
pub struct UpdateAtData {
    pub index: u32,
    pub item: Arc<TimelineItem>,
}

pub struct MoveData {
    pub old_index: u32,
    pub new_index: u32,
}

#[derive(Clone, Copy, uniffi::Enum)]
pub enum TimelineChange {
    Replace,
    InsertAt,
    UpdateAt,
    RemoveAt,
    Move,
    Push,
    Pop,
    Clear,
}

#[repr(transparent)]
#[derive(Clone, uniffi::Object)]
pub struct TimelineItem(matrix_sdk::room::timeline::TimelineItem);

impl TimelineItem {
    fn from_arc(arc: Arc<matrix_sdk::room::timeline::TimelineItem>) -> Arc<Self> {
        // SAFETY: This is valid because Self is a repr(transparent) wrapper
        //         around the other Timeline type.
        unsafe { Arc::from_raw(Arc::into_raw(arc) as _) }
    }
}

#[uniffi::export]
impl TimelineItem {
    pub fn as_event(self: Arc<Self>) -> Option<Arc<EventTimelineItem>> {
        use matrix_sdk::room::timeline::TimelineItem as Item;
        unwrap_or_clone_arc_into_variant!(self, .0, Item::Event(evt) => {
            Arc::new(EventTimelineItem(evt))
        })
    }

    pub fn as_virtual(self: Arc<Self>) -> Option<VirtualTimelineItem> {
        use matrix_sdk::room::timeline::{TimelineItem as Item, VirtualTimelineItem as VItem};
        match &self.0 {
            Item::Virtual(VItem::DayDivider(ts)) => {
                Some(VirtualTimelineItem::DayDivider { ts: ts.0.into() })
            }
            Item::Virtual(VItem::ReadMarker) => Some(VirtualTimelineItem::ReadMarker),
            Item::Virtual(VItem::LoadingIndicator) => Some(VirtualTimelineItem::LoadingIndicator),
            Item::Virtual(VItem::TimelineStart) => Some(VirtualTimelineItem::TimelineStart),
            Item::Event(_) => None,
        }
    }

    pub fn fmt_debug(&self) -> String {
        format!("{:#?}", self.0)
    }
}

#[derive(uniffi::Object)]
pub struct EventTimelineItem(pub(crate) matrix_sdk::room::timeline::EventTimelineItem);

#[uniffi::export]
impl EventTimelineItem {
    pub fn is_local(&self) -> bool {
        use matrix_sdk::room::timeline::EventTimelineItem::*;

        matches!(self.0, Local(_))
    }

    pub fn is_remote(&self) -> bool {
        use matrix_sdk::room::timeline::EventTimelineItem::*;

        matches!(self.0, Remote(_))
    }

    pub fn event_id(&self) -> Option<String> {
        self.0.event_id().map(ToString::to_string)
    }

    pub fn sender(&self) -> String {
        self.0.sender().to_string()
    }

    pub fn sender_profile(&self) -> Profile {
        self.0.sender_profile().into()
    }

    pub fn is_own(&self) -> bool {
        self.0.is_own()
    }

    pub fn is_editable(&self) -> bool {
        self.0.is_editable()
    }

    pub fn content(&self) -> Arc<TimelineItemContent> {
        Arc::new(TimelineItemContent(self.0.content().clone()))
    }

    pub fn timestamp(&self) -> u64 {
        self.0.timestamp().0.into()
    }

<<<<<<< HEAD
    pub fn reactions(&self) -> Vec<Reaction> {
        self.0
            .reactions()
            .iter()
            .map(|(k, v)| Reaction { key: k.to_owned(), count: v.len() as u64 })
            .collect()
=======
    pub fn reactions(&self) -> Option<Vec<Reaction>> {
        use matrix_sdk::room::timeline::EventTimelineItem::*;

        match &self.0 {
            Local(_) => None,
            Remote(remote_event_item) => Some(
                remote_event_item
                    .reactions()
                    .iter()
                    .map(|(k, v)| Reaction { key: k.to_owned(), count: v.count.into() })
                    .collect(),
            ),
        }
>>>>>>> 4086492e
    }

    pub fn raw(&self) -> Option<String> {
        self.0.raw().map(|r| r.json().get().to_owned())
    }

    pub fn fmt_debug(&self) -> String {
        format!("{:#?}", self.0)
    }
}

#[derive(uniffi::Record)]
pub struct Profile {
    display_name: Option<String>,
    display_name_ambiguous: bool,
    avatar_url: Option<String>,
}

impl From<&matrix_sdk::room::timeline::Profile> for Profile {
    fn from(p: &matrix_sdk::room::timeline::Profile) -> Self {
        Self {
            display_name: p.display_name.clone(),
            display_name_ambiguous: p.display_name_ambiguous,
            avatar_url: p.avatar_url.as_ref().map(ToString::to_string),
        }
    }
}

#[derive(Clone, uniffi::Object)]
pub struct TimelineItemContent(matrix_sdk::room::timeline::TimelineItemContent);

#[uniffi::export]
impl TimelineItemContent {
    pub fn kind(&self) -> TimelineItemContentKind {
        use matrix_sdk::room::timeline::TimelineItemContent as Content;

        match &self.0 {
            Content::Message(_) => TimelineItemContentKind::Message,
            Content::RedactedMessage => TimelineItemContentKind::RedactedMessage,
            Content::Sticker(sticker) => {
                let content = sticker.content();
                TimelineItemContentKind::Sticker {
                    body: content.body.clone(),
                    info: (&content.info).into(),
                    url: content.url.to_string(),
                }
            }
            Content::UnableToDecrypt(msg) => {
                TimelineItemContentKind::UnableToDecrypt { msg: EncryptedMessage::new(msg) }
            }
            Content::MembershipChange(membership) => TimelineItemContentKind::RoomMembership {
                user_id: membership.user_id().to_string(),
                change: membership.change().map(Into::into),
            },
            Content::ProfileChange(profile) => {
                let (display_name, prev_display_name) = profile
                    .displayname_change()
                    .map(|change| (change.new.clone(), change.old.clone()))
                    .unzip();
                let (avatar_url, prev_avatar_url) = profile
                    .avatar_url_change()
                    .map(|change| {
                        (
                            change.new.as_ref().map(ToString::to_string),
                            change.old.as_ref().map(ToString::to_string),
                        )
                    })
                    .unzip();
                TimelineItemContentKind::ProfileChange {
                    display_name: display_name.flatten(),
                    prev_display_name: prev_display_name.flatten(),
                    avatar_url: avatar_url.flatten(),
                    prev_avatar_url: prev_avatar_url.flatten(),
                }
            }
            Content::OtherState(state) => TimelineItemContentKind::State {
                state_key: state.state_key().to_owned(),
                content: state.content().into(),
            },
            Content::FailedToParseMessageLike { event_type, error } => {
                TimelineItemContentKind::FailedToParseMessageLike {
                    event_type: event_type.to_string(),
                    error: error.to_string(),
                }
            }
            Content::FailedToParseState { event_type, state_key, error } => {
                TimelineItemContentKind::FailedToParseState {
                    event_type: event_type.to_string(),
                    state_key: state_key.to_string(),
                    error: error.to_string(),
                }
            }
        }
    }

    pub fn as_message(self: Arc<Self>) -> Option<Arc<Message>> {
        use matrix_sdk::room::timeline::TimelineItemContent as Content;
        unwrap_or_clone_arc_into_variant!(self, .0, Content::Message(msg) => Arc::new(Message(msg)))
    }
}

#[derive(uniffi::Enum)]
pub enum TimelineItemContentKind {
    Message,
    RedactedMessage,
    Sticker {
        body: String,
        info: ImageInfo,
        url: String,
    },
    UnableToDecrypt {
        msg: EncryptedMessage,
    },
    RoomMembership {
        user_id: String,
        change: Option<MembershipChange>,
    },
    ProfileChange {
        display_name: Option<String>,
        prev_display_name: Option<String>,
        avatar_url: Option<String>,
        prev_avatar_url: Option<String>,
    },
    State {
        state_key: String,
        content: OtherState,
    },
    FailedToParseMessageLike {
        event_type: String,
        error: String,
    },
    FailedToParseState {
        event_type: String,
        state_key: String,
        error: String,
    },
}

#[derive(Clone, uniffi::Object)]
pub struct Message(matrix_sdk::room::timeline::Message);

#[uniffi::export]
impl Message {
    pub fn msgtype(&self) -> Option<MessageType> {
        use matrix_sdk::ruma::events::room::message::MessageType as MTy;
        match self.0.msgtype() {
            MTy::Emote(c) => Some(MessageType::Emote {
                content: EmoteMessageContent {
                    body: c.body.clone(),
                    formatted: c.formatted.as_ref().map(Into::into),
                },
            }),
            MTy::Image(c) => Some(MessageType::Image {
                content: ImageMessageContent {
                    body: c.body.clone(),
                    source: Arc::new(c.source.clone()),
                    info: c.info.as_deref().map(Into::into),
                },
            }),
            MTy::Video(c) => Some(MessageType::Video {
                content: VideoMessageContent {
                    body: c.body.clone(),
                    source: Arc::new(c.source.clone()),
                    info: c.info.as_deref().map(Into::into),
                },
            }),
            MTy::File(c) => Some(MessageType::File {
                content: FileMessageContent {
                    body: c.body.clone(),
                    source: Arc::new(c.source.clone()),
                    info: c.info.as_deref().map(Into::into),
                },
            }),
            MTy::Notice(c) => Some(MessageType::Notice {
                content: NoticeMessageContent {
                    body: c.body.clone(),
                    formatted: c.formatted.as_ref().map(Into::into),
                },
            }),
            MTy::Text(c) => Some(MessageType::Text {
                content: TextMessageContent {
                    body: c.body.clone(),
                    formatted: c.formatted.as_ref().map(Into::into),
                },
            }),
            _ => None,
        }
    }

    pub fn body(&self) -> String {
        self.0.msgtype().body().to_owned()
    }

    // This event ID string will be replaced by something more useful later.
    pub fn in_reply_to(&self) -> Option<String> {
        self.0.in_reply_to().map(ToString::to_string)
    }

    pub fn is_edited(&self) -> bool {
        self.0.is_edited()
    }
}

#[derive(Clone, uniffi::Enum)]
pub enum MessageType {
    Emote { content: EmoteMessageContent },
    Image { content: ImageMessageContent },
    Video { content: VideoMessageContent },
    File { content: FileMessageContent },
    Notice { content: NoticeMessageContent },
    Text { content: TextMessageContent },
}

#[derive(Clone, uniffi::Record)]
pub struct EmoteMessageContent {
    pub body: String,
    pub formatted: Option<FormattedBody>,
}

#[derive(Clone, uniffi::Record)]
pub struct ImageMessageContent {
    pub body: String,
    pub source: Arc<MediaSource>,
    pub info: Option<ImageInfo>,
}

#[derive(Clone, uniffi::Record)]
pub struct VideoMessageContent {
    pub body: String,
    pub source: Arc<MediaSource>,
    pub info: Option<VideoInfo>,
}

#[derive(Clone, uniffi::Record)]
pub struct FileMessageContent {
    pub body: String,
    pub source: Arc<MediaSource>,
    pub info: Option<FileInfo>,
}

#[derive(Clone, uniffi::Record)]
pub struct ImageInfo {
    pub height: Option<u64>,
    pub width: Option<u64>,
    pub mimetype: Option<String>,
    pub size: Option<u64>,
    pub thumbnail_info: Option<ThumbnailInfo>,
    pub thumbnail_source: Option<Arc<MediaSource>>,
    pub blurhash: Option<String>,
}

#[derive(Clone, uniffi::Record)]
pub struct VideoInfo {
    pub duration: Option<u64>,
    pub height: Option<u64>,
    pub width: Option<u64>,
    pub mimetype: Option<String>,
    pub size: Option<u64>,
    pub thumbnail_info: Option<ThumbnailInfo>,
    pub thumbnail_source: Option<Arc<MediaSource>>,
    pub blurhash: Option<String>,
}

#[derive(Clone, uniffi::Record)]
pub struct FileInfo {
    pub mimetype: Option<String>,
    pub size: Option<u64>,
    pub thumbnail_info: Option<ThumbnailInfo>,
    pub thumbnail_source: Option<Arc<MediaSource>>,
}

#[derive(Clone, uniffi::Record)]
pub struct ThumbnailInfo {
    pub height: Option<u64>,
    pub width: Option<u64>,
    pub mimetype: Option<String>,
    pub size: Option<u64>,
}

#[derive(Clone, uniffi::Record)]
pub struct NoticeMessageContent {
    pub body: String,
    pub formatted: Option<FormattedBody>,
}

#[derive(Clone, uniffi::Record)]
pub struct TextMessageContent {
    pub body: String,
    pub formatted: Option<FormattedBody>,
}

#[derive(Clone, uniffi::Record)]
pub struct FormattedBody {
    pub format: MessageFormat,
    pub body: String,
}

impl From<&matrix_sdk::ruma::events::room::message::FormattedBody> for FormattedBody {
    fn from(f: &matrix_sdk::ruma::events::room::message::FormattedBody) -> Self {
        Self {
            format: match &f.format {
                matrix_sdk::ruma::events::room::message::MessageFormat::Html => MessageFormat::Html,
                _ => MessageFormat::Unknown,
            },
            body: f.body.clone(),
        }
    }
}

#[derive(Clone, Copy, uniffi::Enum)]
pub enum MessageFormat {
    Html,
    Unknown,
}

impl From<&matrix_sdk::ruma::events::room::ImageInfo> for ImageInfo {
    fn from(info: &matrix_sdk::ruma::events::room::ImageInfo) -> Self {
        let thumbnail_info = info.thumbnail_info.as_ref().map(|info| ThumbnailInfo {
            height: info.height.map(Into::into),
            width: info.width.map(Into::into),
            mimetype: info.mimetype.clone(),
            size: info.size.map(Into::into),
        });

        Self {
            height: info.height.map(Into::into),
            width: info.width.map(Into::into),
            mimetype: info.mimetype.clone(),
            size: info.size.map(Into::into),
            thumbnail_info,
            thumbnail_source: info.thumbnail_source.clone().map(Arc::new),
            blurhash: info.blurhash.clone(),
        }
    }
}

impl From<&matrix_sdk::ruma::events::room::message::VideoInfo> for VideoInfo {
    fn from(info: &matrix_sdk::ruma::events::room::message::VideoInfo) -> Self {
        let thumbnail_info = info.thumbnail_info.as_ref().map(|info| ThumbnailInfo {
            height: info.height.map(Into::into),
            width: info.width.map(Into::into),
            mimetype: info.mimetype.clone(),
            size: info.size.map(Into::into),
        });

        Self {
            duration: info.duration.map(|d| d.as_secs()),
            height: info.height.map(Into::into),
            width: info.width.map(Into::into),
            mimetype: info.mimetype.clone(),
            size: info.size.map(Into::into),
            thumbnail_info,
            thumbnail_source: info.thumbnail_source.clone().map(Arc::new),
            blurhash: info.blurhash.clone(),
        }
    }
}

impl From<&matrix_sdk::ruma::events::room::message::FileInfo> for FileInfo {
    fn from(info: &matrix_sdk::ruma::events::room::message::FileInfo) -> Self {
        let thumbnail_info = info.thumbnail_info.as_ref().map(|info| ThumbnailInfo {
            height: info.height.map(Into::into),
            width: info.width.map(Into::into),
            mimetype: info.mimetype.clone(),
            size: info.size.map(Into::into),
        });

        Self {
            mimetype: info.mimetype.clone(),
            size: info.size.map(Into::into),
            thumbnail_info,
            thumbnail_source: info.thumbnail_source.clone().map(Arc::new),
        }
    }
}

#[derive(Clone, uniffi::Enum)]
pub enum EncryptedMessage {
    OlmV1Curve25519AesSha2 {
        /// The Curve25519 key of the sender.
        sender_key: String,
    },
    // Other fields not included because UniFFI doesn't have the concept of
    // deprecated fields right now.
    MegolmV1AesSha2 {
        /// The ID of the session used to encrypt the message.
        session_id: String,
    },
    Unknown,
}

impl EncryptedMessage {
    fn new(msg: &matrix_sdk::room::timeline::EncryptedMessage) -> Self {
        use matrix_sdk::room::timeline::EncryptedMessage as Message;

        match msg {
            Message::OlmV1Curve25519AesSha2 { sender_key } => {
                let sender_key = sender_key.clone();
                Self::OlmV1Curve25519AesSha2 { sender_key }
            }
            Message::MegolmV1AesSha2 { session_id, .. } => {
                let session_id = session_id.clone();
                Self::MegolmV1AesSha2 { session_id }
            }
            Message::Unknown => Self::Unknown,
        }
    }
}

#[derive(Clone, uniffi::Record)]
pub struct Reaction {
    pub key: String,
    pub count: u64,
    // TODO: Also expose senders
}

#[derive(Clone)]
pub struct ReactionDetails {
    pub id: String,
    pub sender: String,
}

/// A [`TimelineItem`](super::TimelineItem) that doesn't correspond to an event.
#[derive(uniffi::Enum)]
pub enum VirtualTimelineItem {
    /// A divider between messages of two days.
    DayDivider {
        /// A timestamp in milliseconds since Unix Epoch on that day in local
        /// time.
        ts: u64,
    },

    /// The user's own read marker.
    ReadMarker,

    /// A loading indicator for a pagination request.
    LoadingIndicator,

    /// The beginning of the visible timeline.
    ///
    /// There might be earlier events the user is not allowed to see due to
    /// history visibility.
    TimelineStart,
}

#[extension_trait]
pub impl MediaSourceExt for MediaSource {
    fn url(&self) -> String {
        match self {
            MediaSource::Plain(url) => url.to_string(),
            MediaSource::Encrypted(file) => file.url.to_string(),
        }
    }
}

#[derive(Clone, uniffi::Enum)]
pub enum MembershipChange {
    None,
    Error,
    Joined,
    Left,
    Banned,
    Unbanned,
    Kicked,
    Invited,
    KickedAndBanned,
    InvitationAccepted,
    InvitationRejected,
    InvitationRevoked,
    Knocked,
    KnockAccepted,
    KnockRetracted,
    KnockDenied,
    NotImplemented,
}

impl From<matrix_sdk::room::timeline::MembershipChange> for MembershipChange {
    fn from(membership_change: matrix_sdk::room::timeline::MembershipChange) -> Self {
        use matrix_sdk::room::timeline::MembershipChange as Change;
        match membership_change {
            Change::None => Self::None,
            Change::Error => Self::Error,
            Change::Joined => Self::Joined,
            Change::Left => Self::Left,
            Change::Banned => Self::Banned,
            Change::Unbanned => Self::Unbanned,
            Change::Kicked => Self::Kicked,
            Change::Invited => Self::Invited,
            Change::KickedAndBanned => Self::KickedAndBanned,
            Change::InvitationAccepted => Self::InvitationAccepted,
            Change::InvitationRejected => Self::InvitationRejected,
            Change::InvitationRevoked => Self::InvitationRevoked,
            Change::Knocked => Self::Knocked,
            Change::KnockAccepted => Self::KnockAccepted,
            Change::KnockRetracted => Self::KnockRetracted,
            Change::KnockDenied => Self::KnockDenied,
            Change::NotImplemented => Self::NotImplemented,
        }
    }
}

#[derive(Clone, uniffi::Enum)]
pub enum OtherState {
    PolicyRuleRoom,
    PolicyRuleServer,
    PolicyRuleUser,
    RoomAliases,
    RoomAvatar { url: Option<String> },
    RoomCanonicalAlias,
    RoomCreate,
    RoomEncryption,
    RoomGuestAccess,
    RoomHistoryVisibility,
    RoomJoinRules,
    RoomName { name: Option<String> },
    RoomPinnedEvents,
    RoomPowerLevels,
    RoomServerAcl,
    RoomThirdPartyInvite { display_name: Option<String> },
    RoomTombstone,
    RoomTopic { topic: Option<String> },
    SpaceChild,
    SpaceParent,
    Custom { event_type: String },
}

impl From<&matrix_sdk::room::timeline::AnyOtherFullStateEventContent> for OtherState {
    fn from(content: &matrix_sdk::room::timeline::AnyOtherFullStateEventContent) -> Self {
        use matrix_sdk::{
            room::timeline::AnyOtherFullStateEventContent as Content,
            ruma::events::FullStateEventContent as FullContent,
        };
        match content {
            Content::PolicyRuleRoom(_) => Self::PolicyRuleRoom,
            Content::PolicyRuleServer(_) => Self::PolicyRuleServer,
            Content::PolicyRuleUser(_) => Self::PolicyRuleUser,
            Content::RoomAliases(_) => Self::RoomAliases,
            Content::RoomAvatar(c) => {
                let url = match c {
                    FullContent::Original { content, .. } => {
                        content.url.as_ref().map(ToString::to_string)
                    }
                    FullContent::Redacted(_) => None,
                };
                Self::RoomAvatar { url }
            }
            Content::RoomCanonicalAlias(_) => Self::RoomCanonicalAlias,
            Content::RoomCreate(_) => Self::RoomCreate,
            Content::RoomEncryption(_) => Self::RoomEncryption,
            Content::RoomGuestAccess(_) => Self::RoomGuestAccess,
            Content::RoomHistoryVisibility(_) => Self::RoomHistoryVisibility,
            Content::RoomJoinRules(_) => Self::RoomJoinRules,
            Content::RoomName(c) => {
                let name = match c {
                    FullContent::Original { content, .. } => content.name.clone(),
                    FullContent::Redacted(_) => None,
                };
                Self::RoomName { name }
            }
            Content::RoomPinnedEvents(_) => Self::RoomPinnedEvents,
            Content::RoomPowerLevels(_) => Self::RoomPowerLevels,
            Content::RoomServerAcl(_) => Self::RoomServerAcl,
            Content::RoomThirdPartyInvite(c) => {
                let display_name = match c {
                    FullContent::Original { content, .. } => Some(content.display_name.clone()),
                    FullContent::Redacted(_) => None,
                };
                Self::RoomThirdPartyInvite { display_name }
            }
            Content::RoomTombstone(_) => Self::RoomTombstone,
            Content::RoomTopic(c) => {
                let topic = match c {
                    FullContent::Original { content, .. } => Some(content.topic.clone()),
                    FullContent::Redacted(_) => None,
                };
                Self::RoomTopic { topic }
            }
            Content::SpaceChild(_) => Self::SpaceChild,
            Content::SpaceParent(_) => Self::SpaceParent,
            Content::_Custom { event_type, .. } => Self::Custom { event_type: event_type.clone() },
        }
    }
}<|MERGE_RESOLUTION|>--- conflicted
+++ resolved
@@ -215,14 +215,6 @@
         self.0.timestamp().0.into()
     }
 
-<<<<<<< HEAD
-    pub fn reactions(&self) -> Vec<Reaction> {
-        self.0
-            .reactions()
-            .iter()
-            .map(|(k, v)| Reaction { key: k.to_owned(), count: v.len() as u64 })
-            .collect()
-=======
     pub fn reactions(&self) -> Option<Vec<Reaction>> {
         use matrix_sdk::room::timeline::EventTimelineItem::*;
 
@@ -232,11 +224,10 @@
                 remote_event_item
                     .reactions()
                     .iter()
-                    .map(|(k, v)| Reaction { key: k.to_owned(), count: v.count.into() })
+                    .map(|(k, v)| Reaction { key: k.to_owned(), count: v.len() as u64 })
                     .collect(),
             ),
         }
->>>>>>> 4086492e
     }
 
     pub fn raw(&self) -> Option<String> {
