--- conflicted
+++ resolved
@@ -11,11 +11,7 @@
     },
     Room as SdkRoom,
 };
-<<<<<<< HEAD
-use matrix_sdk_common::runtime::get_runtime_handle;
-=======
-use matrix_sdk_common::{SendOutsideWasm, SyncOutsideWasm};
->>>>>>> 58b8a256
+use matrix_sdk_common::{runtime::get_runtime_handle, SendOutsideWasm, SyncOutsideWasm};
 use matrix_sdk_ui::{
     room_list_service::filters::{
         new_filter_all, new_filter_any, new_filter_category, new_filter_deduplicate_versions,
