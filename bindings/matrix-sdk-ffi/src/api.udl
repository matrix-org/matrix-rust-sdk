--- conflicted
+++ resolved
@@ -70,41 +70,4 @@
     void did_fail();
     void did_cancel();
     void did_finish();
-<<<<<<< HEAD
-};
-
-callback interface NotificationSyncListener {
-    void did_terminate();
-};
-
-enum RoomListState {
-    "Init",
-    "FirstRooms",
-    "AllRooms",
-    "CarryOn",
-    "Terminated",
-};
-
-callback interface RoomListStateListener {
-    void on_update(RoomListState state);
-};
-
-[Enum]
-interface RoomListEntriesUpdate {
-    Append(sequence<RoomListEntry> values);
-    Clear();
-    PushFront(RoomListEntry value);
-    PushBack(RoomListEntry value);
-    PopFront();
-    PopBack();
-    Insert(u32 index, RoomListEntry value);
-    Set(u32 index, RoomListEntry value);
-    Remove(u32 index);
-    Reset(sequence<RoomListEntry> values);
-};
-
-callback interface RoomListEntriesListener {
-    void on_update(RoomListEntriesUpdate room_entries_update);
-=======
->>>>>>> db5c9d8c
 };