--- conflicted
+++ resolved
@@ -10,7 +10,6 @@
     void did_receive_notification(NotificationItem notification);
 };
 
-<<<<<<< HEAD
 dictionary NotificationItem {
     TimelineEvent event;
     string room_id;
@@ -24,19 +23,6 @@
 };
 
 interface TimelineEvent {};
-
-dictionary RequiredState {
-    string key;
-    string value;
-};
-
-dictionary RoomSubscription {
-    sequence<RequiredState>? required_state;
-    u32? timeline_limit;
-};
-
-=======
->>>>>>> a7659f1f
 dictionary UpdateSummary {
     sequence<string> lists;
     sequence<string> rooms;
