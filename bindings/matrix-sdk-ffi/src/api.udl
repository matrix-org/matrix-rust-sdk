--- conflicted
+++ resolved
@@ -149,28 +149,6 @@
     SlidingSync build();
 };
 
-<<<<<<< HEAD
-dictionary PusherIdentifiers {
-    string pushkey;
-    string app_id;
-};
-
-[Enum]
-interface PushFormat {
-    EventIdOnly();
-};
-
-dictionary HttpPusherData {
-    string url;
-    PushFormat? format;
-    string? default_payload;
-};
-
-[Enum]
-interface PusherKind {
-    Http(HttpPusherData data);
-    Email();
-=======
 dictionary CreateRoomParameters {
     string name;
     string? topic = null;
@@ -202,7 +180,28 @@
     /// Same as `PrivateChat`, but all initial invitees get the same power level
     /// as the creator.
     "TrustedPrivateChat",
->>>>>>> 0f7d839c
+};
+
+dictionary PusherIdentifiers {
+    string pushkey;
+    string app_id;
+};
+
+[Enum]
+interface PushFormat {
+    EventIdOnly();
+};
+
+dictionary HttpPusherData {
+    string url;
+    PushFormat? format;
+    string? default_payload;
+};
+
+[Enum]
+interface PusherKind {
+    Http(HttpPusherData data);
+    Email();
 };
 
 interface Client {
