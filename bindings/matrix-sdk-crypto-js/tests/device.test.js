--- conflicted
+++ resolved
@@ -398,19 +398,15 @@
             expect(sas1.emojiIndex()).toBeUndefined();
             expect(sas1.decimals()).toBeUndefined();
 
-<<<<<<< HEAD
-            // add an onChange listener so we can check it is called at the right times
-            sas1.registerChangesCallback(sas1ChangesCallback);
-
-            // Let's accept that SAS start request.
-=======
             // we should also be able to get the verification via the request
             const sas1Again = await verificationRequest1.getVerification();
             expect(sas1Again).toBeInstanceOf(Sas);
             expect(sas1Again.flowId).toStrictEqual(flowId);
-
-            // Let's accept thet SAS start request.
->>>>>>> 6b45749e
+          
+            // add an onChange listener so we can check it is called at the right times
+            sas1.registerChangesCallback(sas1ChangesCallback);
+
+            // Let's accept that SAS start request.
             let outgoingVerificationRequest = sas1.accept();
 
             expect(outgoingVerificationRequest).toBeInstanceOf(ToDeviceRequest);
