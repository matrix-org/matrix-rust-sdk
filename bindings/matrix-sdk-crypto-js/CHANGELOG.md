--- conflicted
+++ resolved
@@ -1,11 +1,8 @@
 # v0.1.0-alpha.8
 
-<<<<<<< HEAD
 -   `importCrossSigningKeys`: change the parameters to be individual keys
     rather than a `CrossSigningKeyExport` object.
-=======
--   Make `unused_fallback_keys` as optional in `Machine.receive_sync_changes`
->>>>>>> 87b938b8
+-   Make `unused_fallback_keys` optional in `Machine.receive_sync_changes`
 
 # v0.1.0-alpha.7
 
