--- conflicted
+++ resolved
@@ -363,14 +363,6 @@
         [ByRef] string response
     );
 
-<<<<<<< HEAD
-    [Throws=DecryptionError]
-    DecryptedEvent decrypt_room_event([ByRef] string event, [ByRef] string room_id, boolean handle_verificaton_events, boolean strict_shields);
-    [Throws=CryptoStoreError]
-    string encrypt([ByRef] string room_id, [ByRef] string event_type, [ByRef] string content);
-
-=======
->>>>>>> eeea4f23
     [Throws=CryptoStoreError]
     UserIdentity? get_identity([ByRef] string user_id, u32 timeout);
     [Throws=SignatureError]
