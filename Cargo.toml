--- conflicted
+++ resolved
@@ -34,14 +34,8 @@
 futures-util = { version = "0.3.26", default-features = false, features = ["alloc"] }
 http = "0.2.6"
 itertools = "0.11.0"
-<<<<<<< HEAD
-# TODO(polls): switch this back to the normal ruma branch when the PR is merged.
-ruma = { git = "https://github.com/csmith/ruma", rev = "c3df9fd52c1d2383353f1b9d741e6729daf3942c", features = ["client-api-c", "compat-upload-signatures", "compat-user-id"] }
-ruma-common = { git = "https://github.com/csmith/ruma", rev = "c3df9fd52c1d2383353f1b9d741e6729daf3942c" }
-=======
 ruma = { git = "https://github.com/ruma/ruma", rev = "8b4ece2b0fa31be21eb1273a6e6bf32e09909480", features = ["client-api-c", "compat-upload-signatures", "compat-user-id"] }
 ruma-common = { git = "https://github.com/ruma/ruma", rev = "8b4ece2b0fa31be21eb1273a6e6bf32e09909480" }
->>>>>>> 5c71087b
 once_cell = "1.16.0"
 serde = "1.0.151"
 serde_html_form = "0.2.0"
