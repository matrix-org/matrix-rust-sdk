// Copyright 2020 Damir Jelić
// Copyright 2020 The Matrix.org Foundation C.I.C.
//
// Licensed under the Apache License, Version 2.0 (the "License");
// you may not use this file except in compliance with the License.
// You may obtain a copy of the License at
//
//     http://www.apache.org/licenses/LICENSE-2.0
//
// Unless required by applicable law or agreed to in writing, software
// distributed under the License is distributed on an "AS IS" BASIS,
// WITHOUT WARRANTIES OR CONDITIONS OF ANY KIND, either express or implied.
// See the License for the specific language governing permissions and
// limitations under the License.

use std::borrow::Cow;
use std::collections::{BTreeMap, HashMap};
use std::convert::TryFrom;

#[cfg(feature = "messages")]
use super::message::MessageQueue;
use super::RoomMember;

use crate::api::r0::sync::sync_events::{RoomSummary, UnreadNotificationsCount};
use crate::events::collections::all::{RoomEvent, StateEvent};
use crate::events::presence::PresenceEvent;
use crate::events::room::{
    aliases::AliasesEvent,
    canonical_alias::CanonicalAliasEvent,
    encryption::EncryptionEvent,
    member::{MemberEvent, MembershipChange},
    name::NameEvent,
    power_levels::{NotificationPowerLevels, PowerLevelsEvent, PowerLevelsEventContent},
    tombstone::TombstoneEvent,
};
use crate::events::stripped::{AnyStrippedStateEvent, StrippedRoomName};
use crate::events::{Algorithm, EventType};

#[cfg(feature = "messages")]
use crate::events::room::message::MessageEvent;

use crate::identifiers::{RoomAliasId, RoomId, UserId};

use crate::js_int::{Int, UInt};
use serde::{Deserialize, Serialize};
#[derive(Debug, Default, PartialEq, Serialize, Deserialize, Clone)]
/// `RoomName` allows the calculation of a text room name.
pub struct RoomName {
    /// The displayed name of the room.
    name: Option<String>,
    /// The canonical alias of the room ex. `#room-name:example.com` and port number.
    canonical_alias: Option<RoomAliasId>,
    /// List of `RoomAliasId`s the room has been given.
    aliases: Vec<RoomAliasId>,
    /// Users which can be used to generate a room name if the room does not have
    /// one. Required if room name or canonical aliases are not set or empty.
    pub heroes: Vec<String>,
    /// Number of users whose membership status is `join`.
    /// Required if field has changed since last sync; otherwise, it may be
    /// omitted.
    pub joined_member_count: Option<UInt>,
    /// Number of users whose membership status is `invite`.
    /// Required if field has changed since last sync; otherwise, it may be
    /// omitted.
    pub invited_member_count: Option<UInt>,
}

#[derive(Debug, PartialEq, Eq, Serialize, Deserialize, Clone)]
pub struct PowerLevels {
    /// The level required to ban a user.
    pub ban: Int,
    /// The level required to send specific event types.
    ///
    /// This is a mapping from event type to power level required.
    pub events: BTreeMap<EventType, Int>,
    /// The default level required to send message events.
    pub events_default: Int,
    /// The level required to invite a user.
    pub invite: Int,
    /// The level required to kick a user.
    pub kick: Int,
    /// The level required to redact an event.
    pub redact: Int,
    /// The default level required to send state events.
    pub state_default: Int,
    /// The default power level for every user in the room.
    pub users_default: Int,
    /// The power level requirements for specific notification types.
    ///
    /// This is a mapping from `key` to power level for that notifications key.
    pub notifications: Int,
}

#[derive(Debug, PartialEq, Serialize, Deserialize, Clone)]
/// Encryption info of the room.
pub struct EncryptionInfo {
    /// The encryption algorithm that should be used to encrypt messages in the
    /// room.
    algorithm: Algorithm,
    /// How long should a session be used before it is rotated.
    rotation_period_ms: u64,
    /// The maximum amount of messages that should be encrypted using the same
    /// session.
    rotation_period_messages: u64,
}

impl EncryptionInfo {
    /// The encryption algorithm that should be used to encrypt messages in the
    /// room.
    pub fn algorithm(&self) -> &Algorithm {
        &self.algorithm
    }

    /// How long should a session be used before it is rotated.
    pub fn rotation_period(&self) -> u64 {
        self.rotation_period_ms
    }

    /// The maximum amount of messages that should be encrypted using the same
    /// session.
    pub fn rotation_period_messages(&self) -> u64 {
        self.rotation_period_messages
    }
}

impl From<&EncryptionEvent> for EncryptionInfo {
    fn from(event: &EncryptionEvent) -> Self {
        EncryptionInfo {
            algorithm: event.content.algorithm.clone(),
            rotation_period_ms: event
                .content
                .rotation_period_ms
                .map_or(604_800_000, Into::into),
            rotation_period_messages: event.content.rotation_period_msgs.map_or(100, Into::into),
        }
    }
}

#[derive(Debug, PartialEq, Eq, Serialize, Deserialize, Clone)]
pub struct Tombstone {
    /// A server-defined message.
    body: String,
    /// The room that is now active.
    replacement: RoomId,
}

<<<<<<< HEAD
#[derive(Debug, PartialEq, Eq)]
enum MemberDirection {
    Entering,
    Exiting,
}

#[derive(Debug, PartialEq, Serialize, Deserialize)]
#[cfg_attr(test, derive(Clone))]
=======
#[derive(Debug, PartialEq, Serialize, Deserialize, Clone)]
>>>>>>> 255451b8
/// A Matrix room.
pub struct Room {
    /// The unique id of the room.
    pub room_id: RoomId,
    /// The name of the room, clients use this to represent a room.
    pub room_name: RoomName,
    /// The mxid of our own user.
    pub own_user_id: UserId,
    /// The mxid of the room creator.
    pub creator: Option<UserId>,
    // TODO: Track banned members, e.g. for /unban support?
    /// The map of invited room members.
    pub invited_members: HashMap<UserId, RoomMember>,
    /// The map of joined room members.
    pub joined_members: HashMap<UserId, RoomMember>,
    /// A queue of messages, holds no more than 10 of the most recent messages.
    ///
    /// This is helpful when using a `StateStore` to avoid multiple requests
    /// to the server for messages.
    #[cfg(feature = "messages")]
    #[cfg_attr(docsrs, doc(cfg(feature = "messages")))]
    #[serde(with = "super::message::ser_deser")]
    pub messages: MessageQueue,
    /// A list of users that are currently typing.
    pub typing_users: Vec<UserId>,
    /// The power level requirements for specific actions in this room
    pub power_levels: Option<PowerLevels>,
    /// Optional encryption info, will be `Some` if the room is encrypted.
    pub encrypted: Option<EncryptionInfo>,
    /// Number of unread notifications with highlight flag set.
    pub unread_highlight: Option<UInt>,
    /// Number of unread notifications.
    pub unread_notifications: Option<UInt>,
    /// The tombstone state of this room.
    pub tombstone: Option<Tombstone>,
    /// The map of disambiguated display names for users who have the same display name
    disambiguated_display_names: HashMap<UserId, String>,
}

impl RoomName {
    pub fn push_alias(&mut self, alias: RoomAliasId) -> bool {
        self.aliases.push(alias);
        true
    }

    pub fn set_canonical(&mut self, alias: RoomAliasId) -> bool {
        self.canonical_alias = Some(alias);
        true
    }

    pub fn set_name(&mut self, name: &str) -> bool {
        self.name = Some(name.to_string());
        true
    }

    /// Calculate the canonical display name of a room, taking into account its name, aliases and
    /// members.
    ///
    /// The display name is calculated according to [this algorithm][spec].
    ///
    /// [spec]:
    /// <https://matrix.org/docs/spec/client_server/latest#calculating-the-display-name-for-a-room>
    pub fn calculate_name(
        &self,
        own_user_id: &UserId,
        invited_members: &HashMap<UserId, RoomMember>,
        joined_members: &HashMap<UserId, RoomMember>,
    ) -> String {
        if let Some(name) = &self.name {
            let name = name.trim();
            name.to_string()
        } else if let Some(alias) = &self.canonical_alias {
            let alias = alias.alias().trim();
            alias.to_string()
        } else if !self.aliases.is_empty() && !self.aliases[0].alias().is_empty() {
            self.aliases[0].alias().trim().to_string()
        } else {
            let joined = self.joined_member_count.unwrap_or(UInt::MIN);
            let invited = self.invited_member_count.unwrap_or(UInt::MIN);
            let heroes = UInt::new(self.heroes.len() as u64).unwrap();
            let one = UInt::new(1).unwrap();

            let invited_joined = if invited + joined == UInt::MIN {
                UInt::MIN
            } else {
                invited + joined - one
            };

            let members = joined_members.values().chain(invited_members.values());

            // TODO: This should use `self.heroes` but it is always empty??
            if heroes >= invited_joined {
                let mut names = members
                    .filter(|m| m.user_id != *own_user_id)
                    .take(3)
                    .map(|mem| {
                        mem.display_name
                            .clone()
                            .unwrap_or_else(|| mem.user_id.localpart().to_string())
                    })
                    .collect::<Vec<String>>();
                // stabilize ordering
                names.sort();
                names.join(", ")
            } else if heroes < invited_joined && invited + joined > one {
                let mut names = members
                    .filter(|m| m.user_id != *own_user_id)
                    .take(3)
                    .map(|mem| {
                        mem.display_name
                            .clone()
                            .unwrap_or_else(|| mem.user_id.localpart().to_string())
                    })
                    .collect::<Vec<String>>();
                names.sort();

                // TODO: What length does the spec want us to use here and in the `else`?
                format!("{}, and {} others", names.join(", "), (joined + invited))
            } else {
                "Empty room".to_string()
            }
        }
    }
}

impl Room {
    /// Create a new room.
    ///
    /// # Arguments
    ///
    /// * `room_id` - The unique id of the room.
    ///
    /// * `own_user_id` - The mxid of our own user.
    pub fn new(room_id: &RoomId, own_user_id: &UserId) -> Self {
        Room {
            room_id: room_id.clone(),
            room_name: RoomName::default(),
            own_user_id: own_user_id.clone(),
            creator: None,
            invited_members: HashMap::new(),
            joined_members: HashMap::new(),
            #[cfg(feature = "messages")]
            messages: MessageQueue::new(),
            typing_users: Vec::new(),
            power_levels: None,
            encrypted: None,
            unread_highlight: None,
            unread_notifications: None,
            tombstone: None,
            disambiguated_display_names: HashMap::new(),
        }
    }

    /// Return the display name of the room.
    pub fn display_name(&self) -> String {
        self.room_name.calculate_name(
            &self.own_user_id,
            &self.invited_members,
            &self.joined_members,
        )
    }

    /// Is the room a encrypted room.
    pub fn is_encrypted(&self) -> bool {
        self.encrypted.is_some()
    }

    /// Get the encryption info if any of the room.
    ///
    /// Returns None if the room is not encrypted.
    pub fn encryption_info(&self) -> Option<&EncryptionInfo> {
        self.encrypted.as_ref()
    }

    /// Get the disambiguated display name for a member of this room.
    ///
    /// If a member has no display name set, returns the MXID as a fallback. Additionally, we
    /// return the MXID even if there is no such member in the room.
    ///
    /// When displaying a room member's display name, clients *must* use this method to obtain the
    /// name instead of displaying the `RoomMember::display_name` directly. This is because
    /// multiple members can share the same display name in which case the display name has to be
    /// disambiguated.
    pub fn member_display_name<'a>(&'a self, id: &'a UserId) -> Cow<'a, str> {
        let disambiguated_name = self
            .disambiguated_display_names
            .get(id)
            .map(|s| s.as_str().into());

        if let Some(name) = disambiguated_name {
            // The display name of the member is non-unique so we return a disambiguated version.
            name
        } else if let Some(member) = self
            .joined_members
            .get(id)
            .or_else(|| self.invited_members.get(id))
        {
            // The display name of the member is unique so we can return it directly if it is set.
            // If not, we return his MXID.
            member.name().into()
        } else {
            // There is no member with the requested MXID in the room. We still return the MXID.
            id.as_ref().into()
        }
    }

    /// Process the member event of an entering user.
    ///
    /// Returns true if this made a change to the room's state, false otherwise.
    fn add_member(&mut self, event: &MemberEvent) -> bool {
        let new_member = RoomMember::new(event);

        if self.joined_members.contains_key(&new_member.user_id)
            || self.invited_members.contains_key(&new_member.user_id)
        {
            return false;
        }

        match event.membership_change() {
            MembershipChange::Joined => self
                .joined_members
                .insert(new_member.user_id.clone(), new_member.clone()),
            MembershipChange::Invited => self
                .invited_members
                .insert(new_member.user_id.clone(), new_member.clone()),
            _ => {
                panic!("Room::add_member called on an event that is neither a join nor an invite.")
            }
        };

        // Perform display name disambiguations, if necessary.
        let disambiguations = self.disambiguation_updates(&new_member, MemberDirection::Entering);
        for (id, name) in disambiguations.into_iter() {
            match name {
                None => self.disambiguated_display_names.remove(&id),
                Some(name) => self.disambiguated_display_names.insert(id, name),
            };
        }

        true
    }

    /// Process the member event of a leaving user.
    ///
    /// Returns true if this made a change to the room's state, false otherwise.
    fn remove_member(&mut self, event: &MemberEvent) -> bool {
        let leaving_member = RoomMember::new(event);

        // Perform display name disambiguations, if necessary.
        let disambiguations =
            self.disambiguation_updates(&leaving_member, MemberDirection::Exiting);
        for (id, name) in disambiguations.into_iter() {
            match name {
                None => self.disambiguated_display_names.remove(&id),
                Some(name) => self.disambiguated_display_names.insert(id, name),
            };
        }

        if self.joined_members.contains_key(&leaving_member.user_id) {
            self.joined_members.remove(&leaving_member.user_id);
            true
        } else if self.invited_members.contains_key(&leaving_member.user_id) {
            self.invited_members.remove(&leaving_member.user_id);
            true
        } else {
            false
        }
    }

    /// Given a room `member`, return the list of members which have the same display name.
    ///
    /// The `inclusive` parameter controls whether the passed member should be included in the
    /// list or not.
    fn shares_displayname_with(&self, member: &RoomMember, inclusive: bool) -> Vec<UserId> {
        let members = self
            .invited_members
            .iter()
            .chain(self.joined_members.iter());

        // Find all other users that share the same display name as the joining user.
        members
            .filter(|(_, existing_member)| {
                member
                    .display_name
                    .as_ref()
                    .and_then(|new_member_name| {
                        existing_member
                            .display_name
                            .as_ref()
                            .map(|existing_member_name| new_member_name == existing_member_name)
                    })
                    .unwrap_or(false)
            })
            // If not an inclusive search, do not consider the member for which we are disambiguating.
            .filter(|(id, _)| inclusive || **id != member.user_id)
            .map(|(id, _)| id)
            .cloned()
            .collect()
    }

    /// Given a room member, generate a map of all display name disambiguations which are necessary
    /// in order to make that member's display name unique.
    ///
    /// The `inclusive` parameter controls whether or not the member for which we are
    /// disambiguating should be considered a current member of the room.
    ///
    /// Returns a map from MXID to disambiguated name.
    fn member_disambiguations(
        &self,
        member: &RoomMember,
        inclusive: bool,
    ) -> HashMap<UserId, String> {
        let users_with_same_name = self.shares_displayname_with(member, inclusive);
        let disambiguate_with = |members: Vec<UserId>, f: fn(&RoomMember) -> String| {
            members
                .into_iter()
                .filter_map(|id| {
                    self.joined_members
                        .get(&id)
                        .or_else(|| self.invited_members.get(&id))
                        .map(f)
                        .map(|m| (id, m))
                })
                .collect::<HashMap<UserId, String>>()
        };

        match users_with_same_name.len() {
            0 => HashMap::new(),
            1 => disambiguate_with(users_with_same_name, |m: &RoomMember| m.name()),
            _ => disambiguate_with(users_with_same_name, |m: &RoomMember| m.unique_name()),
        }
    }

    /// Calculate disambiguation updates needed when a room member either enters or exits.
    fn disambiguation_updates(
        &self,
        member: &RoomMember,
        when: MemberDirection,
    ) -> HashMap<UserId, Option<String>> {
        let before;
        let after;

        match when {
            MemberDirection::Entering => {
                before = self.member_disambiguations(member, false);
                after = self.member_disambiguations(member, true);
            }
            MemberDirection::Exiting => {
                before = self.member_disambiguations(member, true);
                after = self.member_disambiguations(member, false);
            }
        }

        let mut res = before;
        res.extend(after.clone());

        res.into_iter()
            .map(|(user_id, name)| {
                if !after.contains_key(&user_id) {
                    (user_id, None)
                } else {
                    (user_id, Some(name))
                }
            })
            .collect()
    }

    /// Add to the list of `RoomAliasId`s.
    fn push_room_alias(&mut self, alias: &RoomAliasId) -> bool {
        self.room_name.push_alias(alias.clone());
        true
    }

    /// RoomAliasId is `#alias:hostname` and `port`
    fn canonical_alias(&mut self, alias: &RoomAliasId) -> bool {
        self.room_name.set_canonical(alias.clone());
        true
    }

    fn set_room_name(&mut self, name: &str) -> bool {
        self.room_name.set_name(name);
        true
    }

    fn set_room_power_level(&mut self, event: &PowerLevelsEvent) -> bool {
        let PowerLevelsEventContent {
            ban,
            events,
            events_default,
            invite,
            kick,
            redact,
            state_default,
            users_default,
            notifications: NotificationPowerLevels { room },
            ..
        } = &event.content;

        let power = PowerLevels {
            ban: *ban,
            events: events.clone(),
            events_default: *events_default,
            invite: *invite,
            kick: *kick,
            redact: *redact,
            state_default: *state_default,
            users_default: *users_default,
            notifications: *room,
        };
        self.power_levels = Some(power);
        true
    }

    pub(crate) fn set_room_summary(&mut self, summary: &RoomSummary) {
        let RoomSummary {
            heroes,
            joined_member_count,
            invited_member_count,
        } = summary;
        self.room_name.heroes = heroes.clone();
        self.room_name.invited_member_count = *invited_member_count;
        self.room_name.joined_member_count = *joined_member_count;
    }

    pub(crate) fn set_unread_notice_count(&mut self, notifications: &UnreadNotificationsCount) {
        self.unread_highlight = notifications.highlight_count;
        self.unread_notifications = notifications.notification_count;
    }

    /// Handle a room.member updating the room state if necessary.
    ///
    /// Returns true if the joined member list changed, false otherwise.
    pub fn handle_membership(&mut self, event: &MemberEvent) -> bool {
        use MembershipChange::*;

        // TODO: This would not be handled correctly as all the MemberEvents have the `prev_content`
        // inside of `unsigned` field.
        match event.membership_change() {
            Invited | Joined => {
                self.add_member(event)
            }
            Kicked | Banned | KickedAndBanned | InvitationRejected | Left => {
                self.remove_member(event)
            }
            ProfileChanged => {
                let user_id = if let Ok(id) = UserId::try_from(event.state_key.as_str()) {
                    id
                } else {
                    return false;
                };

                if let Some(member) = self.joined_members.get_mut(&user_id) {
                    member.update_profile(event)
                } else {
                    false
                }
            }

            // Not interested in other events.
            _ => false,
        }
    }

    /// Handle a room.message event and update the `MessageQueue` if necessary.
    ///
    /// Returns true if `MessageQueue` was added to.
    #[cfg(feature = "messages")]
    #[cfg_attr(docsrs, doc(cfg(feature = "messages")))]
    pub fn handle_message(&mut self, event: &MessageEvent) -> bool {
        self.messages.push(event.clone())
    }

    /// Handle a room.aliases event, updating the room state if necessary.
    ///
    /// Returns true if the room name changed, false otherwise.
    pub fn handle_room_aliases(&mut self, event: &AliasesEvent) -> bool {
        match event.content.aliases.as_slice() {
            [alias] => self.push_room_alias(alias),
            [alias, ..] => self.push_room_alias(alias),
            _ => false,
        }
    }

    /// Handle a room.canonical_alias event, updating the room state if necessary.
    ///
    /// Returns true if the room name changed, false otherwise.
    pub fn handle_canonical(&mut self, event: &CanonicalAliasEvent) -> bool {
        match &event.content.alias {
            Some(name) => self.canonical_alias(&name),
            _ => false,
        }
    }

    /// Handle a room.name event, updating the room state if necessary.
    ///
    /// Returns true if the room name changed, false otherwise.
    pub fn handle_room_name(&mut self, event: &NameEvent) -> bool {
        match event.content.name() {
            Some(name) => self.set_room_name(name),
            _ => false,
        }
    }

    /// Handle a room.name event, updating the room state if necessary.
    ///
    /// Returns true if the room name changed, false otherwise.
    pub fn handle_stripped_room_name(&mut self, event: &StrippedRoomName) -> bool {
        match event.content.name() {
            Some(name) => self.set_room_name(name),
            _ => false,
        }
    }

    /// Handle a room.power_levels event, updating the room state if necessary.
    ///
    /// Returns true if the room name changed, false otherwise.
    pub fn handle_power_level(&mut self, event: &PowerLevelsEvent) -> bool {
        // NOTE: this is always true, we assume that if we get an event their is an update.
        let mut updated = self.set_room_power_level(event);

        let mut max_power = event.content.users_default;
        for power in event.content.users.values() {
            max_power = *power.max(&max_power);
        }

        for user in event.content.users.keys() {
            if let Some(member) = self.joined_members.get_mut(user) {
                if member.update_power(event, max_power) {
                    updated = true;
                }
            }
        }
        updated
    }

    fn handle_tombstone(&mut self, event: &TombstoneEvent) -> bool {
        self.tombstone = Some(Tombstone {
            body: event.content.body.clone(),
            replacement: event.content.replacement_room.clone(),
        });
        true
    }

    fn handle_encryption_event(&mut self, event: &EncryptionEvent) -> bool {
        self.encrypted = Some(event.into());
        true
    }

    /// Receive a timeline event for this room and update the room state.
    ///
    /// Returns true if the joined member list changed, false otherwise.
    ///
    /// # Arguments
    ///
    /// * `event` - The event of the room.
    pub fn receive_timeline_event(&mut self, event: &RoomEvent) -> bool {
        match event {
            // update to the current members of the room
            RoomEvent::RoomMember(member) => self.handle_membership(member),
            // finds all events related to the name of the room for later use
            RoomEvent::RoomName(name) => self.handle_room_name(name),
            RoomEvent::RoomCanonicalAlias(c_alias) => self.handle_canonical(c_alias),
            RoomEvent::RoomAliases(alias) => self.handle_room_aliases(alias),
            // power levels of the room members
            RoomEvent::RoomPowerLevels(power) => self.handle_power_level(power),
            RoomEvent::RoomTombstone(tomb) => self.handle_tombstone(tomb),
            RoomEvent::RoomEncryption(encrypt) => self.handle_encryption_event(encrypt),
            #[cfg(feature = "messages")]
            RoomEvent::RoomMessage(msg) => self.handle_message(msg),
            _ => false,
        }
    }

    /// Receive a state event for this room and update the room state.
    ///
    /// Returns true if the state of the `Room` has changed, false otherwise.
    ///
    /// # Arguments
    ///
    /// * `event` - The event of the room.
    pub fn receive_state_event(&mut self, event: &StateEvent) -> bool {
        match event {
            // update to the current members of the room
            StateEvent::RoomMember(member) => self.handle_membership(member),
            // finds all events related to the name of the room for later use
            StateEvent::RoomName(name) => self.handle_room_name(name),
            StateEvent::RoomCanonicalAlias(c_alias) => self.handle_canonical(c_alias),
            StateEvent::RoomAliases(alias) => self.handle_room_aliases(alias),
            // power levels of the room members
            StateEvent::RoomPowerLevels(power) => self.handle_power_level(power),
            StateEvent::RoomTombstone(tomb) => self.handle_tombstone(tomb),
            StateEvent::RoomEncryption(encrypt) => self.handle_encryption_event(encrypt),
            _ => false,
        }
    }

    /// Receive a stripped state event for this room and update the room state.
    ///
    /// Returns true if the state of the `Room` has changed, false otherwise.
    ///
    /// # Arguments
    ///
    /// * `event` - The `AnyStrippedStateEvent` sent by the server for invited but not
    /// joined rooms.
    pub fn receive_stripped_state_event(&mut self, event: &AnyStrippedStateEvent) -> bool {
        match event {
            AnyStrippedStateEvent::RoomName(n) => self.handle_stripped_room_name(n),
            _ => false,
        }
    }

    /// Receive a presence event from an `IncomingResponse` and updates the client state.
    ///
    /// This will only update the user if found in the current room looped through
    /// by `Client::sync`.
    /// Returns true if the specific users presence has changed, false otherwise.
    ///
    /// # Arguments
    ///
    /// * `event` - The presence event for a specified room member.
    pub fn receive_presence_event(&mut self, event: &PresenceEvent) -> bool {
        if let Some(member) = self.joined_members.get_mut(&event.sender) {
            if member.did_update_presence(event) {
                false
            } else {
                member.update_presence(event);
                true
            }
        } else {
            // this is probably an error as we have a `PresenceEvent` for a user
            // we don't know about
            false
        }
    }
}

#[cfg(test)]
mod test {
    use super::*;
    use crate::events::{room::encryption::EncryptionEventContent, UnsignedData};
    use crate::identifiers::{EventId, UserId};
    use crate::{BaseClient, Session};
    use matrix_sdk_test::{async_test, sync_response, EventBuilder, EventsFile, SyncResponseFile};

    use std::time::SystemTime;

    #[cfg(target_arch = "wasm32")]
    use wasm_bindgen_test::*;

    use std::convert::TryFrom;
    use std::ops::Deref;

    async fn get_client() -> BaseClient {
        let session = Session {
            access_token: "1234".to_owned(),
            user_id: UserId::try_from("@example:localhost").unwrap(),
            device_id: "DEVICEID".to_owned(),
        };
        let client = BaseClient::new().unwrap();
        client.restore_login(session).await.unwrap();
        client
    }

    fn get_room_id() -> RoomId {
        RoomId::try_from("!SVkFJHzfwvuaIEawgC:localhost").unwrap()
    }

    #[async_test]
    async fn user_presence() {
        let client = get_client().await;

        let mut response = sync_response(SyncResponseFile::Default);

        client.receive_sync_response(&mut response).await.unwrap();

        let rooms_lock = &client.joined_rooms();
        let rooms = rooms_lock.read().await;
        let room = &rooms
            .get(&RoomId::try_from("!SVkFJHzfwvuaIEawgC:localhost").unwrap())
            .unwrap()
            .read()
            .await;

        assert_eq!(1, room.joined_members.len());
        assert!(room.deref().power_levels.is_some())
    }

    #[async_test]
    async fn test_member_display_name() {
        // Initialize

        let client = get_client().await;
        let room_id = get_room_id();
        let user_id1 = UserId::try_from("@example:localhost").unwrap();
        let user_id2 = UserId::try_from("@example2:localhost").unwrap();
        let user_id3 = UserId::try_from("@example3:localhost").unwrap();

        let member2_join_event = serde_json::json!({
            "content": {
                "avatar_url": null,
                "displayname": "example",
                "membership": "join"
            },
            "event_id": "$16345217l517tabbz:localhost",
            "membership": "join",
            "origin_server_ts": 1455123234,
            "sender": format!("{}", user_id2),
            "state_key": format!("{}", user_id2),
            "type": "m.room.member",
            "prev_content": {
                "avatar_url": null,
                "displayname": "example",
                "membership": "invite"
            },
            "unsigned": {
                "age": 1989321234,
                "replaces_state": "$1622a2311315tkjoA:localhost"
            }
        });

        let member2_leave_event = serde_json::json!({
            "content": {
                "avatar_url": null,
                "displayname": "example",
                "membership": "leave"
            },
            "event_id": "$263452333l22bggbz:localhost",
            "membership": "leave",
            "origin_server_ts": 1455123228,
            "sender": format!("{}", user_id2),
            "state_key": format!("{}", user_id2),
            "type": "m.room.member",
            "prev_content": {
                "avatar_url": null,
                "displayname": "example",
                "membership": "join"
            },
            "unsigned": {
                "age": 1989321221,
                "replaces_state": "$16345217l517tabbz:localhost"
            }
        });

        let member3_join_event = serde_json::json!({
            "content": {
                "avatar_url": null,
                "displayname": "example",
                "membership": "join"
            },
            "event_id": "$16845287981ktggba:localhost",
            "membership": "join",
            "origin_server_ts": 1455123244,
            "sender": format!("{}", user_id3),
            "state_key": format!("{}", user_id3),
            "type": "m.room.member",
            "prev_content": {
                "avatar_url": null,
                "displayname": "example",
                "membership": "invite"
            },
            "unsigned": {
                "age": 1989321254,
                "replaces_state": "$1622l2323445kabrA:localhost"
            }
        });

        let member3_leave_event = serde_json::json!({
            "content": {
                "avatar_url": null,
                "displayname": "example",
                "membership": "leave"
            },
            "event_id": "$11121987981abfgr:localhost",
            "membership": "leave",
            "origin_server_ts": 1455123230,
            "sender": format!("{}", user_id3),
            "state_key": format!("{}", user_id3),
            "type": "m.room.member",
            "prev_content": {
                "avatar_url": null,
                "displayname": "example",
                "membership": "join"
            },
            "unsigned": {
                "age": 1989321244,
                "replaces_state": "$16845287981ktggba:localhost"
            }
        });

        let mut event_builder = EventBuilder::new();

        let mut member1_join_sync_response = event_builder
            .add_room_event(EventsFile::Member, RoomEvent::RoomMember)
            .build_sync_response();

        let mut member2_join_sync_response = event_builder
            .add_custom_joined_event(&room_id, member2_join_event, RoomEvent::RoomMember)
            .build_sync_response();

        let mut member3_join_sync_response = event_builder
            .add_custom_joined_event(&room_id, member3_join_event, RoomEvent::RoomMember)
            .build_sync_response();

        let mut member2_leave_sync_response = event_builder
            .add_custom_joined_event(&room_id, member2_leave_event, RoomEvent::RoomMember)
            .build_sync_response();

        let mut member3_leave_sync_response = event_builder
            .add_custom_joined_event(&room_id, member3_leave_event, RoomEvent::RoomMember)
            .build_sync_response();

        // First member with display name "example" joins
        client
            .receive_sync_response(&mut member1_join_sync_response)
            .await
            .unwrap();

        // First member's disambiguated display name is "example"
        {
            let room = client.get_joined_room(&room_id).await.unwrap();
            let room = room.read().await;
            let display_name1 = room.member_display_name(&user_id1);

            assert_eq!("example", display_name1);
        }

        // Second and third member with display name "example" join
        client
            .receive_sync_response(&mut member2_join_sync_response)
            .await
            .unwrap();
        client
            .receive_sync_response(&mut member3_join_sync_response)
            .await
            .unwrap();

        // All of their display names are now disambiguated with MXIDs
        {
            let room = client.get_joined_room(&room_id).await.unwrap();
            let room = room.read().await;
            let display_name1 = room.member_display_name(&user_id1);
            let display_name2 = room.member_display_name(&user_id2);
            let display_name3 = room.member_display_name(&user_id3);

            assert_eq!(format!("example ({})", user_id1), display_name1);
            assert_eq!(format!("example ({})", user_id2), display_name2);
            assert_eq!(format!("example ({})", user_id3), display_name3);
        }

        // Second and third member leave. The first's display name is now just "example" again.
        client
            .receive_sync_response(&mut member2_leave_sync_response)
            .await
            .unwrap();
        client
            .receive_sync_response(&mut member3_leave_sync_response)
            .await
            .unwrap();

        {
            let room = client.get_joined_room(&room_id).await.unwrap();
            let room = room.read().await;

            let display_name1 = room.member_display_name(&user_id1);

            assert_eq!("example", display_name1);
        }
    }

    #[async_test]
    async fn room_events() {
        let client = get_client().await;
        let room_id = get_room_id();
        let user_id = UserId::try_from("@example:localhost").unwrap();

        let mut response = EventBuilder::default()
            .add_room_event(EventsFile::Member, RoomEvent::RoomMember)
            .add_room_event(EventsFile::PowerLevels, RoomEvent::RoomPowerLevels)
            .build_sync_response();

        client.receive_sync_response(&mut response).await.unwrap();

        let room = client.get_joined_room(&room_id).await.unwrap();
        let room = room.read().await;

        assert_eq!(room.joined_members.len(), 1);
        assert!(room.power_levels.is_some());
        assert_eq!(
            room.power_levels.as_ref().unwrap().kick,
            crate::js_int::Int::new(50).unwrap()
        );
        let admin = room.joined_members.get(&user_id).unwrap();
        assert_eq!(
            admin.power_level.unwrap(),
            crate::js_int::Int::new(100).unwrap()
        );
    }

    #[async_test]
    async fn calculate_aliases() {
        let client = get_client().await;

        let room_id = get_room_id();

        let mut response = EventBuilder::default()
            .add_state_event(EventsFile::Aliases, StateEvent::RoomAliases)
            .build_sync_response();

        client.receive_sync_response(&mut response).await.unwrap();

        let room = client.get_joined_room(&room_id).await.unwrap();
        let room = room.read().await;

        assert_eq!("tutorial", room.display_name());
    }

    #[async_test]
    async fn calculate_alias() {
        let client = get_client().await;

        let room_id = get_room_id();

        let mut response = EventBuilder::default()
            .add_state_event(EventsFile::Alias, StateEvent::RoomCanonicalAlias)
            .build_sync_response();

        client.receive_sync_response(&mut response).await.unwrap();

        let room = client.get_joined_room(&room_id).await.unwrap();
        let room = room.read().await;

        assert_eq!("tutorial", room.display_name());
    }

    #[async_test]
    async fn calculate_name() {
        let client = get_client().await;

        let room_id = get_room_id();

        let mut response = EventBuilder::default()
            .add_state_event(EventsFile::Name, StateEvent::RoomName)
            .build_sync_response();

        client.receive_sync_response(&mut response).await.unwrap();

        let room = client.get_joined_room(&room_id).await.unwrap();
        let room = room.read().await;

        assert_eq!("room name", room.display_name());
    }

    #[async_test]
    async fn calculate_room_names_from_summary() {
        let mut response = sync_response(SyncResponseFile::DefaultWithSummary);

        let session = Session {
            access_token: "1234".to_owned(),
            user_id: UserId::try_from("@example:localhost").unwrap(),
            device_id: "DEVICEID".to_owned(),
        };
        let client = BaseClient::new().unwrap();
        client.restore_login(session).await.unwrap();
        client.receive_sync_response(&mut response).await.unwrap();

        let mut room_names = vec![];
        for room in client.joined_rooms().read().await.values() {
            room_names.push(room.read().await.display_name())
        }

        assert_eq!(vec!["example2"], room_names);
    }

    #[async_test]
    #[cfg(not(target_arch = "wasm32"))]
    async fn encryption_info_test() {
        let mut response = sync_response(SyncResponseFile::DefaultWithSummary);
        let user_id = UserId::try_from("@example:localhost").unwrap();

        let session = Session {
            access_token: "1234".to_owned(),
            user_id: user_id.clone(),
            device_id: "DEVICEID".to_owned(),
        };
        let client = BaseClient::new().unwrap();
        client.restore_login(session).await.unwrap();
        client.receive_sync_response(&mut response).await.unwrap();

        let event = EncryptionEvent {
            event_id: EventId::try_from("$h29iv0s8:example.com").unwrap(),
            origin_server_ts: SystemTime::now(),
            sender: user_id,
            state_key: "".into(),
            unsigned: UnsignedData::default(),
            content: EncryptionEventContent {
                algorithm: Algorithm::MegolmV1AesSha2,
                rotation_period_ms: Some(100_000u32.into()),
                rotation_period_msgs: Some(100u32.into()),
            },
            prev_content: None,
            room_id: None,
        };

        let room_id = get_room_id();
        let room = client.get_joined_room(&room_id).await.unwrap();

        assert!(!room.read().await.is_encrypted());
        room.write().await.handle_encryption_event(&event);
        assert!(room.read().await.is_encrypted());

        let room_lock = room.read().await;
        let encryption_info = room_lock.encryption_info().unwrap();

        assert_eq!(encryption_info.algorithm(), &Algorithm::MegolmV1AesSha2);
        assert_eq!(encryption_info.rotation_period(), 100_000);
        assert_eq!(encryption_info.rotation_period_messages(), 100);
    }
}<|MERGE_RESOLUTION|>--- conflicted
+++ resolved
@@ -144,18 +144,13 @@
     replacement: RoomId,
 }
 
-<<<<<<< HEAD
 #[derive(Debug, PartialEq, Eq)]
 enum MemberDirection {
     Entering,
     Exiting,
 }
 
-#[derive(Debug, PartialEq, Serialize, Deserialize)]
-#[cfg_attr(test, derive(Clone))]
-=======
 #[derive(Debug, PartialEq, Serialize, Deserialize, Clone)]
->>>>>>> 255451b8
 /// A Matrix room.
 pub struct Room {
     /// The unique id of the room.
