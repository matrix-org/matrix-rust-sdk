// Copyright 2020 Damir Jelić
// Copyright 2020 The Matrix.org Foundation C.I.C.
//
// Licensed under the Apache License, Version 2.0 (the "License");
// you may not use this file except in compliance with the License.
// You may obtain a copy of the License at
//
//     http://www.apache.org/licenses/LICENSE-2.0
//
// Unless required by applicable law or agreed to in writing, software
// distributed under the License is distributed on an "AS IS" BASIS,
// WITHOUT WARRANTIES OR CONDITIONS OF ANY KIND, either express or implied.
// See the License for the specific language governing permissions and
// limitations under the License.

use std::collections::{BTreeMap, HashMap, HashSet};
use std::convert::TryFrom;

use serde::{Deserialize, Serialize};
use tracing::{debug, error, trace};

#[cfg(feature = "messages")]
use super::message::{MessageQueue, MessageWrapper};
use super::RoomMember;

use crate::api::r0::sync::sync_events::{RoomSummary, UnreadNotificationsCount};
<<<<<<< HEAD
use crate::events::presence::PresenceEvent;
use crate::events::room::{
    aliases::AliasesEventContent,
    canonical_alias::CanonicalAliasEventContent,
    encryption::EncryptionEventContent,
    member::{MemberEventContent, MembershipChange},
    name::NameEventContent,
    power_levels::{NotificationPowerLevels, PowerLevelsEventContent},
    tombstone::TombstoneEventContent,
};

use crate::events::{
    Algorithm, AnyRoomEventStub, AnyStateEventStub, AnyStrippedStateEventStub, EventType,
    StateEventStub, StrippedStateEventStub,
=======
use crate::events::collections::all::{RoomEvent, StateEvent};
use crate::events::presence::{PresenceEvent, PresenceEventContent};
use crate::events::room::{
    aliases::AliasesEvent,
    canonical_alias::CanonicalAliasEvent,
    encryption::EncryptionEvent,
    member::{MemberEvent, MembershipChange, MembershipState},
    name::NameEvent,
    power_levels::{NotificationPowerLevels, PowerLevelsEvent, PowerLevelsEventContent},
    tombstone::TombstoneEvent,
>>>>>>> 05a41d3b
};

#[cfg(feature = "messages")]
use crate::events::{
    room::redaction::{RedactionEvent, RedactionEventStub},
    AnyMessageEventContent, AnyMessageEventStub, EventJson,
};

use crate::identifiers::{RoomAliasId, RoomId, UserId};

<<<<<<< HEAD
use crate::js_int::{uint, Int, UInt};
use serde::{Deserialize, Serialize};

#[cfg(feature = "messages")]
fn redaction_event_from_redaction_stub(
    event: RedactionEventStub,
    room_id: RoomId,
) -> RedactionEvent {
    RedactionEvent {
        content: event.content,
        redacts: event.redacts,
        event_id: event.event_id,
        unsigned: event.unsigned,
        sender: event.sender,
        origin_server_ts: event.origin_server_ts,
        room_id,
    }
}

#[derive(Clone, Debug, Default, PartialEq, Serialize, Deserialize)]
=======
use crate::js_int::{Int, UInt};

#[derive(Debug, Default, PartialEq, Serialize, Deserialize, Clone)]
>>>>>>> 05a41d3b
/// `RoomName` allows the calculation of a text room name.
pub struct RoomName {
    /// The displayed name of the room.
    name: Option<String>,
    /// The canonical alias of the room ex. `#room-name:example.com` and port number.
    canonical_alias: Option<RoomAliasId>,
    /// List of `RoomAliasId`s the room has been given.
    aliases: Vec<RoomAliasId>,
    /// Users which can be used to generate a room name if the room does not have
    /// one. Required if room name or canonical aliases are not set or empty.
    pub heroes: Vec<String>,
    /// Number of users whose membership status is `join`.
    /// Required if field has changed since last sync; otherwise, it may be
    /// omitted.
    pub joined_member_count: Option<UInt>,
    /// Number of users whose membership status is `invite`.
    /// Required if field has changed since last sync; otherwise, it may be
    /// omitted.
    pub invited_member_count: Option<UInt>,
}

#[derive(Clone, Debug, PartialEq, Eq, Serialize, Deserialize)]
pub struct PowerLevels {
    /// The level required to ban a user.
    pub ban: Int,
    /// The level required to send specific event types.
    ///
    /// This is a mapping from event type to power level required.
    pub events: BTreeMap<EventType, Int>,
    /// The default level required to send message events.
    pub events_default: Int,
    /// The level required to invite a user.
    pub invite: Int,
    /// The level required to kick a user.
    pub kick: Int,
    /// The level required to redact an event.
    pub redact: Int,
    /// The default level required to send state events.
    pub state_default: Int,
    /// The default power level for every user in the room.
    pub users_default: Int,
    /// The power level requirements for specific notification types.
    ///
    /// This is a mapping from `key` to power level for that notifications key.
    pub notifications: Int,
}

#[derive(Clone, Debug, PartialEq, Serialize, Deserialize)]
/// Encryption info of the room.
pub struct EncryptionInfo {
    /// The encryption algorithm that should be used to encrypt messages in the
    /// room.
    algorithm: Algorithm,
    /// How long should a session be used before it is rotated.
    rotation_period_ms: u64,
    /// The maximum amount of messages that should be encrypted using the same
    /// session.
    rotation_period_messages: u64,
}

impl EncryptionInfo {
    /// The encryption algorithm that should be used to encrypt messages in the
    /// room.
    pub fn algorithm(&self) -> &Algorithm {
        &self.algorithm
    }

    /// How long should a session be used before it is rotated.
    pub fn rotation_period(&self) -> u64 {
        self.rotation_period_ms
    }

    /// The maximum amount of messages that should be encrypted using the same
    /// session.
    pub fn rotation_period_messages(&self) -> u64 {
        self.rotation_period_messages
    }
}

impl From<&StateEventStub<EncryptionEventContent>> for EncryptionInfo {
    fn from(event: &StateEventStub<EncryptionEventContent>) -> Self {
        EncryptionInfo {
            algorithm: event.content.algorithm.clone(),
            rotation_period_ms: event
                .content
                .rotation_period_ms
                .map_or(604_800_000, Into::into),
            rotation_period_messages: event.content.rotation_period_msgs.map_or(100, Into::into),
        }
    }
}

#[derive(Clone, Debug, PartialEq, Eq, Serialize, Deserialize)]
pub struct Tombstone {
    /// A server-defined message.
    body: String,
    /// The room that is now active.
    replacement: RoomId,
}

<<<<<<< HEAD
#[derive(Debug, PartialEq, Eq)]
enum MemberDirection {
    Entering,
    Exiting,
}

#[derive(Clone, Debug, PartialEq, Serialize, Deserialize)]
=======
#[derive(Debug, PartialEq, Serialize, Deserialize, Clone)]
>>>>>>> 05a41d3b
/// A Matrix room.
pub struct Room {
    /// The unique id of the room.
    pub room_id: RoomId,
    /// The name of the room, clients use this to represent a room.
    pub room_name: RoomName,
    /// The mxid of our own user.
    pub own_user_id: UserId,
    /// The mxid of the room creator.
    pub creator: Option<UserId>,
    // TODO: Track banned members, e.g. for /unban support?
    /// The map of invited room members.
    pub invited_members: HashMap<UserId, RoomMember>,
    /// The map of joined room members.
    pub joined_members: HashMap<UserId, RoomMember>,
    /// A queue of messages, holds no more than 10 of the most recent messages.
    ///
    /// This is helpful when using a `StateStore` to avoid multiple requests
    /// to the server for messages.
    #[cfg(feature = "messages")]
    #[cfg_attr(docsrs, doc(cfg(feature = "messages")))]
    #[serde(with = "super::message::ser_deser")]
    pub messages: MessageQueue,
    /// A list of users that are currently typing.
    pub typing_users: Vec<UserId>,
    /// The power level requirements for specific actions in this room
    pub power_levels: Option<PowerLevels>,
    /// Optional encryption info, will be `Some` if the room is encrypted.
    pub encrypted: Option<EncryptionInfo>,
    /// Number of unread notifications with highlight flag set.
    pub unread_highlight: Option<UInt>,
    /// Number of unread notifications.
    pub unread_notifications: Option<UInt>,
    /// The tombstone state of this room.
    pub tombstone: Option<Tombstone>,
}

impl RoomName {
    pub fn push_alias(&mut self, alias: RoomAliasId) -> bool {
        self.aliases.push(alias);
        true
    }

    pub fn set_canonical(&mut self, alias: RoomAliasId) -> bool {
        self.canonical_alias = Some(alias);
        true
    }

    pub fn set_name(&mut self, name: &str) -> bool {
        self.name = Some(name.to_string());
        true
    }

    /// Calculate the canonical display name of a room, taking into account its name, aliases and
    /// members.
    ///
    /// The display name is calculated according to [this algorithm][spec].
    ///
    /// [spec]:
    /// <https://matrix.org/docs/spec/client_server/latest#calculating-the-display-name-for-a-room>
    pub fn calculate_name(
        &self,
        own_user_id: &UserId,
        invited_members: &HashMap<UserId, RoomMember>,
        joined_members: &HashMap<UserId, RoomMember>,
    ) -> String {
        if let Some(name) = &self.name {
            let name = name.trim();
            name.to_string()
        } else if let Some(alias) = &self.canonical_alias {
            let alias = alias.alias().trim();
            alias.to_string()
        } else if !self.aliases.is_empty() && !self.aliases[0].alias().is_empty() {
            self.aliases[0].alias().trim().to_string()
        } else {
            let joined = self.joined_member_count.unwrap_or(uint!(0));
            let invited = self.invited_member_count.unwrap_or(uint!(0));
            let heroes = UInt::new(self.heroes.len() as u64).unwrap();
            let invited_joined = (invited + joined).saturating_sub(uint!(1));

            let members = joined_members.values().chain(invited_members.values());

            // TODO: This should use `self.heroes` but it is always empty??
            if heroes >= invited_joined {
                let mut names = members
                    .filter(|m| m.user_id != *own_user_id)
                    .take(3)
                    .map(|mem| {
                        mem.display_name
                            .clone()
                            .unwrap_or_else(|| mem.user_id.localpart().to_string())
                    })
                    .collect::<Vec<String>>();
                // stabilize ordering
                names.sort();
                names.join(", ")
            } else if heroes < invited_joined && invited + joined > uint!(1) {
                let mut names = members
                    .filter(|m| m.user_id != *own_user_id)
                    .take(3)
                    .map(|mem| {
                        mem.display_name
                            .clone()
                            .unwrap_or_else(|| mem.user_id.localpart().to_string())
                    })
                    .collect::<Vec<String>>();
                names.sort();

                // TODO: What length does the spec want us to use here and in the `else`?
                format!("{}, and {} others", names.join(", "), (joined + invited))
            } else {
                "Empty room".to_string()
            }
        }
    }
}

impl Room {
    /// Create a new room.
    ///
    /// # Arguments
    ///
    /// * `room_id` - The unique id of the room.
    ///
    /// * `own_user_id` - The mxid of our own user.
    pub fn new(room_id: &RoomId, own_user_id: &UserId) -> Self {
        Room {
            room_id: room_id.clone(),
            room_name: RoomName::default(),
            own_user_id: own_user_id.clone(),
            creator: None,
            invited_members: HashMap::new(),
            joined_members: HashMap::new(),
            #[cfg(feature = "messages")]
            messages: MessageQueue::new(),
            typing_users: Vec::new(),
            power_levels: None,
            encrypted: None,
            unread_highlight: None,
            unread_notifications: None,
            tombstone: None,
        }
    }

    /// Return the display name of the room.
    pub fn display_name(&self) -> String {
        self.room_name.calculate_name(
            &self.own_user_id,
            &self.invited_members,
            &self.joined_members,
        )
    }

    /// Is the room a encrypted room.
    pub fn is_encrypted(&self) -> bool {
        self.encrypted.is_some()
    }

    /// Get the encryption info if any of the room.
    ///
    /// Returns None if the room is not encrypted.
    pub fn encryption_info(&self) -> Option<&EncryptionInfo> {
        self.encrypted.as_ref()
    }

    /// Process the join or invite event for a new room member.
    ///
    /// This method should be called only on events which add new members, not on existing ones.
    ///
<<<<<<< HEAD
    /// When displaying a room member's display name, clients *must* use this method to obtain the
    /// name instead of displaying the `RoomMember::display_name` directly. This is because
    /// multiple members can share the same display name in which case the display name has to be
    /// disambiguated.
    pub fn member_display_name<'a>(&'a self, id: &'a UserId) -> Cow<'a, str> {
        let disambiguated_name = self
            .disambiguated_display_names
            .get(id)
            .map(|s| s.as_str().into());

        if let Some(name) = disambiguated_name {
            // The display name of the member is non-unique so we return a disambiguated version.
            name
        } else if let Some(member) = self
            .joined_members
            .get(id)
            .or_else(|| self.invited_members.get(id))
        {
            // The display name of the member is unique so we can return it directly if it is set.
            // If not, we return his MXID.
            member.name().into()
        } else {
            // There is no member with the requested MXID in the room. We still return the MXID.
            id.as_str().into()
        }
    }

    fn add_member(&mut self, event: &StateEventStub<MemberEventContent>) -> bool {
        let new_member = RoomMember::new(event, &self.room_id);
=======
    /// Returns a tuple of:
    ///
    /// 1. True if the event made changes to the room's state, false otherwise.
    /// 2. Returns a map of display name disambiguations which tells us which members need to have
    ///    their display names disambiguated and to what.
    ///
    /// # Arguments
    ///
    /// * `target_member` - The ID of the member to add.
    /// * `event` - The join or invite event for the specified room member.
    fn add_member(
        &mut self,
        target_member: &UserId,
        event: &MemberEvent,
    ) -> (bool, HashMap<UserId, bool>) {
        let new_member = RoomMember::new(event);
>>>>>>> 05a41d3b

        // Perform display name disambiguations, if necessary.
        let disambiguations =
            self.disambiguation_updates(target_member, None, new_member.display_name.clone());

        debug!("add_member: disambiguations: {:#?}", disambiguations);

        match event.content.membership {
            MembershipState::Join => {
                // Since the member is now joined, he shouldn't be tracked as an invited member any
                // longer if he was previously tracked as such.
                self.invited_members.remove(target_member);

                self.joined_members
                    .insert(target_member.clone(), new_member.clone())
            }

            MembershipState::Invite => self
                .invited_members
                .insert(target_member.clone(), new_member.clone()),

            _ => panic!("Room::add_member called on event that is neither `join` nor `invite`."),
        };

        for (id, is_ambiguous) in disambiguations.iter() {
            self.get_member_mut(id).unwrap().display_name_ambiguous = *is_ambiguous;
        }

        (true, disambiguations)
    }

    /// Process the leaving event for a room member.
    ///
<<<<<<< HEAD
    /// Returns true if this made a change to the room's state, false otherwise.
    fn remove_member(&mut self, event: &StateEventStub<MemberEventContent>) -> bool {
        let leaving_member = RoomMember::new(event, &self.room_id);
=======
    /// Returns a tuple of:
    ///
    /// 1. True if the event made changes to the room's state, false otherwise.
    /// 2. Returns a map of display name disambiguations which tells us which members need to have
    ///    their display names disambiguated and to what.
    ///
    /// # Arguments
    ///
    /// * `target_member` - The ID of the member to remove.
    /// * `event` - The leaving event for the specified room member.
    fn remove_member(
        &mut self,
        target_member: &UserId,
        event: &MemberEvent,
    ) -> (bool, HashMap<UserId, bool>) {
        let leaving_member = RoomMember::new(event);
>>>>>>> 05a41d3b

        if self.get_member(target_member).is_none() {
            return (false, HashMap::new());
        }

        // Perform display name disambiguations, if necessary.
        let disambiguations =
            self.disambiguation_updates(target_member, leaving_member.display_name.clone(), None);

        debug!("remove_member: disambiguations: {:#?}", disambiguations);

        for (id, is_ambiguous) in disambiguations.iter() {
            self.get_member_mut(id).unwrap().display_name_ambiguous = *is_ambiguous;
        }

        // TODO: factor this out to a method called `remove_member` and rename this method
        // to something like `process_member_leaving_event`.
        self.joined_members
            .remove(target_member)
            .or_else(|| self.invited_members.remove(target_member));

        (true, disambiguations)
    }

    /// Check whether the user with the MXID `user_id` is joined or invited to the room.
    ///
    /// Returns true if so, false otherwise.
    pub fn member_is_tracked(&self, user_id: &UserId) -> bool {
        self.invited_members.contains_key(&user_id) || self.joined_members.contains_key(&user_id)
    }

    /// Get a room member by user ID.
    ///
    /// If there is no such member, returns `None`.
    pub fn get_member(&self, user_id: &UserId) -> Option<&RoomMember> {
        self.joined_members
            .get(user_id)
            .or_else(|| self.invited_members.get(user_id))
    }

    /// Get a room member by user ID.
    ///
    /// If there is no such member, returns `None`.
    pub fn get_member_mut(&mut self, user_id: &UserId) -> Option<&mut RoomMember> {
        match self.joined_members.get_mut(user_id) {
            None => self.invited_members.get_mut(user_id),
            Some(m) => Some(m),
        }
    }

    /// Given a display name, return the set of members which share it.
    fn display_name_equivalence_class(&self, name: &str) -> HashSet<UserId> {
        let members = self
            .invited_members
            .iter()
            .chain(self.joined_members.iter());

        // Find all other users that share the display name with the joining user.
        members
            .filter(|(_, member)| {
                member
                    .display_name
                    .as_ref()
                    .map(|other_name| other_name == name)
                    .unwrap_or(false)
            })
            .map(|(_, member)| member.user_id.clone())
            .collect()
    }

    /// Given a room member, generate a map of all display name disambiguations which are necessary
    /// in order to make that member's display name unique.
    ///
    /// The `inclusive` parameter controls whether or not the member for which we are
    /// disambiguating should be considered a current member of the room.
    ///
    /// Returns a map from MXID to disambiguated name.
    fn disambiguation_updates(
        &self,
        member: &UserId,
        old_name: Option<String>,
        new_name: Option<String>,
    ) -> HashMap<UserId, bool> {
        // Must be called *before* any changes to the model.

        let old_name_eq_class = match old_name {
            None => HashSet::new(),
            Some(name) => self.display_name_equivalence_class(&name),
        };

        let disambiguate_old = match old_name_eq_class.len().saturating_sub(1) {
            n if n > 1 => vec![(member.clone(), false)].into_iter().collect(),
            1 => old_name_eq_class.into_iter().map(|m| (m, false)).collect(),
            0 => HashMap::new(),
            _ => panic!("impossible"),
        };

        //

        let mut new_name_eq_class = match new_name {
            None => HashSet::new(),
            Some(name) => self.display_name_equivalence_class(&name),
        };

        new_name_eq_class.insert(member.clone());

        let disambiguate_new = match new_name_eq_class.len() {
            1 => HashMap::new(),
            2 => new_name_eq_class.into_iter().map(|m| (m, true)).collect(),
            _ => vec![(member.clone(), true)].into_iter().collect(),
        };

        disambiguate_old
            .into_iter()
            .chain(disambiguate_new.into_iter())
            .collect()
    }

    /// Add to the list of `RoomAliasId`s.
    fn push_room_alias(&mut self, alias: &RoomAliasId) -> bool {
        self.room_name.push_alias(alias.clone());
        true
    }

    /// RoomAliasId is `#alias:hostname` and `port`
    fn canonical_alias(&mut self, alias: &RoomAliasId) -> bool {
        self.room_name.set_canonical(alias.clone());
        true
    }

    fn set_room_name(&mut self, name: &str) -> bool {
        self.room_name.set_name(name);
        true
    }

    fn set_room_power_level(&mut self, event: &StateEventStub<PowerLevelsEventContent>) -> bool {
        let PowerLevelsEventContent {
            ban,
            events,
            events_default,
            invite,
            kick,
            redact,
            state_default,
            users_default,
            notifications: NotificationPowerLevels { room },
            ..
        } = &event.content;

        let power = PowerLevels {
            ban: *ban,
            events: events.clone(),
            events_default: *events_default,
            invite: *invite,
            kick: *kick,
            redact: *redact,
            state_default: *state_default,
            users_default: *users_default,
            notifications: *room,
        };
        self.power_levels = Some(power);
        true
    }

    pub(crate) fn set_room_summary(&mut self, summary: &RoomSummary) {
        let RoomSummary {
            heroes,
            joined_member_count,
            invited_member_count,
        } = summary;
        self.room_name.heroes = heroes.clone();
        self.room_name.invited_member_count = *invited_member_count;
        self.room_name.joined_member_count = *joined_member_count;
    }

    pub(crate) fn set_unread_notice_count(&mut self, notifications: &UnreadNotificationsCount) {
        self.unread_highlight = notifications.highlight_count;
        self.unread_notifications = notifications.notification_count;
    }

    /// Handle a room.member updating the room state if necessary.
    ///
<<<<<<< HEAD
    /// Returns true if the joined member list changed, false otherwise.
    pub fn handle_membership(&mut self, event: &StateEventStub<MemberEventContent>) -> bool {
=======
    /// Returns a tuple of:
    ///
    /// 1. True if the joined member list changed, false otherwise.
    /// 2. A map of display name disambiguations which tells us which members need to have their
    ///    display names disambiguated and to what.
    pub fn handle_membership(
        &mut self,
        event: &MemberEvent,
        state_event: bool,
    ) -> (bool, HashMap<UserId, bool>) {
>>>>>>> 05a41d3b
        use MembershipChange::*;
        use MembershipState::*;

        trace!(
            "Received {} event: {}",
            if state_event { "state" } else { "timeline" },
            event.event_id
        );

        let target_user = match UserId::try_from(event.state_key.clone()) {
            Ok(id) => id,
            Err(e) => {
                error!("Received a member event with invalid state_key: {}", e);
                return (false, HashMap::new());
            }
<<<<<<< HEAD
            ProfileChanged { .. } => {
                let user_id = if let Ok(id) = UserId::try_from(event.state_key.as_str()) {
                    id
                } else {
                    return false;
                };

                if let Some(member) = self.joined_members.get_mut(&user_id) {
                    member.update_profile(event)
                } else {
                    false
                }
=======
        };

        if state_event && !self.member_is_tracked(&target_user) {
            debug!(
                "handle_membership: User {user_id} is {state} the room {room_id} ({room_name})",
                user_id = target_user,
                state = event.content.membership.describe(),
                room_id = self.room_id,
                room_name = self.display_name(),
            );

            match event.content.membership {
                Join | Invite => self.add_member(&target_user, event),

                // We are not interested in tracking past members for now
                _ => (false, HashMap::new()),
>>>>>>> 05a41d3b
            }
        } else {
            let change = event.membership_change();

            debug!(
                "handle_membership: User {user_id} {action} the room {room_id} ({room_name})",
                user_id = target_user,
                action = change.describe(),
                room_id = self.room_id,
                room_name = self.display_name(),
            );

            match change {
                Invited | Joined => self.add_member(&target_user, event),
                Kicked | Banned | KickedAndBanned | InvitationRejected | Left => {
                    self.remove_member(&target_user, event)
                }
                ProfileChanged => self.update_member_profile(&target_user, event),

                // Not interested in other events.
                _ => (false, HashMap::new()),
            }
        }
    }

    /// Handle a room.message event and update the `MessageQueue` if necessary.
    ///
    /// Returns true if `MessageQueue` was added to.
    #[cfg(feature = "messages")]
    #[cfg_attr(docsrs, doc(cfg(feature = "messages")))]
    pub fn handle_message(&mut self, event: &AnyMessageEventStub) -> bool {
        let message = MessageWrapper::clone_into_any_content(event);
        self.messages.push(message)
    }

    /// Handle a room.redaction event and update the `MessageQueue`.
    ///
    /// Returns true if `MessageQueue` was updated. The effected message event
    /// has it's contents replaced with the `RedactionEventContents` and the whole
    /// redaction event is added to the `Unsigned` `redacted_because` field.
    #[cfg(feature = "messages")]
    #[cfg_attr(docsrs, doc(cfg(feature = "messages")))]
    pub fn handle_redaction(&mut self, event: &RedactionEventStub) -> bool {
        if let Some(msg) = self
            .messages
            .iter_mut()
            .find(|msg| event.redacts == msg.event_id)
        {
            msg.content = AnyMessageEventContent::RoomRedaction(event.content.clone());

            let redaction =
                redaction_event_from_redaction_stub(event.clone(), self.room_id.clone());
            msg.unsigned.redacted_because = Some(EventJson::from(redaction));
            true
        } else {
            false
        }
    }

    /// Handle a room.aliases event, updating the room state if necessary.
    ///
    /// Returns true if the room name changed, false otherwise.
    pub fn handle_room_aliases(&mut self, event: &StateEventStub<AliasesEventContent>) -> bool {
        match event.content.aliases.as_slice() {
            [alias] => self.push_room_alias(alias),
            [alias, ..] => self.push_room_alias(alias),
            _ => false,
        }
    }

    /// Handle a room.canonical_alias event, updating the room state if necessary.
    ///
    /// Returns true if the room name changed, false otherwise.
    pub fn handle_canonical(&mut self, event: &StateEventStub<CanonicalAliasEventContent>) -> bool {
        match &event.content.alias {
            Some(name) => self.canonical_alias(&name),
            _ => false,
        }
    }

    /// Handle a room.name event, updating the room state if necessary.
    ///
    /// Returns true if the room name changed, false otherwise.
    pub fn handle_room_name(&mut self, event: &StateEventStub<NameEventContent>) -> bool {
        match event.content.name() {
            Some(name) => self.set_room_name(name),
            _ => false,
        }
    }

    /// Handle a room.name event, updating the room state if necessary.
    ///
    /// Returns true if the room name changed, false otherwise.
    pub fn handle_stripped_room_name(
        &mut self,
        event: &StrippedStateEventStub<NameEventContent>,
    ) -> bool {
        match event.content.name() {
            Some(name) => self.set_room_name(name),
            _ => false,
        }
    }

    /// Handle a room.power_levels event, updating the room state if necessary.
    ///
    /// Returns true if the room name changed, false otherwise.
    pub fn handle_power_level(&mut self, event: &StateEventStub<PowerLevelsEventContent>) -> bool {
        // NOTE: this is always true, we assume that if we get an event their is an update.
        let mut updated = self.set_room_power_level(event);

        let mut max_power = event.content.users_default;
        for power in event.content.users.values() {
            max_power = *power.max(&max_power);
        }

        for user in event.content.users.keys() {
            if let Some(member) = self.joined_members.get_mut(user) {
                if Room::update_member_power(member, event, max_power) {
                    updated = true;
                }
            }
        }

        updated
    }

    fn handle_tombstone(&mut self, event: &StateEventStub<TombstoneEventContent>) -> bool {
        self.tombstone = Some(Tombstone {
            body: event.content.body.clone(),
            replacement: event.content.replacement_room.clone(),
        });
        true
    }

    fn handle_encryption_event(&mut self, event: &StateEventStub<EncryptionEventContent>) -> bool {
        self.encrypted = Some(event.into());
        true
    }

    /// Receive a timeline event for this room and update the room state.
    ///
    /// Returns true if the joined member list changed, false otherwise.
    ///
    /// # Arguments
    ///
    /// * `event` - The event of the room.
    pub fn receive_timeline_event(&mut self, event: &AnyRoomEventStub) -> bool {
        match event {
<<<<<<< HEAD
            AnyRoomEventStub::State(event) => match event {
                // update to the current members of the room
                AnyStateEventStub::RoomMember(event) => self.handle_membership(event),
                // finds all events related to the name of the room for later use
                AnyStateEventStub::RoomName(event) => self.handle_room_name(event),
                AnyStateEventStub::RoomCanonicalAlias(event) => self.handle_canonical(event),
                AnyStateEventStub::RoomAliases(event) => self.handle_room_aliases(event),
                // power levels of the room members
                AnyStateEventStub::RoomPowerLevels(event) => self.handle_power_level(event),
                AnyStateEventStub::RoomTombstone(event) => self.handle_tombstone(event),
                AnyStateEventStub::RoomEncryption(event) => self.handle_encryption_event(event),
                _ => false,
            },
            AnyRoomEventStub::Message(event) => match event {
                #[cfg(feature = "messages")]
                // We ignore this variants event because `handle_message` takes the enum
                // to store AnyMessageEventStub events in the `MessageQueue`.
                AnyMessageEventStub::RoomMessage(_) => self.handle_message(event),
                #[cfg(feature = "messages")]
                AnyMessageEventStub::RoomRedaction(event) => self.handle_redaction(event),
                _ => false,
            },
=======
            // update to the current members of the room
            RoomEvent::RoomMember(member) => self.handle_membership(member, false).0,
            // finds all events related to the name of the room for later use
            RoomEvent::RoomName(name) => self.handle_room_name(name),
            RoomEvent::RoomCanonicalAlias(c_alias) => self.handle_canonical(c_alias),
            RoomEvent::RoomAliases(alias) => self.handle_room_aliases(alias),
            // power levels of the room members
            RoomEvent::RoomPowerLevels(power) => self.handle_power_level(power),
            RoomEvent::RoomTombstone(tomb) => self.handle_tombstone(tomb),
            RoomEvent::RoomEncryption(encrypt) => self.handle_encryption_event(encrypt),
            #[cfg(feature = "messages")]
            RoomEvent::RoomMessage(msg) => self.handle_message(msg),
            _ => false,
>>>>>>> 05a41d3b
        }
    }

    /// Receive a state event for this room and update the room state.
    ///
    /// Returns true if the state of the `Room` has changed, false otherwise.
    ///
    /// # Arguments
    ///
    /// * `event` - The event of the room.
    pub fn receive_state_event(&mut self, event: &AnyStateEventStub) -> bool {
        match event {
            // update to the current members of the room
<<<<<<< HEAD
            AnyStateEventStub::RoomMember(member) => self.handle_membership(member),
=======
            StateEvent::RoomMember(member) => self.handle_membership(member, true).0,
>>>>>>> 05a41d3b
            // finds all events related to the name of the room for later use
            AnyStateEventStub::RoomName(name) => self.handle_room_name(name),
            AnyStateEventStub::RoomCanonicalAlias(c_alias) => self.handle_canonical(c_alias),
            AnyStateEventStub::RoomAliases(alias) => self.handle_room_aliases(alias),
            // power levels of the room members
            AnyStateEventStub::RoomPowerLevels(power) => self.handle_power_level(power),
            AnyStateEventStub::RoomTombstone(tomb) => self.handle_tombstone(tomb),
            AnyStateEventStub::RoomEncryption(encrypt) => self.handle_encryption_event(encrypt),
            _ => false,
        }
    }

    /// Receive a stripped state event for this room and update the room state.
    ///
    /// Returns true if the state of the `Room` has changed, false otherwise.
    ///
    /// # Arguments
    ///
    /// * `event` - The `AnyStrippedStateEvent` sent by the server for invited but not
    /// joined rooms.
    pub fn receive_stripped_state_event(&mut self, event: &AnyStrippedStateEventStub) -> bool {
        match event {
            AnyStrippedStateEventStub::RoomName(event) => self.handle_stripped_room_name(event),
            _ => false,
        }
    }

    /// Receive a presence event for a member of the current room.
    ///
    /// Returns true if the event causes a change to the member's presence, false otherwise.
    ///
    /// # Arguments
    ///
    /// * `event` - The presence event to receive and process.
    pub fn receive_presence_event(&mut self, event: &PresenceEvent) -> bool {
        let PresenceEvent {
            content:
                PresenceEventContent {
                    avatar_url,
                    currently_active,
                    displayname,
                    last_active_ago,
                    presence,
                    status_msg,
                },
            ..
        } = event;

        if let Some(member) = self.joined_members.get_mut(&event.sender) {
            if member.display_name == *displayname
                && member.avatar_url == *avatar_url
                && member.presence.as_ref() == Some(presence)
                && member.status_msg == *status_msg
                && member.last_active_ago == *last_active_ago
                && member.currently_active == *currently_active
            {
                // Everything is the same, nothing to do.
                false
            } else {
                // Something changed, do the update.

                member.presence_events.push(event.clone());
                member.avatar_url = avatar_url.clone();
                member.currently_active = *currently_active;
                member.display_name = displayname.clone();
                member.last_active_ago = *last_active_ago;
                member.presence = Some(*presence);
                member.status_msg = status_msg.clone();

                true
            }
        } else {
            // This is probably an error as we have a `PresenceEvent` for a user
            // we don't know about.
            false
        }
    }

    /// Process an update of a member's profile.
    ///
    /// Returns a tuple of:
    ///
    /// 1. True if the event made changes to the room's state, false otherwise.
    /// 2. A map of display name disambiguations which tells us which members need to have their
    ///    display names disambiguated and to what.
    ///
    /// # Arguments
    ///
    /// * `target_member` - The ID of the member to update.
    /// * `event` - The profile update event for the specified room member.
    pub fn update_member_profile(
        &mut self,
        target_member: &UserId,
        event: &MemberEvent,
    ) -> (bool, HashMap<UserId, bool>) {
        let old_name = self
            .get_member(target_member)
            .map_or_else(|| None, |m| m.display_name.clone());
        let new_name = event.content.displayname.clone();

        debug!(
            "update_member_profile [{}]: from nick {:#?} to nick {:#?}",
            self.room_id, old_name, &new_name
        );

        let disambiguations =
            self.disambiguation_updates(target_member, old_name.clone(), new_name.clone());
        for (id, is_ambiguous) in disambiguations.iter() {
            if self.get_member_mut(id).is_none() {
                error!("update_member_profile: I'm about to fail for id {}. user_id = {}\nevent = {:#?}",
                       id,
                       target_member,
                       event);
            } else {
                self.get_member_mut(id).unwrap().display_name_ambiguous = *is_ambiguous;
            }
        }

        debug!(
            "update_member_profile [{}]: disambiguations: {:#?}",
            self.room_id, &disambiguations
        );

        let changed = match self.get_member_mut(target_member) {
            Some(member) => {
                member.display_name = new_name;
                member.avatar_url = event.content.avatar_url.clone();
                true
            }
            None => {
                error!(
                    "update_member_profile [{}]: user {} does not exist",
                    self.room_id, target_member
                );

                false
            }
        };

        (changed, disambiguations)
    }

    /// Process an update of a member's power level.
    ///
    /// # Arguments
    ///
    /// * `event` - The power level event to process.
    /// * `max_power` - Maximum power level allowed.
    pub fn update_member_power(
        member: &mut RoomMember,
        event: &PowerLevelsEvent,
        max_power: Int,
    ) -> bool {
        let changed;

        if let Some(user_power) = event.content.users.get(&member.user_id) {
            changed = member.power_level != Some(*user_power);
            member.power_level = Some(*user_power);
        } else {
            changed = member.power_level != Some(event.content.users_default);
            member.power_level = Some(event.content.users_default);
        }

        if max_power > Int::from(0) {
            member.power_level_norm =
                Some((member.power_level.unwrap() * Int::from(100)) / max_power);
        }

        changed
    }
}

trait Describe {
    fn describe(&self) -> String;
}

impl Describe for MembershipState {
    fn describe(&self) -> String {
        use MembershipState::*;

        match self {
            Ban => "is banned in",
            Invite => "is invited to",
            Join => "is a member of",
            Knock => "is requesting access",
            Leave => "left",
        }
        .to_string()
    }
}

impl Describe for MembershipChange {
    fn describe(&self) -> String {
        use MembershipChange::*;

        match self {
            Invited => "got invited to",
            Joined => "joined",
            Kicked => "got kicked from",
            Banned => "got banned from",
            Unbanned => "got unbanned from",
            KickedAndBanned => "got kicked and banned from",
            InvitationRejected => "rejected the invitation to",
            InvitationRevoked => "got their invitation revoked from",
            Left => "left",
            ProfileChanged => "changed their profile",
            None => "did nothing in",
            NotImplemented => "NOT IMPLEMENTED",
            Error => "ERROR",
        }
        .to_string()
    }
}

#[cfg(test)]
mod test {
    use super::*;
    use crate::events::{room::encryption::EncryptionEventContent, UnsignedData};
    use crate::identifiers::{EventId, UserId};
    use crate::{BaseClient, Session};
    use matrix_sdk_test::{async_test, sync_response, EventBuilder, EventsJson, SyncResponseFile};

    use std::time::SystemTime;

    #[cfg(target_arch = "wasm32")]
    use wasm_bindgen_test::*;

    use std::convert::TryFrom;
    use std::ops::Deref;

    async fn get_client() -> BaseClient {
        let session = Session {
            access_token: "1234".to_owned(),
            user_id: UserId::try_from("@example:localhost").unwrap(),
            device_id: "DEVICEID".to_owned(),
        };
        let client = BaseClient::new().unwrap();
        client.restore_login(session).await.unwrap();
        client
    }

    fn get_room_id() -> RoomId {
        RoomId::try_from("!SVkFJHzfwvuaIEawgC:localhost").unwrap()
    }

    #[async_test]
    async fn user_presence() {
        let client = get_client().await;

        let mut response = sync_response(SyncResponseFile::Default);

        client.receive_sync_response(&mut response).await.unwrap();

        let rooms_lock = &client.joined_rooms();
        let rooms = rooms_lock.read().await;
        let room = &rooms
            .get(&RoomId::try_from("!SVkFJHzfwvuaIEawgC:localhost").unwrap())
            .unwrap()
            .read()
            .await;

        assert_eq!(1, room.joined_members.len());
        assert!(room.deref().power_levels.is_some())
    }

    #[async_test]
    async fn member_is_not_both_invited_and_joined() {
        let client = get_client().await;
        let room_id = get_room_id();
        let user_id1 = UserId::try_from("@example:localhost").unwrap();
        let user_id2 = UserId::try_from("@example2:localhost").unwrap();

        let member2_invite_event = serde_json::json!({
            "content": {
                "avatar_url": null,
                "displayname": "example2",
                "membership": "invite"
            },
            "event_id": "$16345217l517tabbz:localhost",
            "membership": "join",
            "origin_server_ts": 1455123234,
            "sender": format!("{}", user_id1),
            "state_key": format!("{}", user_id2),
            "type": "m.room.member",
            "unsigned": {
                "age": 1989321234,
                "replaces_state": "$1622a2311315tkjoA:localhost"
            }
        });

        let member2_join_event = serde_json::json!({
            "content": {
                "avatar_url": null,
                "displayname": "example2",
                "membership": "join"
            },
            "event_id": "$163409224327jkbba:localhost",
            "membership": "join",
            "origin_server_ts": 1455123238,
            "sender": format!("{}", user_id2),
            "state_key": format!("{}", user_id2),
            "type": "m.room.member",
            "prev_content": {
                "avatar_url": null,
                "displayname": "example2",
                "membership": "invite"
            },
            "unsigned": {
                "age": 1989321214,
                "replaces_state": "$16345217l517tabbz:localhost"
            }
        });

        let mut event_builder = EventBuilder::new();

        let mut member1_join_sync_response = event_builder
            .add_room_event(EventsJson::Member, RoomEvent::RoomMember)
            .build_sync_response();

        let mut member2_invite_sync_response = event_builder
            .add_custom_joined_event(&room_id, member2_invite_event, RoomEvent::RoomMember)
            .build_sync_response();

        let mut member2_join_sync_response = event_builder
            .add_custom_joined_event(&room_id, member2_join_event, RoomEvent::RoomMember)
            .build_sync_response();

        // Test that `user` is either joined or invited to `room` but not both.
        async fn invited_or_joined_but_not_both(client: &BaseClient, room: &RoomId, user: &UserId) {
            let room = client.get_joined_room(&room).await.unwrap();
            let room = room.read().await;

            assert!(
                room.invited_members.get(&user).is_none()
                    || room.joined_members.get(&user).is_none()
            );
            assert!(
                room.invited_members.get(&user).is_some()
                    || room.joined_members.get(&user).is_some()
            );
        };

        // First member joins.
        client
            .receive_sync_response(&mut member1_join_sync_response)
            .await
            .unwrap();

        // The first member is not *both* invited and joined but it *is* one of those.
        invited_or_joined_but_not_both(&client, &room_id, &user_id1).await;

        // First member invites second member.
        client
            .receive_sync_response(&mut member2_invite_sync_response)
            .await
            .unwrap();

        // Neither member is *both* invited and joined, but they are both *at least one* of those.
        invited_or_joined_but_not_both(&client, &room_id, &user_id1).await;
        invited_or_joined_but_not_both(&client, &room_id, &user_id2).await;

        // Second member joins.
        client
            .receive_sync_response(&mut member2_join_sync_response)
            .await
            .unwrap();

        // Repeat the previous test.
        invited_or_joined_but_not_both(&client, &room_id, &user_id1).await;
        invited_or_joined_but_not_both(&client, &room_id, &user_id2).await;
    }

    #[async_test]
    async fn test_member_display_name() {
        // Initialize

        let client = get_client().await;
        let room_id = get_room_id();
        let user_id1 = UserId::try_from("@example:localhost").unwrap();
        let user_id2 = UserId::try_from("@example2:localhost").unwrap();
        let user_id3 = UserId::try_from("@example3:localhost").unwrap();

        let member2_join_event = serde_json::json!({
            "content": {
                "avatar_url": null,
                "displayname": "example",
                "membership": "join"
            },
            "event_id": "$16345217l517tabbz:localhost",
            "membership": "join",
            "origin_server_ts": 1455123234,
            "sender": format!("{}", user_id2),
            "state_key": format!("{}", user_id2),
            "type": "m.room.member",
            "prev_content": {
                "avatar_url": null,
                "displayname": "example",
                "membership": "invite"
            },
            "unsigned": {
                "age": 1989321234,
                "replaces_state": "$1622a2311315tkjoA:localhost"
            }
        });

        let member1_invites_member2_event = serde_json::json!({
            "content": {
                "avatar_url": null,
                "displayname": "example",
                "membership": "invite"
            },
            "event_id": "$16345217l517tabbz:localhost",
            "membership": "invite",
            "origin_server_ts": 1455123238,
            "sender": format!("{}", user_id1),
            "state_key": format!("{}", user_id2),
            "type": "m.room.member",
            "unsigned": {
                "age": 1989321238,
                "replaces_state": "$1622a2311315tkjoA:localhost"
            }
        });

        let member2_name_change_event = serde_json::json!({
            "content": {
                "avatar_url": null,
                "displayname": "changed",
                "membership": "join"
            },
            "event_id": "$16345217l517tabbz:localhost",
            "membership": "join",
            "origin_server_ts": 1455123238,
            "sender": format!("{}", user_id2),
            "state_key": format!("{}", user_id2),
            "type": "m.room.member",
            "prev_content": {
                "avatar_url": null,
                "displayname": "example",
                "membership": "join"
            },
            "unsigned": {
                "age": 1989321238,
                "replaces_state": "$1622a2311315tkjoA:localhost"
            }
        });

        let member2_leave_event = serde_json::json!({
            "content": {
                "avatar_url": null,
                "displayname": "example",
                "membership": "leave"
            },
            "event_id": "$263452333l22bggbz:localhost",
            "membership": "leave",
            "origin_server_ts": 1455123228,
            "sender": format!("{}", user_id2),
            "state_key": format!("{}", user_id2),
            "type": "m.room.member",
            "prev_content": {
                "avatar_url": null,
                "displayname": "example",
                "membership": "join"
            },
            "unsigned": {
                "age": 1989321221,
                "replaces_state": "$16345217l517tabbz:localhost"
            }
        });

        let member3_join_event = serde_json::json!({
            "content": {
                "avatar_url": null,
                "displayname": "example",
                "membership": "join"
            },
            "event_id": "$16845287981ktggba:localhost",
            "membership": "join",
            "origin_server_ts": 1455123244,
            "sender": format!("{}", user_id3),
            "state_key": format!("{}", user_id3),
            "type": "m.room.member",
            "prev_content": {
                "avatar_url": null,
                "displayname": "example",
                "membership": "invite"
            },
            "unsigned": {
                "age": 1989321254,
                "replaces_state": "$1622l2323445kabrA:localhost"
            }
        });

        let member3_leave_event = serde_json::json!({
            "content": {
                "avatar_url": null,
                "displayname": "example",
                "membership": "leave"
            },
            "event_id": "$11121987981abfgr:localhost",
            "membership": "leave",
            "origin_server_ts": 1455123230,
            "sender": format!("{}", user_id3),
            "state_key": format!("{}", user_id3),
            "type": "m.room.member",
            "prev_content": {
                "avatar_url": null,
                "displayname": "example",
                "membership": "join"
            },
            "unsigned": {
                "age": 1989321244,
                "replaces_state": "$16845287981ktggba:localhost"
            }
        });

        let mut event_builder = EventBuilder::new();

        let mut member1_join_sync_response = event_builder
            .add_room_event(EventsJson::Member)
            .build_sync_response();

        let mut member2_join_sync_response = event_builder
<<<<<<< HEAD
            .add_custom_joined_event(&room_id, member2_join_event)
=======
            .add_custom_joined_event(&room_id, member2_join_event.clone(), RoomEvent::RoomMember)
>>>>>>> 05a41d3b
            .build_sync_response();

        let mut member3_join_sync_response = event_builder
            .add_custom_joined_event(&room_id, member3_join_event)
            .build_sync_response();

<<<<<<< HEAD
        let mut member2_leave_sync_response = event_builder
            .add_custom_joined_event(&room_id, member2_leave_event)
            .build_sync_response();

        let mut member3_leave_sync_response = event_builder
            .add_custom_joined_event(&room_id, member3_leave_event)
=======
        let mut member2_and_member3_leave_sync_response = event_builder
            .add_custom_joined_event(&room_id, member2_leave_event, RoomEvent::RoomMember)
            .add_custom_joined_event(&room_id, member3_leave_event, RoomEvent::RoomMember)
            .build_sync_response();

        let mut member2_rejoins_when_invited_sync_response = event_builder
            .add_custom_joined_event(
                &room_id,
                member1_invites_member2_event,
                RoomEvent::RoomMember,
            )
            .add_custom_joined_event(&room_id, member2_join_event, RoomEvent::RoomMember)
            .build_sync_response();

        let mut member1_name_change_sync_response = event_builder
            .add_room_event(EventsJson::MemberNameChange, RoomEvent::RoomMember)
            .build_sync_response();

        let mut member2_name_change_sync_response = event_builder
            .add_custom_joined_event(&room_id, member2_name_change_event, RoomEvent::RoomMember)
>>>>>>> 05a41d3b
            .build_sync_response();

        // First member with display name "example" joins
        client
            .receive_sync_response(&mut member1_join_sync_response)
            .await
            .unwrap();

        // First member's disambiguated display name is "example"
        {
            let room = client.get_joined_room(&room_id).await.unwrap();
            let room = room.read().await;
            let display_name1 = room.get_member(&user_id1).unwrap().disambiguated_name();

            assert_eq!("example", display_name1);
        }

        // Second and third member with display name "example" join
        client
            .receive_sync_response(&mut member2_join_sync_response)
            .await
            .unwrap();
        client
            .receive_sync_response(&mut member3_join_sync_response)
            .await
            .unwrap();

        // All of their display names are now disambiguated with MXIDs
        {
            let room = client.get_joined_room(&room_id).await.unwrap();
            let room = room.read().await;
            let display_name1 = room.get_member(&user_id1).unwrap().disambiguated_name();
            let display_name2 = room.get_member(&user_id2).unwrap().disambiguated_name();
            let display_name3 = room.get_member(&user_id3).unwrap().disambiguated_name();

            assert_eq!(format!("example ({})", user_id1), display_name1);
            assert_eq!(format!("example ({})", user_id2), display_name2);
            assert_eq!(format!("example ({})", user_id3), display_name3);
        }

        // Second and third member leave. The first's display name is now just "example" again.
        client
            .receive_sync_response(&mut member2_and_member3_leave_sync_response)
            .await
            .unwrap();

        {
            let room = client.get_joined_room(&room_id).await.unwrap();
            let room = room.read().await;

            let display_name1 = room.get_member(&user_id1).unwrap().disambiguated_name();

            assert_eq!("example", display_name1);
        }

        // Second member rejoins after being invited by first member. Both of their names are
        // disambiguated.
        client
            .receive_sync_response(&mut member2_rejoins_when_invited_sync_response)
            .await
            .unwrap();

        {
            let room = client.get_joined_room(&room_id).await.unwrap();
            let room = room.read().await;

            let display_name1 = room.get_member(&user_id1).unwrap().disambiguated_name();
            let display_name2 = room.get_member(&user_id2).unwrap().disambiguated_name();

            assert_eq!(format!("example ({})", user_id1), display_name1);
            assert_eq!(format!("example ({})", user_id2), display_name2);
        }

        // First member changes his display name to "changed". None of the display names are
        // disambiguated.
        client
            .receive_sync_response(&mut member1_name_change_sync_response)
            .await
            .unwrap();

        {
            let room = client.get_joined_room(&room_id).await.unwrap();
            let room = room.read().await;

            let display_name1 = room.get_member(&user_id1).unwrap().disambiguated_name();
            let display_name2 = room.get_member(&user_id2).unwrap().disambiguated_name();

            assert_eq!("changed", display_name1);
            assert_eq!("example", display_name2);
        }

        // Second member *also* changes his display name to "changed". Again, both display name are
        // disambiguated.
        client
            .receive_sync_response(&mut member2_name_change_sync_response)
            .await
            .unwrap();

        {
            let room = client.get_joined_room(&room_id).await.unwrap();
            let room = room.read().await;

            let display_name1 = room.get_member(&user_id1).unwrap().disambiguated_name();
            let display_name2 = room.get_member(&user_id2).unwrap().disambiguated_name();

            assert_eq!(format!("changed ({})", user_id1), display_name1);
            assert_eq!(format!("changed ({})", user_id2), display_name2);
        }
    }

    #[async_test]
    async fn room_events() {
        let client = get_client().await;
        let room_id = get_room_id();
        let user_id = UserId::try_from("@example:localhost").unwrap();

        let mut response = EventBuilder::default()
            .add_state_event(EventsJson::Member)
            .add_state_event(EventsJson::PowerLevels)
            .build_sync_response();

        client.receive_sync_response(&mut response).await.unwrap();

        let room = client.get_joined_room(&room_id).await.unwrap();
        let room = room.read().await;

        assert_eq!(room.joined_members.len(), 1);
        assert!(room.power_levels.is_some());
        assert_eq!(
            room.power_levels.as_ref().unwrap().kick,
            crate::js_int::int!(50)
        );
        let admin = room.joined_members.get(&user_id).unwrap();
        assert_eq!(admin.power_level.unwrap(), crate::js_int::int!(100));
    }

    #[async_test]
    async fn calculate_aliases() {
        let client = get_client().await;

        let room_id = get_room_id();

        let mut response = EventBuilder::default()
            .add_state_event(EventsJson::Aliases)
            .build_sync_response();

        client.receive_sync_response(&mut response).await.unwrap();

        let room = client.get_joined_room(&room_id).await.unwrap();
        let room = room.read().await;

        assert_eq!("tutorial", room.display_name());
    }

    #[async_test]
    async fn calculate_alias() {
        let client = get_client().await;

        let room_id = get_room_id();

        let mut response = EventBuilder::default()
            .add_state_event(EventsJson::Alias)
            .build_sync_response();

        client.receive_sync_response(&mut response).await.unwrap();

        let room = client.get_joined_room(&room_id).await.unwrap();
        let room = room.read().await;

        assert_eq!("tutorial", room.display_name());
    }

    #[async_test]
    async fn calculate_name() {
        let client = get_client().await;

        let room_id = get_room_id();

        let mut response = EventBuilder::default()
            .add_state_event(EventsJson::Name)
            .build_sync_response();

        client.receive_sync_response(&mut response).await.unwrap();

        let room = client.get_joined_room(&room_id).await.unwrap();
        let room = room.read().await;

        assert_eq!("room name", room.display_name());
    }

    #[async_test]
    async fn calculate_room_names_from_summary() {
        let mut response = sync_response(SyncResponseFile::DefaultWithSummary);

        let session = Session {
            access_token: "1234".to_owned(),
            user_id: UserId::try_from("@example:localhost").unwrap(),
            device_id: "DEVICEID".to_owned(),
        };
        let client = BaseClient::new().unwrap();
        client.restore_login(session).await.unwrap();
        client.receive_sync_response(&mut response).await.unwrap();

        let mut room_names = vec![];
        for room in client.joined_rooms().read().await.values() {
            room_names.push(room.read().await.display_name())
        }

        assert_eq!(vec!["example2"], room_names);
    }

    #[cfg(feature = "messages")]
    #[async_test]
    async fn message_queue_redaction_event() {
        let room_id = get_room_id();

        let mut response = sync_response(SyncResponseFile::DefaultWithSummary);

        let session = Session {
            access_token: "1234".to_owned(),
            user_id: UserId::try_from("@example:localhost").unwrap(),
            device_id: "DEVICEID".to_owned(),
        };
        let client = BaseClient::new().unwrap();
        client.restore_login(session).await.unwrap();
        client.receive_sync_response(&mut response).await.unwrap();

        let json = serde_json::json!({
            "content": {
                "reason": "😀"
            },
            "event_id": "$151957878228ssqrJ:localhost",
            "origin_server_ts": 151957878,
            "sender": "@example:localhost",
            "type": "m.room.redaction",
            "redacts": "$152037280074GZeOm:localhost"
        });
        let mut event: EventJson<AnyRoomEventStub> = serde_json::from_value(json).unwrap();
        client
            .receive_joined_timeline_event(&room_id, &mut event)
            .await
            .unwrap();

        for room in client.joined_rooms().read().await.values() {
            let queue = &room.read().await.messages;
            if let crate::events::AnyMessageEventContent::RoomRedaction(content) =
                &queue.msgs[0].content
            {
                assert_eq!(content.reason, Some("😀".to_string()));
            } else {
                panic!("message event in message queue should be redacted")
            }
        }
    }

    #[async_test]
    #[cfg(not(target_arch = "wasm32"))]
    async fn encryption_info_test() {
        let room_id = get_room_id();

        let mut response = sync_response(SyncResponseFile::DefaultWithSummary);
        let user_id = UserId::try_from("@example:localhost").unwrap();

        let session = Session {
            access_token: "1234".to_owned(),
            user_id: user_id.clone(),
            device_id: "DEVICEID".to_owned(),
        };
        let client = BaseClient::new().unwrap();
        client.restore_login(session).await.unwrap();
        client.receive_sync_response(&mut response).await.unwrap();

        let event = StateEventStub {
            event_id: EventId::try_from("$h29iv0s8:example.com").unwrap(),
            origin_server_ts: SystemTime::now(),
            sender: user_id,
            state_key: "".into(),
            unsigned: UnsignedData::default(),
            content: EncryptionEventContent {
                algorithm: Algorithm::MegolmV1AesSha2,
                rotation_period_ms: Some(100_000u32.into()),
                rotation_period_msgs: Some(100u32.into()),
            },
            prev_content: None,
        };

        let room = client.get_joined_room(&room_id).await.unwrap();

        assert!(!room.read().await.is_encrypted());
        room.write().await.handle_encryption_event(&event);
        assert!(room.read().await.is_encrypted());

        let room_lock = room.read().await;
        let encryption_info = room_lock.encryption_info().unwrap();

        assert_eq!(encryption_info.algorithm(), &Algorithm::MegolmV1AesSha2);
        assert_eq!(encryption_info.rotation_period(), 100_000);
        assert_eq!(encryption_info.rotation_period_messages(), 100);
    }
}<|MERGE_RESOLUTION|>--- conflicted
+++ resolved
@@ -24,13 +24,12 @@
 use super::RoomMember;
 
 use crate::api::r0::sync::sync_events::{RoomSummary, UnreadNotificationsCount};
-<<<<<<< HEAD
-use crate::events::presence::PresenceEvent;
+use crate::events::presence::{PresenceEvent, PresenceEventContent};
 use crate::events::room::{
     aliases::AliasesEventContent,
     canonical_alias::CanonicalAliasEventContent,
     encryption::EncryptionEventContent,
-    member::{MemberEventContent, MembershipChange},
+    member::{MemberEventContent, MembershipChange, MembershipState},
     name::NameEventContent,
     power_levels::{NotificationPowerLevels, PowerLevelsEventContent},
     tombstone::TombstoneEventContent,
@@ -39,18 +38,6 @@
 use crate::events::{
     Algorithm, AnyRoomEventStub, AnyStateEventStub, AnyStrippedStateEventStub, EventType,
     StateEventStub, StrippedStateEventStub,
-=======
-use crate::events::collections::all::{RoomEvent, StateEvent};
-use crate::events::presence::{PresenceEvent, PresenceEventContent};
-use crate::events::room::{
-    aliases::AliasesEvent,
-    canonical_alias::CanonicalAliasEvent,
-    encryption::EncryptionEvent,
-    member::{MemberEvent, MembershipChange, MembershipState},
-    name::NameEvent,
-    power_levels::{NotificationPowerLevels, PowerLevelsEvent, PowerLevelsEventContent},
-    tombstone::TombstoneEvent,
->>>>>>> 05a41d3b
 };
 
 #[cfg(feature = "messages")]
@@ -61,9 +48,7 @@
 
 use crate::identifiers::{RoomAliasId, RoomId, UserId};
 
-<<<<<<< HEAD
-use crate::js_int::{uint, Int, UInt};
-use serde::{Deserialize, Serialize};
+use crate::js_int::{int, uint, Int, UInt};
 
 #[cfg(feature = "messages")]
 fn redaction_event_from_redaction_stub(
@@ -82,11 +67,6 @@
 }
 
 #[derive(Clone, Debug, Default, PartialEq, Serialize, Deserialize)]
-=======
-use crate::js_int::{Int, UInt};
-
-#[derive(Debug, Default, PartialEq, Serialize, Deserialize, Clone)]
->>>>>>> 05a41d3b
 /// `RoomName` allows the calculation of a text room name.
 pub struct RoomName {
     /// The displayed name of the room.
@@ -187,17 +167,7 @@
     replacement: RoomId,
 }
 
-<<<<<<< HEAD
-#[derive(Debug, PartialEq, Eq)]
-enum MemberDirection {
-    Entering,
-    Exiting,
-}
-
 #[derive(Clone, Debug, PartialEq, Serialize, Deserialize)]
-=======
-#[derive(Debug, PartialEq, Serialize, Deserialize, Clone)]
->>>>>>> 05a41d3b
 /// A Matrix room.
 pub struct Room {
     /// The unique id of the room.
@@ -365,39 +335,9 @@
 
     /// Process the join or invite event for a new room member.
     ///
-    /// This method should be called only on events which add new members, not on existing ones.
-    ///
-<<<<<<< HEAD
-    /// When displaying a room member's display name, clients *must* use this method to obtain the
-    /// name instead of displaying the `RoomMember::display_name` directly. This is because
-    /// multiple members can share the same display name in which case the display name has to be
-    /// disambiguated.
-    pub fn member_display_name<'a>(&'a self, id: &'a UserId) -> Cow<'a, str> {
-        let disambiguated_name = self
-            .disambiguated_display_names
-            .get(id)
-            .map(|s| s.as_str().into());
-
-        if let Some(name) = disambiguated_name {
-            // The display name of the member is non-unique so we return a disambiguated version.
-            name
-        } else if let Some(member) = self
-            .joined_members
-            .get(id)
-            .or_else(|| self.invited_members.get(id))
-        {
-            // The display name of the member is unique so we can return it directly if it is set.
-            // If not, we return his MXID.
-            member.name().into()
-        } else {
-            // There is no member with the requested MXID in the room. We still return the MXID.
-            id.as_str().into()
-        }
-    }
-
-    fn add_member(&mut self, event: &StateEventStub<MemberEventContent>) -> bool {
-        let new_member = RoomMember::new(event, &self.room_id);
-=======
+    /// This method should only be called on events which add new members, not those related to
+    /// existing ones.
+    ///
     /// Returns a tuple of:
     ///
     /// 1. True if the event made changes to the room's state, false otherwise.
@@ -411,10 +351,14 @@
     fn add_member(
         &mut self,
         target_member: &UserId,
-        event: &MemberEvent,
+        event: &StateEventStub<MemberEventContent>,
     ) -> (bool, HashMap<UserId, bool>) {
-        let new_member = RoomMember::new(event);
->>>>>>> 05a41d3b
+        let new_member = RoomMember::new(event, &self.room_id);
+
+        if self.joined_members.contains_key(&new_member.user_id) {
+            error!("add_member called on event of an already joined user");
+            return (false, HashMap::new());
+        }
 
         // Perform display name disambiguations, if necessary.
         let disambiguations =
@@ -448,11 +392,6 @@
 
     /// Process the leaving event for a room member.
     ///
-<<<<<<< HEAD
-    /// Returns true if this made a change to the room's state, false otherwise.
-    fn remove_member(&mut self, event: &StateEventStub<MemberEventContent>) -> bool {
-        let leaving_member = RoomMember::new(event, &self.room_id);
-=======
     /// Returns a tuple of:
     ///
     /// 1. True if the event made changes to the room's state, false otherwise.
@@ -466,10 +405,9 @@
     fn remove_member(
         &mut self,
         target_member: &UserId,
-        event: &MemberEvent,
+        event: &StateEventStub<MemberEventContent>,
     ) -> (bool, HashMap<UserId, bool>) {
-        let leaving_member = RoomMember::new(event);
->>>>>>> 05a41d3b
+        let leaving_member = RoomMember::new(event, &self.room_id);
 
         if self.get_member(target_member).is_none() {
             return (false, HashMap::new());
@@ -652,10 +590,6 @@
 
     /// Handle a room.member updating the room state if necessary.
     ///
-<<<<<<< HEAD
-    /// Returns true if the joined member list changed, false otherwise.
-    pub fn handle_membership(&mut self, event: &StateEventStub<MemberEventContent>) -> bool {
-=======
     /// Returns a tuple of:
     ///
     /// 1. True if the joined member list changed, false otherwise.
@@ -663,10 +597,9 @@
     ///    display names disambiguated and to what.
     pub fn handle_membership(
         &mut self,
-        event: &MemberEvent,
+        event: &StateEventStub<MemberEventContent>,
         state_event: bool,
     ) -> (bool, HashMap<UserId, bool>) {
->>>>>>> 05a41d3b
         use MembershipChange::*;
         use MembershipState::*;
 
@@ -682,20 +615,6 @@
                 error!("Received a member event with invalid state_key: {}", e);
                 return (false, HashMap::new());
             }
-<<<<<<< HEAD
-            ProfileChanged { .. } => {
-                let user_id = if let Ok(id) = UserId::try_from(event.state_key.as_str()) {
-                    id
-                } else {
-                    return false;
-                };
-
-                if let Some(member) = self.joined_members.get_mut(&user_id) {
-                    member.update_profile(event)
-                } else {
-                    false
-                }
-=======
         };
 
         if state_event && !self.member_is_tracked(&target_user) {
@@ -712,7 +631,6 @@
 
                 // We are not interested in tracking past members for now
                 _ => (false, HashMap::new()),
->>>>>>> 05a41d3b
             }
         } else {
             let change = event.membership_change();
@@ -730,7 +648,7 @@
                 Kicked | Banned | KickedAndBanned | InvitationRejected | Left => {
                     self.remove_member(&target_user, event)
                 }
-                ProfileChanged => self.update_member_profile(&target_user, event),
+                ProfileChanged{..} => self.update_member_profile(&target_user, event, change),
 
                 // Not interested in other events.
                 _ => (false, HashMap::new()),
@@ -861,10 +779,9 @@
     /// * `event` - The event of the room.
     pub fn receive_timeline_event(&mut self, event: &AnyRoomEventStub) -> bool {
         match event {
-<<<<<<< HEAD
             AnyRoomEventStub::State(event) => match event {
                 // update to the current members of the room
-                AnyStateEventStub::RoomMember(event) => self.handle_membership(event),
+                AnyStateEventStub::RoomMember(event) => self.handle_membership(event, false).0,
                 // finds all events related to the name of the room for later use
                 AnyStateEventStub::RoomName(event) => self.handle_room_name(event),
                 AnyStateEventStub::RoomCanonicalAlias(event) => self.handle_canonical(event),
@@ -884,21 +801,6 @@
                 AnyMessageEventStub::RoomRedaction(event) => self.handle_redaction(event),
                 _ => false,
             },
-=======
-            // update to the current members of the room
-            RoomEvent::RoomMember(member) => self.handle_membership(member, false).0,
-            // finds all events related to the name of the room for later use
-            RoomEvent::RoomName(name) => self.handle_room_name(name),
-            RoomEvent::RoomCanonicalAlias(c_alias) => self.handle_canonical(c_alias),
-            RoomEvent::RoomAliases(alias) => self.handle_room_aliases(alias),
-            // power levels of the room members
-            RoomEvent::RoomPowerLevels(power) => self.handle_power_level(power),
-            RoomEvent::RoomTombstone(tomb) => self.handle_tombstone(tomb),
-            RoomEvent::RoomEncryption(encrypt) => self.handle_encryption_event(encrypt),
-            #[cfg(feature = "messages")]
-            RoomEvent::RoomMessage(msg) => self.handle_message(msg),
-            _ => false,
->>>>>>> 05a41d3b
         }
     }
 
@@ -912,11 +814,7 @@
     pub fn receive_state_event(&mut self, event: &AnyStateEventStub) -> bool {
         match event {
             // update to the current members of the room
-<<<<<<< HEAD
-            AnyStateEventStub::RoomMember(member) => self.handle_membership(member),
-=======
-            StateEvent::RoomMember(member) => self.handle_membership(member, true).0,
->>>>>>> 05a41d3b
+            AnyStateEventStub::RoomMember(member) => self.handle_membership(member, true).0,
             // finds all events related to the name of the room for later use
             AnyStateEventStub::RoomName(name) => self.handle_room_name(name),
             AnyStateEventStub::RoomCanonicalAlias(c_alias) => self.handle_canonical(c_alias),
@@ -1010,26 +908,54 @@
     pub fn update_member_profile(
         &mut self,
         target_member: &UserId,
-        event: &MemberEvent,
+        event: &StateEventStub<MemberEventContent>,
+        change: MembershipChange
     ) -> (bool, HashMap<UserId, bool>) {
-        let old_name = self
-            .get_member(target_member)
-            .map_or_else(|| None, |m| m.display_name.clone());
+        let member = self.get_member(target_member);
+        let member = match member {
+            Some(member) => {
+                member
+            }
+
+            None => {
+                debug!("update_member_profile [{}]: Got a profile update for user {} but he's not a room member",
+                    self.room_id, target_member);
+                return (false, HashMap::new());
+            }
+        };
+
+        let old_name = member.display_name.clone();
         let new_name = event.content.displayname.clone();
 
-        debug!(
-            "update_member_profile [{}]: from nick {:#?} to nick {:#?}",
-            self.room_id, old_name, &new_name
-        );
+        match change {
+            MembershipChange::ProfileChanged { displayname_changed, avatar_url_changed } => {
+                if displayname_changed {
+                    debug!("update_member_profile [{}]: {} changed display name from {:#?} to {:#?}",
+                        self.room_id, target_member, old_name, &new_name
+                    );
+                }
+
+                if avatar_url_changed {
+                    debug!("update_member_profile [{}]: {} changed avatar URL from {:#?} to {:#?}",
+                        self.room_id, target_member, &member.avatar_url, &new_name
+                    );
+                }
+            }
+
+            _ => {
+                error!("update_member_profile [{}]: got a ProfileChanged but nothing changed",
+                    self.room_id);
+                return (false, HashMap::new());
+            },
+        }
 
         let disambiguations =
             self.disambiguation_updates(target_member, old_name.clone(), new_name.clone());
         for (id, is_ambiguous) in disambiguations.iter() {
             if self.get_member_mut(id).is_none() {
-                error!("update_member_profile: I'm about to fail for id {}. user_id = {}\nevent = {:#?}",
-                       id,
-                       target_member,
-                       event);
+                debug!("update_member_profile [{}]: Tried disambiguating display name for {} but he's not there",
+                    self.room_id,
+                    id);
             } else {
                 self.get_member_mut(id).unwrap().display_name_ambiguous = *is_ambiguous;
             }
@@ -1067,7 +993,7 @@
     /// * `max_power` - Maximum power level allowed.
     pub fn update_member_power(
         member: &mut RoomMember,
-        event: &PowerLevelsEvent,
+        event: &StateEventStub<PowerLevelsEventContent>,
         max_power: Int,
     ) -> bool {
         let changed;
@@ -1080,9 +1006,9 @@
             member.power_level = Some(event.content.users_default);
         }
 
-        if max_power > Int::from(0) {
+        if max_power > int!(0) {
             member.power_level_norm =
-                Some((member.power_level.unwrap() * Int::from(100)) / max_power);
+                Some((member.power_level.unwrap() * int!(100)) / max_power);
         }
 
         changed
@@ -1095,14 +1021,13 @@
 
 impl Describe for MembershipState {
     fn describe(&self) -> String {
-        use MembershipState::*;
-
         match self {
-            Ban => "is banned in",
-            Invite => "is invited to",
-            Join => "is a member of",
-            Knock => "is requesting access",
-            Leave => "left",
+            Self::Ban => "is banned in",
+            Self::Invite => "is invited to",
+            Self::Join => "is a member of",
+            Self::Knock => "is requesting access",
+            Self::Leave => "left",
+            _ => "unhandled case of MembershipState",
         }
         .to_string()
     }
@@ -1110,22 +1035,31 @@
 
 impl Describe for MembershipChange {
     fn describe(&self) -> String {
-        use MembershipChange::*;
-
         match self {
-            Invited => "got invited to",
-            Joined => "joined",
-            Kicked => "got kicked from",
-            Banned => "got banned from",
-            Unbanned => "got unbanned from",
-            KickedAndBanned => "got kicked and banned from",
-            InvitationRejected => "rejected the invitation to",
-            InvitationRevoked => "got their invitation revoked from",
-            Left => "left",
-            ProfileChanged => "changed their profile",
-            None => "did nothing in",
-            NotImplemented => "NOT IMPLEMENTED",
-            Error => "ERROR",
+            Self::Invited => "got invited to",
+            Self::Joined => "joined",
+            Self::Kicked => "got kicked from",
+            Self::Banned => "got banned from",
+            Self::Unbanned => "got unbanned from",
+            Self::KickedAndBanned => "got kicked and banned from",
+            Self::InvitationRejected => "rejected the invitation to",
+            Self::InvitationRevoked => "got their invitation revoked from",
+            Self::Left => "left",
+            Self::ProfileChanged { displayname_changed, avatar_url_changed } => {
+                match (*displayname_changed, *avatar_url_changed) {
+                    (true, true) => "changed their displayname and avatar",
+                    (true, false) => "changed their displayname",
+                    (false, true) => "changed their avatar",
+                    _ => {
+                        error!("Got ProfileChanged but nothing changed");
+                        "impossible: changed nothing in their profile"
+                    },
+                }
+            },
+            Self::None => "did nothing in",
+            Self::NotImplemented => "NOT IMPLEMENTED",
+            Self::Error => "ERROR",
+            _ => "unhandled case of MembershipChange",
         }
         .to_string()
     }
@@ -1233,15 +1167,15 @@
         let mut event_builder = EventBuilder::new();
 
         let mut member1_join_sync_response = event_builder
-            .add_room_event(EventsJson::Member, RoomEvent::RoomMember)
+            .add_room_event(EventsJson::Member)
             .build_sync_response();
 
         let mut member2_invite_sync_response = event_builder
-            .add_custom_joined_event(&room_id, member2_invite_event, RoomEvent::RoomMember)
+            .add_custom_joined_event(&room_id, member2_invite_event)
             .build_sync_response();
 
         let mut member2_join_sync_response = event_builder
-            .add_custom_joined_event(&room_id, member2_join_event, RoomEvent::RoomMember)
+            .add_custom_joined_event(&room_id, member2_join_event)
             .build_sync_response();
 
         // Test that `user` is either joined or invited to `room` but not both.
@@ -1439,46 +1373,32 @@
             .build_sync_response();
 
         let mut member2_join_sync_response = event_builder
-<<<<<<< HEAD
-            .add_custom_joined_event(&room_id, member2_join_event)
-=======
-            .add_custom_joined_event(&room_id, member2_join_event.clone(), RoomEvent::RoomMember)
->>>>>>> 05a41d3b
+            .add_custom_joined_event(&room_id, member2_join_event.clone())
             .build_sync_response();
 
         let mut member3_join_sync_response = event_builder
             .add_custom_joined_event(&room_id, member3_join_event)
             .build_sync_response();
 
-<<<<<<< HEAD
-        let mut member2_leave_sync_response = event_builder
+        let mut member2_and_member3_leave_sync_response = event_builder
             .add_custom_joined_event(&room_id, member2_leave_event)
-            .build_sync_response();
-
-        let mut member3_leave_sync_response = event_builder
             .add_custom_joined_event(&room_id, member3_leave_event)
-=======
-        let mut member2_and_member3_leave_sync_response = event_builder
-            .add_custom_joined_event(&room_id, member2_leave_event, RoomEvent::RoomMember)
-            .add_custom_joined_event(&room_id, member3_leave_event, RoomEvent::RoomMember)
             .build_sync_response();
 
         let mut member2_rejoins_when_invited_sync_response = event_builder
             .add_custom_joined_event(
                 &room_id,
                 member1_invites_member2_event,
-                RoomEvent::RoomMember,
             )
-            .add_custom_joined_event(&room_id, member2_join_event, RoomEvent::RoomMember)
+            .add_custom_joined_event(&room_id, member2_join_event)
             .build_sync_response();
 
         let mut member1_name_change_sync_response = event_builder
-            .add_room_event(EventsJson::MemberNameChange, RoomEvent::RoomMember)
+            .add_room_event(EventsJson::MemberNameChange)
             .build_sync_response();
 
         let mut member2_name_change_sync_response = event_builder
-            .add_custom_joined_event(&room_id, member2_name_change_event, RoomEvent::RoomMember)
->>>>>>> 05a41d3b
+            .add_custom_joined_event(&room_id, member2_name_change_event)
             .build_sync_response();
 
         // First member with display name "example" joins
