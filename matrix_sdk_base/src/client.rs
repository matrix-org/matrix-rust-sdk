--- conflicted
+++ resolved
@@ -995,7 +995,10 @@
                     *event = e;
                 }
 
-<<<<<<< HEAD
+                if let Some(e) = deserialize_prev_content(&event) {
+                    *event = e;
+                }
+
                 // Some unsupported events are deserialized as `CustomRoomEvent` so deserialization does
                 // not fail but since we can be more specific we try these types first.
                 //
@@ -1006,13 +1009,6 @@
                     self.emit_ruma_unsupported(room_id, &e, RoomStateType::Joined)
                         .await;
                 } else if let Ok(e) = event.deserialize() {
-=======
-                if let Some(e) = deserialize_prev_content(&event) {
-                    *event = e;
-                }
-
-                if let Ok(e) = event.deserialize() {
->>>>>>> 16f40218
                     self.emit_timeline_event(&room_id, &e, RoomStateType::Joined)
                         .await;
                 }
@@ -1925,21 +1921,12 @@
     }
 
     #[async_test]
-<<<<<<< HEAD
     async fn test_unsupported_events_message_edit() {
         use super::*;
 
         use crate::{EventEmitter, SyncRoom};
         use matrix_sdk_common::locks::RwLock;
         use matrix_sdk_common::ruma_ext::ExtraRoomEventContent;
-=======
-    async fn test_prev_content_from_unsigned() {
-        use super::*;
-
-        use crate::{EventEmitter, SyncRoom};
-        use matrix_sdk_common::events::room::member::{MemberEvent, MembershipChange};
-        use matrix_sdk_common::locks::RwLock;
->>>>>>> 16f40218
         use std::sync::{
             atomic::{AtomicBool, Ordering},
             Arc,
@@ -1948,7 +1935,6 @@
         struct EE(Arc<AtomicBool>);
         #[async_trait::async_trait]
         impl EventEmitter for EE {
-<<<<<<< HEAD
             async fn on_message_edit_event(&self, room: SyncRoom, event: &RumaUnsupportedEvent) {
                 if let SyncRoom::Joined(_) = room {
                     match event.content {
@@ -2051,19 +2037,6 @@
                         }
                         _ => {}
                     }
-=======
-            async fn on_room_member(&self, room: SyncRoom, event: &MemberEvent) {
-                if let SyncRoom::Joined(_) = room {
-                    match event.membership_change() {
-                        MembershipChange::Joined => {
-                            self.0.swap(true, Ordering::SeqCst);
-                        }
-                        _ => {}
-                    };
-                }
-                if event.prev_content.is_none() {
-                    self.0.swap(false, Ordering::SeqCst);
->>>>>>> 16f40218
                 }
             }
         }
@@ -2077,11 +2050,7 @@
 
         // This is needed other wise the `EventBuilder` goes through a de/ser cycle and the `prev_content` is lost.
         let event = serde_json::from_str::<serde_json::Value>(include_str!(
-<<<<<<< HEAD
             "../../test_data/events/reaction.json"
-=======
-            "../../test_data/events/member.json"
->>>>>>> 16f40218
         ))
         .unwrap();
         let mut joined_rooms: HashMap<RoomId, serde_json::Value> = HashMap::new();
@@ -2140,6 +2109,103 @@
     }
 
     #[async_test]
+    async fn test_prev_content_from_unsigned() {
+        use super::*;
+
+        use crate::{EventEmitter, SyncRoom};
+        use matrix_sdk_common::events::room::member::{MemberEvent, MembershipChange};
+        use matrix_sdk_common::locks::RwLock;
+        use std::sync::{
+            atomic::{AtomicBool, Ordering},
+            Arc,
+        };
+
+        struct EE(Arc<AtomicBool>);
+        #[async_trait::async_trait]
+        impl EventEmitter for EE {
+            async fn on_room_member(&self, room: SyncRoom, event: &MemberEvent) {
+                if let SyncRoom::Joined(_) = room {
+                    match event.membership_change() {
+                        MembershipChange::Joined => {
+                            self.0.swap(true, Ordering::SeqCst);
+                        }
+                        _ => {}
+                    };
+                }
+                if event.prev_content.is_none() {
+                    self.0.swap(false, Ordering::SeqCst);
+                }
+            }
+        }
+
+        let room_id = get_room_id();
+        let passed = Arc::new(AtomicBool::default());
+        let emitter = EE(Arc::clone(&passed));
+        let mut client = get_client().await;
+
+        client.event_emitter = Arc::new(RwLock::new(Some(Box::new(emitter))));
+
+        // This is needed other wise the `EventBuilder` goes through a de/ser cycle and the `prev_content` is lost.
+        let event = serde_json::from_str::<serde_json::Value>(include_str!(
+            "../../test_data/events/member.json"
+        ))
+        .unwrap();
+        let mut joined_rooms: HashMap<RoomId, serde_json::Value> = HashMap::new();
+        let joined_room = serde_json::json!({
+            "summary": {},
+            "account_data": {
+                "events": [],
+            },
+            "ephemeral": {
+                "events": [],
+            },
+            "state": {
+                "events": [],
+            },
+            "timeline": {
+                "events": vec![ event ],
+                "limited": true,
+                "prev_batch": "t392-516_47314_0_7_1_1_1_11444_1"
+            },
+            "unread_notifications": {
+                "highlight_count": 0,
+                "notification_count": 11
+            }
+        });
+        joined_rooms.insert(room_id, joined_room);
+
+        let empty_room: HashMap<RoomId, serde_json::Value> = HashMap::new();
+        let body = serde_json::json!({
+            "device_one_time_keys_count": {},
+            "next_batch": "s526_47314_0_7_1_1_1_11444_1",
+            "device_lists": {
+                "changed": [],
+                "left": []
+            },
+            "rooms": {
+                "invite": empty_room,
+                "join": joined_rooms,
+                "leave": empty_room,
+            },
+            "to_device": {
+                "events": []
+            },
+            "presence": {
+                "events": []
+            }
+        });
+        let response = http::Response::builder()
+            .body(serde_json::to_vec(&body).unwrap())
+            .unwrap();
+        let mut sync =
+            matrix_sdk_common::api::r0::sync::sync_events::Response::try_from(response).unwrap();
+
+        client.receive_sync_response(&mut sync).await.unwrap();
+
+        assert!(passed.load(Ordering::SeqCst))
+    }
+
+    #[async_test]
     #[cfg(feature = "encryption")]
     async fn test_group_session_invalidation() {
         let client = get_client().await;
