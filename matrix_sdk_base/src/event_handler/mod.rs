// Copyright 2020 Damir Jelić
// Copyright 2020 The Matrix.org Foundation C.I.C.
//
// Licensed under the Apache License, Version 2.0 (the "License");
// you may not use this file except in compliance with the License.
// You may obtain a copy of the License at
//
//     http://www.apache.org/licenses/LICENSE-2.0
//
// Unless required by applicable law or agreed to in writing, software
// distributed under the License is distributed on an "AS IS" BASIS,
// WITHOUT WARRANTIES OR CONDITIONS OF ANY KIND, either express or implied.
// See the License for the specific language governing permissions and
// limitations under the License.
use std::ops::Deref;

use matrix_sdk_common::identifiers::RoomId;
use serde_json::value::RawValue as RawJsonValue;

use crate::{
    deserialized_responses::{
        events::{CustomEventContent, SyncMessageEvent, SyncRedactionEvent},
        AnySyncMessageEvent, AnySyncRoomEvent, SyncResponse,
    },
    events::{
        call::{
            answer::AnswerEventContent, candidates::CandidatesEventContent,
            hangup::HangupEventContent, invite::InviteEventContent,
        },
        custom::CustomEventContent as RumaCustomEventContent,
        fully_read::FullyReadEventContent,
        ignored_user_list::IgnoredUserListEventContent,
        presence::PresenceEvent,
        push_rules::PushRulesEventContent,
        receipt::ReceiptEventContent,
        room::{
            aliases::AliasesEventContent,
            avatar::AvatarEventContent,
            canonical_alias::CanonicalAliasEventContent,
            join_rules::JoinRulesEventContent,
            member::MemberEventContent,
            message::{feedback::FeedbackEventContent, MessageEventContent as MsgEventContent},
            name::NameEventContent,
            power_levels::PowerLevelsEventContent,
            tombstone::TombstoneEventContent,
        },
        typing::TypingEventContent,
        AnyBasicEvent, AnyStrippedStateEvent, AnySyncEphemeralRoomEvent, AnySyncStateEvent,
        BasicEvent, StrippedStateEvent, SyncEphemeralRoomEvent, SyncStateEvent,
    },
    rooms::Room,
    Store,
};
use matrix_sdk_common::async_trait;

pub(crate) struct Handler {
    pub(crate) inner: Box<dyn EventHandler>,
    pub(crate) store: Store,
}

impl Deref for Handler {
    type Target = dyn EventHandler;

    fn deref(&self) -> &Self::Target {
        &*self.inner
    }
}

impl Handler {
    fn get_room(&self, room_id: &RoomId) -> Option<Room> {
        self.store.get_room(room_id)
    }

    pub(crate) async fn handle_sync(&self, response: &SyncResponse) {
        for (room_id, room_info) in &response.rooms.join {
            if let Some(room) = self.get_room(room_id) {
                for event in &room_info.ephemeral.events {
                    self.handle_ephemeral_event(room.clone(), event).await;
                }

                for event in &room_info.account_data.events {
                    self.handle_account_data_event(room.clone(), event).await;
                }

                for event in &room_info.state.events {
                    self.handle_state_event(room.clone(), event).await;
                }

                for event in &room_info.timeline.events {
                    self.handle_timeline_event(room.clone(), event).await;
                }
            }
        }

        for (room_id, room_info) in &response.rooms.leave {
            if let Some(room) = self.get_room(room_id) {
                for event in &room_info.account_data.events {
                    self.handle_account_data_event(room.clone(), event).await;
                }

                for event in &room_info.state.events {
                    self.handle_state_event(room.clone(), event).await;
                }

                for event in &room_info.timeline.events {
                    self.handle_timeline_event(room.clone(), event).await;
                }
            }
        }

        for (room_id, room_info) in &response.rooms.invite {
            if let Some(room) = self.get_room(room_id) {
                for event in &room_info.invite_state.events {
                    self.handle_stripped_state_event(room.clone(), event).await;
                }
            }
        }

        for event in &response.presence.events {
            self.on_presence_event(event).await;
        }
    }

    async fn handle_timeline_event(&self, room: Room, event: &AnySyncRoomEvent) {
        match event {
            AnySyncRoomEvent::State(event) => match event {
                AnySyncStateEvent::RoomMember(e) => self.on_room_member(room, e).await,
                AnySyncStateEvent::RoomName(e) => self.on_room_name(room, e).await,
                AnySyncStateEvent::RoomCanonicalAlias(e) => {
                    self.on_room_canonical_alias(room, e).await
                }
                AnySyncStateEvent::RoomAliases(e) => self.on_room_aliases(room, e).await,
                AnySyncStateEvent::RoomAvatar(e) => self.on_room_avatar(room, e).await,
                AnySyncStateEvent::RoomPowerLevels(e) => self.on_room_power_levels(room, e).await,
                AnySyncStateEvent::RoomTombstone(e) => self.on_room_tombstone(room, e).await,
                AnySyncStateEvent::RoomJoinRules(e) => self.on_room_join_rules(room, e).await,
                AnySyncStateEvent::Custom(e) => {
                    self.on_custom_event(room, &CustomEvent::State(e)).await
                }
                _ => {}
            },
            AnySyncRoomEvent::Message(event) => match event {
                AnySyncMessageEvent::RoomMessage(e) => self.on_room_message(room, e).await,
                AnySyncMessageEvent::RoomMessageFeedback(e) => {
                    self.on_room_message_feedback(room, e).await
                }
                AnySyncMessageEvent::RoomRedaction(e) => self.on_room_redaction(room, e).await,
                AnySyncMessageEvent::Custom(e) => {
                    self.on_custom_event(room, &CustomEvent::Message(e)).await
                }
                AnySyncMessageEvent::CallInvite(e) => self.on_room_call_invite(room, e).await,
                AnySyncMessageEvent::CallAnswer(e) => self.on_room_call_answer(room, e).await,
                AnySyncMessageEvent::CallCandidates(e) => {
                    self.on_room_call_candidates(room, e).await
                }
                AnySyncMessageEvent::CallHangup(e) => self.on_room_call_hangup(room, e).await,
                _ => {}
            },
            AnySyncRoomEvent::RedactedState(_event) => {}
            AnySyncRoomEvent::RedactedMessage(_event) => {}
        }
    }

    async fn handle_state_event(&self, room: Room, event: &AnySyncStateEvent) {
        match event {
            AnySyncStateEvent::RoomMember(member) => self.on_state_member(room, &member).await,
            AnySyncStateEvent::RoomName(name) => self.on_state_name(room, &name).await,
            AnySyncStateEvent::RoomCanonicalAlias(canonical) => {
                self.on_state_canonical_alias(room, &canonical).await
            }
            AnySyncStateEvent::RoomAliases(aliases) => self.on_state_aliases(room, &aliases).await,
            AnySyncStateEvent::RoomAvatar(avatar) => self.on_state_avatar(room, &avatar).await,
            AnySyncStateEvent::RoomPowerLevels(power) => {
                self.on_state_power_levels(room, &power).await
            }
            AnySyncStateEvent::RoomJoinRules(rules) => self.on_state_join_rules(room, &rules).await,
            AnySyncStateEvent::RoomTombstone(tomb) => {
                // TODO make `on_state_tombstone` method
                self.on_room_tombstone(room, &tomb).await
            }
            AnySyncStateEvent::Custom(custom) => {
                self.on_custom_event(room, &CustomEvent::State(custom))
                    .await
            }
            _ => {}
        }
    }

    pub(crate) async fn handle_stripped_state_event(
        &self,
        // TODO these events are only handleted in invited rooms.
        room: Room,
        event: &AnyStrippedStateEvent,
    ) {
        match event {
            AnyStrippedStateEvent::RoomMember(member) => {
                self.on_stripped_state_member(room, &member, None).await
            }
            AnyStrippedStateEvent::RoomName(name) => self.on_stripped_state_name(room, &name).await,
            AnyStrippedStateEvent::RoomCanonicalAlias(canonical) => {
                self.on_stripped_state_canonical_alias(room, &canonical)
                    .await
            }
            AnyStrippedStateEvent::RoomAliases(aliases) => {
                self.on_stripped_state_aliases(room, &aliases).await
            }
            AnyStrippedStateEvent::RoomAvatar(avatar) => {
                self.on_stripped_state_avatar(room, &avatar).await
            }
            AnyStrippedStateEvent::RoomPowerLevels(power) => {
                self.on_stripped_state_power_levels(room, &power).await
            }
            AnyStrippedStateEvent::RoomJoinRules(rules) => {
                self.on_stripped_state_join_rules(room, &rules).await
            }
            _ => {}
        }
    }

    pub(crate) async fn handle_account_data_event(&self, room: Room, event: &AnyBasicEvent) {
        match event {
            AnyBasicEvent::Presence(presence) => self.on_non_room_presence(room, &presence).await,
            AnyBasicEvent::IgnoredUserList(ignored) => {
                self.on_non_room_ignored_users(room, &ignored).await
            }
            AnyBasicEvent::PushRules(rules) => self.on_non_room_push_rules(room, &rules).await,
            _ => {}
        }
    }

    pub(crate) async fn handle_ephemeral_event(
        &self,
        room: Room,
        event: &AnySyncEphemeralRoomEvent,
    ) {
        match event {
            AnySyncEphemeralRoomEvent::FullyRead(full_read) => {
                self.on_non_room_fully_read(room, full_read).await
            }
            AnySyncEphemeralRoomEvent::Typing(typing) => {
                self.on_non_room_typing(room, typing).await
            }
            AnySyncEphemeralRoomEvent::Receipt(receipt) => {
                self.on_non_room_receipt(room, receipt).await
            }
            _ => {}
        }
    }
}

/// This represents the various "unrecognized" events.
#[derive(Clone, Copy, Debug)]
pub enum CustomEvent<'c> {
    /// A custom basic event.
    Basic(&'c BasicEvent<RumaCustomEventContent>),
    /// A custom basic event.
    EphemeralRoom(&'c SyncEphemeralRoomEvent<RumaCustomEventContent>),
    /// A custom room event.
    Message(&'c SyncMessageEvent<CustomEventContent>),
    /// A custom state event.
    State(&'c SyncStateEvent<RumaCustomEventContent>),
    /// A custom stripped state event.
    StrippedState(&'c StrippedStateEvent<RumaCustomEventContent>),
}

/// This trait allows any type implementing `EventHandler` to specify event callbacks for each event.
/// The `Client` calls each method when the corresponding event is received.
///
/// # Examples
/// ```
/// # use std::ops::Deref;
/// # use std::sync::Arc;
/// # use std::{env, process::exit};
/// # use matrix_sdk_base::{
/// #     self,
/// #     events::{
/// #         room::message::{MessageEventContent, MessageType, TextMessageEventContent},
/// #     },
<<<<<<< HEAD
/// #     deserialized_responses::events::SyncMessageEvent,
/// #     EventHandler, RoomState
=======
/// #     EventHandler, Room, RoomType,
>>>>>>> e5585b57
/// # };
/// # use matrix_sdk_common::{async_trait, locks::RwLock};
///
/// struct EventCallback;
///
/// #[async_trait]
/// impl EventHandler for EventCallback {
///     async fn on_room_message(&self, room: Room, event: &SyncMessageEvent<MessageEventContent>) {
///         if room.room_type() == RoomType::Joined {
///             if let SyncMessageEvent {
///                 content:
///                     MessageEventContent {
///                         msgtype: MessageType::Text(TextMessageEventContent { body: msg_body, .. }),
///                         ..
///                     },
///                 sender,
///                 ..
///             } = event
///             {
///                 let member = room.get_member(&sender).await.unwrap().unwrap();
///                 let name = member
///                     .display_name()
///                     .unwrap_or_else(|| member.user_id().as_str());
///                 println!("{}: {}", name, msg_body);
///             }
///         }
///     }
/// }
/// ```
#[cfg_attr(target_arch = "wasm32", async_trait(?Send))]
#[cfg_attr(not(target_arch = "wasm32"), async_trait)]
pub trait EventHandler: Send + Sync {
    // ROOM EVENTS from `IncomingTimeline`
    /// Fires when `Client` receives a `RoomEvent::RoomMember` event.
    async fn on_room_member(&self, _: Room, _: &SyncStateEvent<MemberEventContent>) {}
    /// Fires when `Client` receives a `RoomEvent::RoomName` event.
    async fn on_room_name(&self, _: Room, _: &SyncStateEvent<NameEventContent>) {}
    /// Fires when `Client` receives a `RoomEvent::RoomCanonicalAlias` event.
    async fn on_room_canonical_alias(
        &self,
        _: Room,
        _: &SyncStateEvent<CanonicalAliasEventContent>,
    ) {
    }
    /// Fires when `Client` receives a `RoomEvent::RoomAliases` event.
    async fn on_room_aliases(&self, _: Room, _: &SyncStateEvent<AliasesEventContent>) {}
    /// Fires when `Client` receives a `RoomEvent::RoomAvatar` event.
    async fn on_room_avatar(&self, _: Room, _: &SyncStateEvent<AvatarEventContent>) {}
    /// Fires when `Client` receives a `RoomEvent::RoomMessage` event.
    async fn on_room_message(&self, _: Room, _: &SyncMessageEvent<MsgEventContent>) {}
    /// Fires when `Client` receives a `RoomEvent::RoomMessageFeedback` event.
    async fn on_room_message_feedback(&self, _: Room, _: &SyncMessageEvent<FeedbackEventContent>) {}
    /// Fires when `Client` receives a `RoomEvent::CallInvite` event
    async fn on_room_call_invite(&self, _: Room, _: &SyncMessageEvent<InviteEventContent>) {}
    /// Fires when `Client` receives a `RoomEvent::CallAnswer` event
    async fn on_room_call_answer(&self, _: Room, _: &SyncMessageEvent<AnswerEventContent>) {}
    /// Fires when `Client` receives a `RoomEvent::CallCandidates` event
    async fn on_room_call_candidates(&self, _: Room, _: &SyncMessageEvent<CandidatesEventContent>) {
    }
    /// Fires when `Client` receives a `RoomEvent::CallHangup` event
    async fn on_room_call_hangup(&self, _: Room, _: &SyncMessageEvent<HangupEventContent>) {}
    /// Fires when `Client` receives a `RoomEvent::RoomRedaction` event.
    async fn on_room_redaction(&self, _: Room, _: &SyncRedactionEvent) {}
    /// Fires when `Client` receives a `RoomEvent::RoomPowerLevels` event.
    async fn on_room_power_levels(&self, _: Room, _: &SyncStateEvent<PowerLevelsEventContent>) {}
    /// Fires when `Client` receives a `RoomEvent::Tombstone` event.
    async fn on_room_join_rules(&self, _: Room, _: &SyncStateEvent<JoinRulesEventContent>) {}
    /// Fires when `Client` receives a `RoomEvent::Tombstone` event.
    async fn on_room_tombstone(&self, _: Room, _: &SyncStateEvent<TombstoneEventContent>) {}

    // `RoomEvent`s from `IncomingState`
    /// Fires when `Client` receives a `StateEvent::RoomMember` event.
    async fn on_state_member(&self, _: Room, _: &SyncStateEvent<MemberEventContent>) {}
    /// Fires when `Client` receives a `StateEvent::RoomName` event.
    async fn on_state_name(&self, _: Room, _: &SyncStateEvent<NameEventContent>) {}
    /// Fires when `Client` receives a `StateEvent::RoomCanonicalAlias` event.
    async fn on_state_canonical_alias(
        &self,
        _: Room,
        _: &SyncStateEvent<CanonicalAliasEventContent>,
    ) {
    }
    /// Fires when `Client` receives a `StateEvent::RoomAliases` event.
    async fn on_state_aliases(&self, _: Room, _: &SyncStateEvent<AliasesEventContent>) {}
    /// Fires when `Client` receives a `StateEvent::RoomAvatar` event.
    async fn on_state_avatar(&self, _: Room, _: &SyncStateEvent<AvatarEventContent>) {}
    /// Fires when `Client` receives a `StateEvent::RoomPowerLevels` event.
    async fn on_state_power_levels(&self, _: Room, _: &SyncStateEvent<PowerLevelsEventContent>) {}
    /// Fires when `Client` receives a `StateEvent::RoomJoinRules` event.
    async fn on_state_join_rules(&self, _: Room, _: &SyncStateEvent<JoinRulesEventContent>) {}

    // `AnyStrippedStateEvent`s
    /// Fires when `Client` receives a `AnyStrippedStateEvent::StrippedRoomMember` event.
    async fn on_stripped_state_member(
        &self,
        _: Room,
        _: &StrippedStateEvent<MemberEventContent>,
        _: Option<MemberEventContent>,
    ) {
    }
    /// Fires when `Client` receives a `AnyStrippedStateEvent::StrippedRoomName` event.
    async fn on_stripped_state_name(&self, _: Room, _: &StrippedStateEvent<NameEventContent>) {}
    /// Fires when `Client` receives a `AnyStrippedStateEvent::StrippedRoomCanonicalAlias` event.
    async fn on_stripped_state_canonical_alias(
        &self,
        _: Room,
        _: &StrippedStateEvent<CanonicalAliasEventContent>,
    ) {
    }
    /// Fires when `Client` receives a `AnyStrippedStateEvent::StrippedRoomAliases` event.
    async fn on_stripped_state_aliases(
        &self,
        _: Room,
        _: &StrippedStateEvent<AliasesEventContent>,
    ) {
    }
    /// Fires when `Client` receives a `AnyStrippedStateEvent::StrippedRoomAvatar` event.
    async fn on_stripped_state_avatar(&self, _: Room, _: &StrippedStateEvent<AvatarEventContent>) {}
    /// Fires when `Client` receives a `AnyStrippedStateEvent::StrippedRoomPowerLevels` event.
    async fn on_stripped_state_power_levels(
        &self,
        _: Room,
        _: &StrippedStateEvent<PowerLevelsEventContent>,
    ) {
    }
    /// Fires when `Client` receives a `AnyStrippedStateEvent::StrippedRoomJoinRules` event.
    async fn on_stripped_state_join_rules(
        &self,
        _: Room,
        _: &StrippedStateEvent<JoinRulesEventContent>,
    ) {
    }

    // `NonRoomEvent` (this is a type alias from ruma_events)
    /// Fires when `Client` receives a `NonRoomEvent::RoomPresence` event.
    async fn on_non_room_presence(&self, _: Room, _: &PresenceEvent) {}
    /// Fires when `Client` receives a `NonRoomEvent::RoomName` event.
    async fn on_non_room_ignored_users(
        &self,
        _: Room,
        _: &BasicEvent<IgnoredUserListEventContent>,
    ) {
    }
    /// Fires when `Client` receives a `NonRoomEvent::RoomCanonicalAlias` event.
    async fn on_non_room_push_rules(&self, _: Room, _: &BasicEvent<PushRulesEventContent>) {}
    /// Fires when `Client` receives a `NonRoomEvent::RoomAliases` event.
    async fn on_non_room_fully_read(
        &self,
        _: Room,
        _: &SyncEphemeralRoomEvent<FullyReadEventContent>,
    ) {
    }
    /// Fires when `Client` receives a `NonRoomEvent::Typing` event.
    async fn on_non_room_typing(&self, _: Room, _: &SyncEphemeralRoomEvent<TypingEventContent>) {}
    /// Fires when `Client` receives a `NonRoomEvent::Receipt` event.
    ///
    /// This is always a read receipt.
    async fn on_non_room_receipt(&self, _: Room, _: &SyncEphemeralRoomEvent<ReceiptEventContent>) {}

    // `PresenceEvent` is a struct so there is only the one method
    /// Fires when `Client` receives a `NonRoomEvent::RoomAliases` event.
    async fn on_presence_event(&self, _: &PresenceEvent) {}

    /// Fires when `Client` receives a `Event::Custom` event or if deserialization fails
    /// because the event was unknown to ruma.
    ///
    /// The only guarantee this method can give about the event is that it is valid JSON.
    async fn on_unrecognized_event(&self, _: Room, _: &RawJsonValue) {}

    /// Fires when `Client` receives a `Event::Custom` event or if deserialization fails
    /// because the event was unknown to ruma.
    ///
    /// The only guarantee this method can give about the event is that it is in the
    /// shape of a valid matrix event.
    async fn on_custom_event(&self, _: Room, _: &CustomEvent<'_>) {}
}

#[cfg(test)]
mod test {
    use super::*;
    use matrix_sdk_common::{async_trait, locks::Mutex};
    use matrix_sdk_test::{async_test, sync_response, SyncResponseFile};
    use std::sync::Arc;

    #[cfg(target_arch = "wasm32")]
    pub use wasm_bindgen_test::*;

    #[derive(Clone)]
    pub struct EvHandlerTest(Arc<Mutex<Vec<String>>>);

    #[cfg_attr(target_arch = "wasm32", async_trait(?Send))]
    #[cfg_attr(not(target_arch = "wasm32"), async_trait)]
    impl EventHandler for EvHandlerTest {
        async fn on_room_member(&self, _: Room, _: &SyncStateEvent<MemberEventContent>) {
            self.0.lock().await.push("member".to_string())
        }
        async fn on_room_name(&self, _: Room, _: &SyncStateEvent<NameEventContent>) {
            self.0.lock().await.push("name".to_string())
        }
        async fn on_room_canonical_alias(
            &self,
            _: Room,
            _: &SyncStateEvent<CanonicalAliasEventContent>,
        ) {
            self.0.lock().await.push("canonical".to_string())
        }
        async fn on_room_aliases(&self, _: Room, _: &SyncStateEvent<AliasesEventContent>) {
            self.0.lock().await.push("aliases".to_string())
        }
        async fn on_room_avatar(&self, _: Room, _: &SyncStateEvent<AvatarEventContent>) {
            self.0.lock().await.push("avatar".to_string())
        }
        async fn on_room_message(&self, _: Room, _: &SyncMessageEvent<MsgEventContent>) {
            self.0.lock().await.push("message".to_string())
        }
        async fn on_room_message_feedback(
            &self,
            _: Room,
            _: &SyncMessageEvent<FeedbackEventContent>,
        ) {
            self.0.lock().await.push("feedback".to_string())
        }
        async fn on_room_call_invite(&self, _: Room, _: &SyncMessageEvent<InviteEventContent>) {
            self.0.lock().await.push("call invite".to_string())
        }
        async fn on_room_call_answer(&self, _: Room, _: &SyncMessageEvent<AnswerEventContent>) {
            self.0.lock().await.push("call answer".to_string())
        }
        async fn on_room_call_candidates(
            &self,
            _: Room,
            _: &SyncMessageEvent<CandidatesEventContent>,
        ) {
            self.0.lock().await.push("call candidates".to_string())
        }
        async fn on_room_call_hangup(&self, _: Room, _: &SyncMessageEvent<HangupEventContent>) {
            self.0.lock().await.push("call hangup".to_string())
        }
        async fn on_room_redaction(&self, _: Room, _: &SyncRedactionEvent) {
            self.0.lock().await.push("redaction".to_string())
        }
        async fn on_room_power_levels(&self, _: Room, _: &SyncStateEvent<PowerLevelsEventContent>) {
            self.0.lock().await.push("power".to_string())
        }
        async fn on_room_tombstone(&self, _: Room, _: &SyncStateEvent<TombstoneEventContent>) {
            self.0.lock().await.push("tombstone".to_string())
        }

        async fn on_state_member(&self, _: Room, _: &SyncStateEvent<MemberEventContent>) {
            self.0.lock().await.push("state member".to_string())
        }
        async fn on_state_name(&self, _: Room, _: &SyncStateEvent<NameEventContent>) {
            self.0.lock().await.push("state name".to_string())
        }
        async fn on_state_canonical_alias(
            &self,
            _: Room,
            _: &SyncStateEvent<CanonicalAliasEventContent>,
        ) {
            self.0.lock().await.push("state canonical".to_string())
        }
        async fn on_state_aliases(&self, _: Room, _: &SyncStateEvent<AliasesEventContent>) {
            self.0.lock().await.push("state aliases".to_string())
        }
        async fn on_state_avatar(&self, _: Room, _: &SyncStateEvent<AvatarEventContent>) {
            self.0.lock().await.push("state avatar".to_string())
        }
        async fn on_state_power_levels(
            &self,
            _: Room,
            _: &SyncStateEvent<PowerLevelsEventContent>,
        ) {
            self.0.lock().await.push("state power".to_string())
        }
        async fn on_state_join_rules(&self, _: Room, _: &SyncStateEvent<JoinRulesEventContent>) {
            self.0.lock().await.push("state rules".to_string())
        }

        // `AnyStrippedStateEvent`s
        /// Fires when `Client` receives a `AnyStrippedStateEvent::StrippedRoomMember` event.
        async fn on_stripped_state_member(
            &self,
            _: Room,
            _: &StrippedStateEvent<MemberEventContent>,
            _: Option<MemberEventContent>,
        ) {
            self.0
                .lock()
                .await
                .push("stripped state member".to_string())
        }
        /// Fires when `Client` receives a `AnyStrippedStateEvent::StrippedRoomName` event.
        async fn on_stripped_state_name(&self, _: Room, _: &StrippedStateEvent<NameEventContent>) {
            self.0.lock().await.push("stripped state name".to_string())
        }
        /// Fires when `Client` receives a `AnyStrippedStateEvent::StrippedRoomCanonicalAlias` event.
        async fn on_stripped_state_canonical_alias(
            &self,
            _: Room,
            _: &StrippedStateEvent<CanonicalAliasEventContent>,
        ) {
            self.0
                .lock()
                .await
                .push("stripped state canonical".to_string())
        }
        /// Fires when `Client` receives a `AnyStrippedStateEvent::StrippedRoomAliases` event.
        async fn on_stripped_state_aliases(
            &self,
            _: Room,
            _: &StrippedStateEvent<AliasesEventContent>,
        ) {
            self.0
                .lock()
                .await
                .push("stripped state aliases".to_string())
        }
        /// Fires when `Client` receives a `AnyStrippedStateEvent::StrippedRoomAvatar` event.
        async fn on_stripped_state_avatar(
            &self,
            _: Room,
            _: &StrippedStateEvent<AvatarEventContent>,
        ) {
            self.0
                .lock()
                .await
                .push("stripped state avatar".to_string())
        }
        /// Fires when `Client` receives a `AnyStrippedStateEvent::StrippedRoomPowerLevels` event.
        async fn on_stripped_state_power_levels(
            &self,
            _: Room,
            _: &StrippedStateEvent<PowerLevelsEventContent>,
        ) {
            self.0.lock().await.push("stripped state power".to_string())
        }
        /// Fires when `Client` receives a `AnyStrippedStateEvent::StrippedRoomJoinRules` event.
        async fn on_stripped_state_join_rules(
            &self,
            _: Room,
            _: &StrippedStateEvent<JoinRulesEventContent>,
        ) {
            self.0.lock().await.push("stripped state rules".to_string())
        }

        async fn on_non_room_presence(&self, _: Room, _: &PresenceEvent) {
            self.0.lock().await.push("presence".to_string())
        }
        async fn on_non_room_ignored_users(
            &self,
            _: Room,
            _: &BasicEvent<IgnoredUserListEventContent>,
        ) {
            self.0.lock().await.push("account ignore".to_string())
        }
        async fn on_non_room_push_rules(&self, _: Room, _: &BasicEvent<PushRulesEventContent>) {
            self.0.lock().await.push("account push rules".to_string())
        }
        async fn on_non_room_fully_read(
            &self,
            _: Room,
            _: &SyncEphemeralRoomEvent<FullyReadEventContent>,
        ) {
            self.0.lock().await.push("account read".to_string())
        }
        async fn on_non_room_typing(
            &self,
            _: Room,
            _: &SyncEphemeralRoomEvent<TypingEventContent>,
        ) {
            self.0.lock().await.push("typing event".to_string())
        }
        async fn on_non_room_receipt(
            &self,
            _: Room,
            _: &SyncEphemeralRoomEvent<ReceiptEventContent>,
        ) {
            self.0.lock().await.push("receipt event".to_string())
        }
        async fn on_presence_event(&self, _: &PresenceEvent) {
            self.0.lock().await.push("presence event".to_string())
        }
        async fn on_unrecognized_event(&self, _: Room, _: &RawJsonValue) {
            self.0.lock().await.push("unrecognized event".to_string())
        }
        async fn on_custom_event(&self, _: Room, _: &CustomEvent<'_>) {
            self.0.lock().await.push("custom event".to_string())
        }
    }

    use crate::{identifiers::user_id, BaseClient, Session};

    async fn get_client() -> BaseClient {
        let session = Session {
            access_token: "1234".to_owned(),
            user_id: user_id!("@example:example.com"),
            device_id: "DEVICEID".into(),
        };
        let client = BaseClient::new().unwrap();
        client.restore_login(session).await.unwrap();
        client
    }

    #[async_test]
    async fn event_handler_joined() {
        let vec = Arc::new(Mutex::new(Vec::new()));
        let test_vec = Arc::clone(&vec);
        let handler = Box::new(EvHandlerTest(vec));

        let client = get_client().await;
        client.set_event_handler(handler).await;

        let response = sync_response(SyncResponseFile::Default);
        client.receive_sync_response(response).await.unwrap();

        let v = test_vec.lock().await;
        assert_eq!(
            v.as_slice(),
            [
                "receipt event",
                "account read",
                "account ignore",
                "state rules",
                "state member",
                "state aliases",
                "state power",
                "state canonical",
                "state member",
                "state member",
                "message",
                "presence event",
            ],
        )
    }

    #[async_test]
    async fn event_handler_invite() {
        let vec = Arc::new(Mutex::new(Vec::new()));
        let test_vec = Arc::clone(&vec);
        let handler = Box::new(EvHandlerTest(vec));

        let client = get_client().await;
        client.set_event_handler(handler).await;

        let response = sync_response(SyncResponseFile::Invite);
        client.receive_sync_response(response).await.unwrap();

        let v = test_vec.lock().await;
        assert_eq!(
            v.as_slice(),
            [
                "stripped state name",
                "stripped state member",
                "presence event"
            ],
        )
    }

    #[async_test]
    async fn event_handler_leave() {
        let vec = Arc::new(Mutex::new(Vec::new()));
        let test_vec = Arc::clone(&vec);
        let handler = Box::new(EvHandlerTest(vec));

        let client = get_client().await;
        client.set_event_handler(handler).await;

        let response = sync_response(SyncResponseFile::Leave);
        client.receive_sync_response(response).await.unwrap();

        let v = test_vec.lock().await;
        assert_eq!(
            v.as_slice(),
            [
                "account ignore",
                "state rules",
                "state member",
                "state aliases",
                "state power",
                "state canonical",
                "state member",
                "state member",
                "message",
                "presence event",
            ],
        )
    }

    #[async_test]
    async fn event_handler_more_events() {
        let vec = Arc::new(Mutex::new(Vec::new()));
        let test_vec = Arc::clone(&vec);
        let handler = Box::new(EvHandlerTest(vec));

        let client = get_client().await;
        client.set_event_handler(handler).await;

        let response = sync_response(SyncResponseFile::All);
        client.receive_sync_response(response).await.unwrap();

        let v = test_vec.lock().await;
        assert_eq!(
            v.as_slice(),
            [
                "receipt event",
                "typing event",
                "message",
                "message", // this is a message edit event
                "redaction",
            ],
        )
    }

    #[async_test]
    async fn event_handler_voip() {
        let vec = Arc::new(Mutex::new(Vec::new()));
        let test_vec = Arc::clone(&vec);
        let handler = Box::new(EvHandlerTest(vec));

        let client = get_client().await;
        client.set_event_handler(handler).await;

        let response = sync_response(SyncResponseFile::Voip);
        client.receive_sync_response(response).await.unwrap();

        let v = test_vec.lock().await;
        assert_eq!(
            v.as_slice(),
            [
                "call invite",
                "call answer",
                "call candidates",
                "call hangup",
            ],
        )
    }
}<|MERGE_RESOLUTION|>--- conflicted
+++ resolved
@@ -276,12 +276,8 @@
 /// #     events::{
 /// #         room::message::{MessageEventContent, MessageType, TextMessageEventContent},
 /// #     },
-<<<<<<< HEAD
 /// #     deserialized_responses::events::SyncMessageEvent,
-/// #     EventHandler, RoomState
-=======
 /// #     EventHandler, Room, RoomType,
->>>>>>> e5585b57
 /// # };
 /// # use matrix_sdk_common::{async_trait, locks::RwLock};
 ///
