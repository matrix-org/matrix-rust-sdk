--- conflicted
+++ resolved
@@ -397,15 +397,9 @@
     // we only heard about the ones we had asked for
     assert_eq!(summary.lists, [list_name_1, list_name_2, list_name_3]);
 
-<<<<<<< HEAD
-    let Some(list_2) = sync_proxy.remove_list(&list_name_2.to_owned()) else {
-            bail!("Room exists");
-        };
-=======
     let Some(list_2) = sync_proxy.get_list(&list_name_2.to_owned()) else {
         bail!("Room exists");
     };
->>>>>>> c9d35a8f
 
     // we need to restart the stream after every list listing update
     let stream = sync_proxy.stream();
