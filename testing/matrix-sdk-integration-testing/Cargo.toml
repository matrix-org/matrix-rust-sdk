--- conflicted
+++ resolved
@@ -13,9 +13,5 @@
 once_cell = "1.13.0"
 tempfile = "3.3.0"
 tokio = { version = "1", features = ["rt", "rt-multi-thread", "macros"] }
-<<<<<<< HEAD
 tracing = "0.1.36"
-tracing-subscriber = "0.3.15"
-=======
-tracing-subscriber = { version = "0.3.15", features = ["env-filter"] }
->>>>>>> 3be8c958
+tracing-subscriber = { version = "0.3.15", features = ["env-filter"] }