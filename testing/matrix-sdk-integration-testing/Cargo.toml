[package]
name = "matrix-sdk-integration-testing"
description = "Internal integration testing for matrix-sdk crate"
version = "0.1.0"
edition = "2021"
publish = false

[dev-dependencies]
anyhow = "1"
assign = "1"
<<<<<<< HEAD
tracing-subscriber = "0.3.15"
tracing = "0.1.36"
=======
ctor = "0.1.23"
>>>>>>> b3f3d0a9
matrix-sdk = { path = "../../crates/matrix-sdk" }
once_cell = "1.13.0"
tempfile = "3.3.0"
tokio = { version = "1", features = ["rt", "rt-multi-thread", "macros"] }
tracing-subscriber = "0.3.15"<|MERGE_RESOLUTION|>--- conflicted
+++ resolved
@@ -8,14 +8,10 @@
 [dev-dependencies]
 anyhow = "1"
 assign = "1"
-<<<<<<< HEAD
-tracing-subscriber = "0.3.15"
-tracing = "0.1.36"
-=======
 ctor = "0.1.23"
->>>>>>> b3f3d0a9
 matrix-sdk = { path = "../../crates/matrix-sdk" }
 once_cell = "1.13.0"
 tempfile = "3.3.0"
 tokio = { version = "1", features = ["rt", "rt-multi-thread", "macros"] }
+tracing = "0.1.36"
 tracing-subscriber = "0.3.15"