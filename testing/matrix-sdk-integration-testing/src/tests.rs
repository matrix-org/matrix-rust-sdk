use std::{collections::HashMap, option_env};

use anyhow::Result;
use assign::assign;
use matrix_sdk::{
    ruma::api::client::{account::register::v3::Request as RegistrationRequest, uiaa},
    store::make_store_config,
    Client,
};
use once_cell::sync::Lazy;
use tempfile::{tempdir, TempDir};
use tokio::sync::Mutex;

<<<<<<< HEAD
mod invitations;
mod redaction;

lazy_static! {
    static ref USERS: Mutex<HashMap<String, (Client, TempDir)>> = Mutex::new(HashMap::new());
}
=======
static USERS: Lazy<Mutex<HashMap<String, (Client, TempDir)>>> = Lazy::new(Mutex::default);
>>>>>>> 4a13b8d2

/// read the test configuration from the environment
pub fn test_server_conf() -> (String, String) {
    (
        option_env!("HOMSERVER_URL").unwrap_or("http://localhost:8228").to_owned(),
        option_env!("HOMSERVER_DOMAIN").unwrap_or("matrix-sdk.rs").to_owned(),
    )
}

pub async fn get_client_for_user(username: String) -> Result<Client> {
    let mut users = USERS.lock().await;
    if let Some((client, _)) = users.get(&username) {
        return Ok(client.clone());
    }

    let (homeserver_url, _domain_name) = test_server_conf();

    let tmp_dir = tempdir()?;

    let client = Client::builder()
        .user_agent("matrix-sdk-integation-tests")
        .store_config(make_store_config(tmp_dir.path(), None)?)
        .homeserver_url(homeserver_url)
        .build()
        .await?;
    // safe to assume we have not registered this user yet, but ignore if we did

    if let Err(resp) = client.register(RegistrationRequest::new()).await {
        // FIXME: do actually check the registration types...
        if let Some(_response) = resp.uiaa_response() {
            let request = assign!(RegistrationRequest::new(), {
                username: Some(username.as_ref()),
                password: Some(username.as_ref()),

                auth: Some(uiaa::AuthData::Dummy(uiaa::Dummy::new())),
            });
            // we don't care if this failed, then we just try to login anyways
            let _ = client.register(request).await;
        }
    }
    client.login_username(&username, &username).send().await?;
    users.insert(username, (client.clone(), tmp_dir)); // keeping temp dir around so it doesn't get destroyed yet

    Ok(client)
}<|MERGE_RESOLUTION|>--- conflicted
+++ resolved
@@ -11,16 +11,10 @@
 use tempfile::{tempdir, TempDir};
 use tokio::sync::Mutex;
 
-<<<<<<< HEAD
 mod invitations;
 mod redaction;
 
-lazy_static! {
-    static ref USERS: Mutex<HashMap<String, (Client, TempDir)>> = Mutex::new(HashMap::new());
-}
-=======
 static USERS: Lazy<Mutex<HashMap<String, (Client, TempDir)>>> = Lazy::new(Mutex::default);
->>>>>>> 4a13b8d2
 
 /// read the test configuration from the environment
 pub fn test_server_conf() -> (String, String) {
