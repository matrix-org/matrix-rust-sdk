--- conflicted
+++ resolved
@@ -1,82 +1,3 @@
-<<<<<<< HEAD
-mod invitations;
-mod redaction;
-=======
-use std::{collections::HashMap, option_env};
-
-use anyhow::Result;
-use assign::assign;
-use matrix_sdk::{
-    config::RequestConfig,
-    ruma::api::client::{account::register::v3::Request as RegistrationRequest, uiaa},
-    Client,
-};
-use once_cell::sync::Lazy;
-use tempfile::{tempdir, TempDir};
-use tokio::sync::Mutex;
-
-static USERS: Lazy<Mutex<HashMap<String, (Client, TempDir)>>> = Lazy::new(Mutex::default);
-
-#[ctor::ctor]
-fn init_logging() {
-    tracing_subscriber::FmtSubscriber::builder().with_test_writer().init();
-}
-
-/// read the test configuration from the environment
-pub fn test_server_conf() -> (String, String) {
-    (
-        option_env!("HOMSERVER_URL").unwrap_or("http://localhost:8228").to_owned(),
-        option_env!("HOMSERVER_DOMAIN").unwrap_or("matrix-sdk.rs").to_owned(),
-    )
-}
-
-/// The StateStore to use.
-#[derive(Debug, Clone, Copy, PartialEq, Eq)]
-pub enum Store {
-    Memory,
-    Sled,
-}
-
-pub async fn get_client_for_user(store: Store, username: String) -> Result<Client> {
-    let mut users = USERS.lock().await;
-    if let Some((client, _)) = users.get(&username) {
-        return Ok(client.clone());
-    }
-
-    let (homeserver_url, _domain_name) = test_server_conf();
-
-    let tmp_dir = tempdir()?;
-
-    let mut builder = Client::builder()
-        .user_agent("matrix-sdk-integation-tests")
-        .homeserver_url(homeserver_url)
-        .request_config(RequestConfig::new().disable_retry());
-    builder = match store {
-        Store::Memory => builder,
-        Store::Sled => builder.sled_store(tmp_dir.path(), None)?,
-    };
-    let client = builder.build().await?;
-    // safe to assume we have not registered this user yet, but ignore if we did
-
-    if let Err(resp) = client.register(RegistrationRequest::new()).await {
-        // FIXME: do actually check the registration types...
-        if let Some(_response) = resp.uiaa_response() {
-            let request = assign!(RegistrationRequest::new(), {
-                username: Some(username.as_ref()),
-                password: Some(username.as_ref()),
-
-                auth: Some(uiaa::AuthData::Dummy(uiaa::Dummy::new())),
-            });
-            // we don't care if this failed, then we just try to login anyways
-            let _ = client.register(request).await;
-        }
-    }
-    client.login_username(&username, &username).send().await?;
-    users.insert(username, (client.clone(), tmp_dir)); // keeping temp dir around so it doesn't get destroyed yet
-
-    Ok(client)
-}
-
 mod invitations;
 mod repeated_join;
->>>>>>> b3f3d0a9
+mod redaction;