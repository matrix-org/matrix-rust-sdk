--- conflicted
+++ resolved
@@ -97,10 +97,6 @@
 
     bob.get_room(alice_room.room_id()).expect("Bob should have received the invite");
 
-<<<<<<< HEAD
-    let bob_room = bob
-        .join_room_by_id(alice_room.room_id())
-=======
     pin_mut!(bundle_stream);
 
     let info = bundle_stream
@@ -112,9 +108,8 @@
     assert_eq!(Some(info.sender.deref()), alice.user_id());
     assert_eq!(info.room_id, alice_room.room_id());
 
-    bob_room
-        .join()
->>>>>>> 4046a597
+    let bob_room = bob
+        .join_room_by_id(alice_room.room_id())
         .instrument(bob_span.clone())
         .await
         .expect("Bob should be able to accept the invitation from Alice");
