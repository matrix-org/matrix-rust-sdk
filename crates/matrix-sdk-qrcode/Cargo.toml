--- conflicted
+++ resolved
@@ -20,11 +20,7 @@
 byteorder = { workspace = true }
 qrcode = { version = "0.12.0", default-features = false }
 ruma-common = { workspace = true }
-<<<<<<< HEAD
-thiserror = "1.0.30"
-=======
 thiserror = { workspace = true }
->>>>>>> bdb9d274
 vodozemac = { workspace = true }
 
 [dev-dependencies]
