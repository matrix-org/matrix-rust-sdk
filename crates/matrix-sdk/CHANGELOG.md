--- conflicted
+++ resolved
@@ -42,7 +42,12 @@
 - [**breaking**]: The `authentication::qrcode` module now reexports types from
   `oauth2` rather than `openidconnect`. Some type names might have changed.
   ([#4604](https://github.com/matrix-org/matrix-rust-sdk/pull/4604))
-<<<<<<< HEAD
+- [**breaking**] `Oidc::authorize_scope()` was removed because it has no use
+  case anymore, according to the latest version of
+  [MSC2967](https://github.com/matrix-org/matrix-spec-proposals/pull/2967).
+  ([#4664](https://github.com/matrix-org/matrix-rust-sdk/pull/4664))
+- The `UserSession` type cannot be deserialized from its old format anymore. The
+  old format used an `issuer_info` field instead of an `issuer` field.
 - [**breaking**]: The `Oidc` API uses the `GET /auth_metadata` endpoint from the
   latest version of [MSC2965](https://github.com/matrix-org/matrix-spec-proposals/pull/2965)
   by default. The previous `GET /auth_issuer` endpoint is still supported as a
@@ -58,14 +63,6 @@
     `NotSupported` variant and an `is_not_supported()` method to check if the
     error is due to the server not supporting OAuth 2.0.
   - `OidcError::MissingAuthenticationIssuer` was removed.
-=======
-- [**breaking**] `Oidc::authorize_scope()` was removed because it has no use
-  case anymore, according to the latest version of
-  [MSC2967](https://github.com/matrix-org/matrix-spec-proposals/pull/2967).
-  ([#4664](https://github.com/matrix-org/matrix-rust-sdk/pull/4664))
-- The `UserSession` type cannot be deserialized from its old format anymore. The
-  old format used an `issuer_info` field instead of an `issuer` field.
->>>>>>> 2671769d
 
 ## [0.10.0] - 2025-02-04
 
