--- conflicted
+++ resolved
@@ -290,16 +290,13 @@
     ([#4879](https://github.com/matrix-org/matrix-rust-sdk/pull/4879))
     - `Oidc::issuer()` was removed.
     - The `issuer` field of `UserSession` was removed.
-<<<<<<< HEAD
+- `SendHandle::media_handles` was generalized into a vector
+  ([#4898](https://github.com/matrix-org/matrix-rust-sdk/pull/4898))
 - [**breaking] `QueueStorage::handle_dependent_file_upload_with_thumbnail`
   was renamed to `handle_dependent_file_or_thumbnail_upload`. Under the
   `unstable-msc4274` feature, it was generalized to allow chaining multiple
   dependent file / thumbnail uploads.
   ([#4897](https://github.com/matrix-org/matrix-rust-sdk/pull/4897))
-=======
-- `SendHandle::media_handles` was generalized into a vector
-  ([#4898](https://github.com/matrix-org/matrix-rust-sdk/pull/4898))
->>>>>>> f7f07e73
 
 ## [0.10.0] - 2025-02-04
 
