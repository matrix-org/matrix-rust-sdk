--- conflicted
+++ resolved
@@ -8,12 +8,7 @@
 use matrix_sdk::{
     config::SyncSettings,
     room::timeline::{
-<<<<<<< HEAD
-        AnyOtherFullStateEventContent, PaginationOptions, TimelineItemContent, TimelineKey,
-=======
-        AnyOtherFullStateEventContent, PaginationOptions, TimelineDetails, TimelineItemContent,
->>>>>>> 4086492e
-        VirtualTimelineItem,
+        AnyOtherFullStateEventContent, PaginationOptions, TimelineItemContent, VirtualTimelineItem,
     },
     ruma::MilliSecondsSinceUnixEpoch,
 };
