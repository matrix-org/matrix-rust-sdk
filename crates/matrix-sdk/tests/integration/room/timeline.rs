#![cfg(feature = "experimental-timeline")]

use std::{sync::Arc, time::Duration};

use assert_matches::assert_matches;
use futures_signals::signal_vec::{SignalVecExt, VecDiff};
use futures_util::StreamExt;
use matrix_sdk::{
    config::SyncSettings,
    room::timeline::{
<<<<<<< HEAD
        AnyOtherFullStateEventContent, Error as TimelineError, PaginationOptions, TimelineDetails,
        TimelineItemContent, VirtualTimelineItem,
=======
        AnyOtherFullStateEventContent, EventSendState, PaginationOptions, TimelineItemContent,
        VirtualTimelineItem,
>>>>>>> ce973b35
    },
    ruma::MilliSecondsSinceUnixEpoch,
    Error,
};
use matrix_sdk_common::executor::spawn;
use matrix_sdk_test::{
    async_test, test_json, EventBuilder, JoinedRoomBuilder, RoomAccountDataTestEvent,
    TimelineTestEvent,
};
use ruma::{
    event_id,
    events::{
        room::message::{MessageType, RoomMessageEventContent},
        FullStateEventContent,
    },
    room_id, uint, user_id, TransactionId,
};
use serde_json::json;
use wiremock::{
    matchers::{header, method, path_regex},
    Mock, ResponseTemplate,
};

use crate::{logged_in_client, mock_encryption_state, mock_sync};

#[async_test]
async fn edit() {
    let room_id = room_id!("!a98sd12bjh:example.org");
    let (client, server) = logged_in_client().await;
    let sync_settings = SyncSettings::new().timeout(Duration::from_millis(3000));

    let mut ev_builder = EventBuilder::new();
    ev_builder.add_joined_room(JoinedRoomBuilder::new(room_id));

    mock_sync(&server, ev_builder.build_json_sync_response(), None).await;
    let _response = client.sync_once(sync_settings.clone()).await.unwrap();
    server.reset().await;

    let room = client.get_room(room_id).unwrap();
    let timeline = room.timeline().await;
    let mut timeline_stream = timeline.signal().to_stream();

    ev_builder.add_joined_room(JoinedRoomBuilder::new(room_id).add_timeline_event(
        TimelineTestEvent::Custom(json!({
            "content": {
                "body": "hello",
                "msgtype": "m.text",
            },
            "event_id": "$msda7m:localhost",
            "origin_server_ts": 152037280,
            "sender": "@alice:example.org",
            "type": "m.room.message",
        })),
    ));

    mock_sync(&server, ev_builder.build_json_sync_response(), None).await;
    let _response = client.sync_once(sync_settings.clone()).await.unwrap();
    server.reset().await;

    let _day_divider =
        assert_matches!(timeline_stream.next().await, Some(VecDiff::Push { value }) => value);
    let first =
        assert_matches!(timeline_stream.next().await, Some(VecDiff::Push { value }) => value);
    let msg = assert_matches!(
        first.as_event().unwrap().content(),
        TimelineItemContent::Message(msg) => msg
    );
    assert_matches!(msg.msgtype(), MessageType::Text(_));
    assert_matches!(msg.in_reply_to(), None);
    assert!(!msg.is_edited());

    ev_builder.add_joined_room(
        JoinedRoomBuilder::new(room_id)
            .add_timeline_event(TimelineTestEvent::Custom(json!({
                "content": {
                    "body": "Test",
                    "formatted_body": "<em>Test</em>",
                    "msgtype": "m.text",
                    "format": "org.matrix.custom.html",
                },
                "event_id": "$7at8sd:localhost",
                "origin_server_ts": 152038280,
                "sender": "@bob:example.org",
                "type": "m.room.message",
            })))
            .add_timeline_event(TimelineTestEvent::Custom(json!({
                "content": {
                    "body": " * hi",
                    "m.new_content": {
                        "body": "hi",
                        "msgtype": "m.text",
                    },
                    "m.relates_to": {
                        "event_id": "$msda7m:localhost",
                        "rel_type": "m.replace",
                    },
                    "msgtype": "m.text",
                },
                "event_id": "$msda7m2:localhost",
                "origin_server_ts": 159056300,
                "sender": "@alice:example.org",
                "type": "m.room.message",
            }))),
    );

    mock_sync(&server, ev_builder.build_json_sync_response(), None).await;
    let _response = client.sync_once(sync_settings.clone()).await.unwrap();
    server.reset().await;

    let second =
        assert_matches!(timeline_stream.next().await, Some(VecDiff::Push { value }) => value);
    let item = second.as_event().unwrap();
    assert_eq!(item.timestamp(), MilliSecondsSinceUnixEpoch(uint!(152038280)));
    assert!(item.event_id().is_some());
    assert!(!item.is_own());
    assert!(item.raw().is_some());

    let msg = assert_matches!(item.content(), TimelineItemContent::Message(msg) => msg);
    assert_matches!(msg.msgtype(), MessageType::Text(_));
    assert_matches!(msg.in_reply_to(), None);
    assert!(!msg.is_edited());

    let edit = assert_matches!(
        timeline_stream.next().await,
        Some(VecDiff::UpdateAt { index: 1, value }) => value
    );
    let edited = assert_matches!(
        edit.as_event().unwrap().content(),
        TimelineItemContent::Message(msg) => msg
    );
    let text = assert_matches!(edited.msgtype(), MessageType::Text(text) => text);
    assert_eq!(text.body, "hi");
    assert_matches!(edited.in_reply_to(), None);
    assert!(edited.is_edited());
}

#[async_test]
async fn echo() {
    let room_id = room_id!("!a98sd12bjh:example.org");
    let (client, server) = logged_in_client().await;
    let sync_settings = SyncSettings::new().timeout(Duration::from_millis(3000));

    let mut ev_builder = EventBuilder::new();
    ev_builder.add_joined_room(JoinedRoomBuilder::new(room_id));

    mock_sync(&server, ev_builder.build_json_sync_response(), None).await;
    let _response = client.sync_once(sync_settings.clone()).await.unwrap();
    server.reset().await;

    let room = client.get_room(room_id).unwrap();
    let timeline = Arc::new(room.timeline().await);
    let mut timeline_stream = timeline.signal().to_stream();

    let event_id = event_id!("$wWgymRfo7ri1uQx0NXO40vLJ");
    let txn_id: &TransactionId = "my-txn-id".into();

    mock_encryption_state(&server, false).await;

    Mock::given(method("PUT"))
        .and(path_regex(r"^/_matrix/client/r0/rooms/.*/send/.*"))
        .and(header("authorization", "Bearer 1234"))
        .respond_with(ResponseTemplate::new(200).set_body_json(&json!({ "event_id": event_id })))
        .mount(&server)
        .await;

    // Don't move the original timeline, it must live until the end of the test
    let timeline = timeline.clone();
    let send_hdl = spawn(async move {
        timeline
            .send(RoomMessageEventContent::text_plain("Hello, World!").into(), Some(txn_id))
            .await
    });

    let _day_divider =
        assert_matches!(timeline_stream.next().await, Some(VecDiff::Push { value }) => value);
    let local_echo =
        assert_matches!(timeline_stream.next().await, Some(VecDiff::Push { value }) => value);
    let item = local_echo.as_event().unwrap().as_local().unwrap();
    assert_matches!(&item.send_state, EventSendState::NotSentYet);

    let msg = assert_matches!(&item.content, TimelineItemContent::Message(msg) => msg);
    let text = assert_matches!(msg.msgtype(), MessageType::Text(text) => text);
    assert_eq!(text.body, "Hello, World!");

    // Wait for the sending to finish and assert everything was successful
    send_hdl.await.unwrap();

    let sent_confirmation = assert_matches!(
        timeline_stream.next().await,
        Some(VecDiff::UpdateAt { index: 1, value }) => value
    );
    let item = sent_confirmation.as_event().unwrap().as_local().unwrap();
    assert_matches!(&item.send_state, EventSendState::Sent { .. });

    ev_builder.add_joined_room(JoinedRoomBuilder::new(room_id).add_timeline_event(
        TimelineTestEvent::Custom(json!({
            "content": {
                "body": "Hello, World!",
                "msgtype": "m.text",
            },
            "event_id": "$7at8sd:localhost",
            "origin_server_ts": 152038280,
            "sender": "@example:localhost",
            "type": "m.room.message",
            "unsigned": { "transaction_id": txn_id, },
        })),
    ));

    mock_sync(&server, ev_builder.build_json_sync_response(), None).await;
    let _response = client.sync_once(sync_settings.clone()).await.unwrap();
    server.reset().await;

    // Local echo is removed
    assert_matches!(timeline_stream.next().await, Some(VecDiff::Pop { .. }));
    // Bug, will be fixed later. See comment in remote_echo_without_txn_id test
    // from `room::timeline::tests`.
    let _day_divider =
        assert_matches!(timeline_stream.next().await, Some(VecDiff::Push { value }) => value);

    let remote_echo =
        assert_matches!(timeline_stream.next().await, Some(VecDiff::Push { value }) => value);
    let item = remote_echo.as_event().unwrap().as_remote().unwrap();
    assert!(item.is_own);
    assert_eq!(item.timestamp, MilliSecondsSinceUnixEpoch(uint!(152038280)));
}

#[async_test]
async fn back_pagination() {
    let room_id = room_id!("!a98sd12bjh:example.org");
    let (client, server) = logged_in_client().await;
    let sync_settings = SyncSettings::new().timeout(Duration::from_millis(3000));

    let mut ev_builder = EventBuilder::new();
    ev_builder.add_joined_room(JoinedRoomBuilder::new(room_id));

    mock_sync(&server, ev_builder.build_json_sync_response(), None).await;
    let _response = client.sync_once(sync_settings.clone()).await.unwrap();
    server.reset().await;

    let room = client.get_room(room_id).unwrap();
    let timeline = Arc::new(room.timeline().await);
    let mut timeline_stream = timeline.signal().to_stream();

    Mock::given(method("GET"))
        .and(path_regex(r"^/_matrix/client/r0/rooms/.*/messages$"))
        .and(header("authorization", "Bearer 1234"))
        .respond_with(ResponseTemplate::new(200).set_body_json(&*test_json::ROOM_MESSAGES_BATCH_1))
        .expect(1)
        .named("messages_batch_1")
        .mount(&server)
        .await;

    timeline.paginate_backwards(PaginationOptions::single_request(10)).await.unwrap();
    server.reset().await;

    let loading = assert_matches!(
        timeline_stream.next().await,
        Some(VecDiff::Push { value }) => value
    );
    assert_matches!(loading.as_virtual().unwrap(), VirtualTimelineItem::LoadingIndicator);

    let day_divider = assert_matches!(
        timeline_stream.next().await,
        Some(VecDiff::Push { value }) => value
    );
    assert_matches!(day_divider.as_virtual().unwrap(), VirtualTimelineItem::DayDivider(_));

    let message = assert_matches!(
        timeline_stream.next().await,
        Some(VecDiff::Push { value }) => value
    );
    let msg = assert_matches!(
        message.as_event().unwrap().content(),
        TimelineItemContent::Message(msg) => msg
    );
    let text = assert_matches!(msg.msgtype(), MessageType::Text(text) => text);
    assert_eq!(text.body, "hello world");

    let message = assert_matches!(
        timeline_stream.next().await,
        Some(VecDiff::InsertAt { index: 2, value }) => value
    );
    let msg = assert_matches!(
        message.as_event().unwrap().content(),
        TimelineItemContent::Message(msg) => msg
    );
    let text = assert_matches!(msg.msgtype(), MessageType::Text(text) => text);
    assert_eq!(text.body, "the world is big");

    let message = assert_matches!(
        timeline_stream.next().await,
        Some(VecDiff::InsertAt { index: 2, value }) => value
    );
    let state = assert_matches!(
        message.as_event().unwrap().content(),
        TimelineItemContent::OtherState(state) => state
    );
    assert_eq!(state.state_key(), "");
    let (content, prev_content) = assert_matches!(
        state.content(),
        AnyOtherFullStateEventContent::RoomName(
            FullStateEventContent::Original { content, prev_content }
        ) => (content, prev_content)
    );
    assert_eq!(content.name.as_ref().unwrap(), "New room name");
    assert_eq!(prev_content.as_ref().unwrap().name.as_ref().unwrap(), "Old room name");

    // Removal of the loading indicator
    assert_matches!(timeline_stream.next().await, Some(VecDiff::RemoveAt { index: 0 }));

    Mock::given(method("GET"))
        .and(path_regex(r"^/_matrix/client/r0/rooms/.*/messages$"))
        .and(header("authorization", "Bearer 1234"))
        .respond_with(ResponseTemplate::new(200).set_body_json(json!({
            // Usually there would be a few events here, but we just want to test
            // that the timeline start item is added when there is no end token
            "chunk": [],
            "start": "t47409-4357353_219380_26003_2269"
        })))
        .expect(1)
        .named("messages_batch_1")
        .mount(&server)
        .await;

    timeline.paginate_backwards(PaginationOptions::single_request(10)).await.unwrap();

    let loading = assert_matches!(
        timeline_stream.next().await,
        Some(VecDiff::InsertAt { index: 0, value }) => value
    );
    assert_matches!(loading.as_virtual().unwrap(), VirtualTimelineItem::LoadingIndicator);

    let loading = assert_matches!(
        timeline_stream.next().await,
        Some(VecDiff::UpdateAt { index: 0, value }) => value
    );
    assert_matches!(loading.as_virtual().unwrap(), VirtualTimelineItem::TimelineStart);
}

#[async_test]
async fn reaction() {
    let room_id = room_id!("!a98sd12bjh:example.org");
    let (client, server) = logged_in_client().await;
    let sync_settings = SyncSettings::new().timeout(Duration::from_millis(3000));

    let mut ev_builder = EventBuilder::new();
    ev_builder.add_joined_room(JoinedRoomBuilder::new(room_id));

    mock_sync(&server, ev_builder.build_json_sync_response(), None).await;
    let _response = client.sync_once(sync_settings.clone()).await.unwrap();
    server.reset().await;

    let room = client.get_room(room_id).unwrap();
    let timeline = room.timeline().await;
    let mut timeline_stream = timeline.signal().to_stream();

    ev_builder.add_joined_room(
        JoinedRoomBuilder::new(room_id)
            .add_timeline_event(TimelineTestEvent::Custom(json!({
                "content": {
                    "body": "hello",
                    "msgtype": "m.text",
                },
                "event_id": "$TTvQUp1e17qkw41rBSjpZ",
                "origin_server_ts": 152037280,
                "sender": "@alice:example.org",
                "type": "m.room.message",
            })))
            .add_timeline_event(TimelineTestEvent::Custom(json!({
                "content": {
                    "m.relates_to": {
                        "event_id": "$TTvQUp1e17qkw41rBSjpZ",
                        "key": "👍",
                        "rel_type": "m.annotation",
                    },
                },
                "event_id": "$031IXQRi27504",
                "origin_server_ts": 152038300,
                "sender": "@bob:example.org",
                "type": "m.reaction",
            }))),
    );

    mock_sync(&server, ev_builder.build_json_sync_response(), None).await;
    let _response = client.sync_once(sync_settings.clone()).await.unwrap();
    server.reset().await;

    let _day_divider =
        assert_matches!(timeline_stream.next().await, Some(VecDiff::Push { value }) => value);
    let message =
        assert_matches!(timeline_stream.next().await, Some(VecDiff::Push { value }) => value);
    assert_matches!(message.as_event().unwrap().content(), TimelineItemContent::Message(_));

    let updated_message = assert_matches!(
        timeline_stream.next().await,
        Some(VecDiff::UpdateAt { index: 1, value }) => value
    );
    let event_item = updated_message.as_event().unwrap().as_remote().unwrap();
    let msg = assert_matches!(&event_item.content, TimelineItemContent::Message(msg) => msg);
    assert!(!msg.is_edited());
    assert_eq!(event_item.reactions().len(), 1);
    let group = &event_item.reactions()["👍"];
    assert_eq!(group.len(), 1);
    let senders: Vec<_> = group.senders().collect();
    assert_eq!(senders.as_slice(), [user_id!("@bob:example.org")]);

    // TODO: After adding raw timeline items, check for one here

    ev_builder.add_joined_room(JoinedRoomBuilder::new(room_id).add_timeline_event(
        TimelineTestEvent::Custom(json!({
            "content": {},
            "redacts": "$031IXQRi27504",
            "event_id": "$N6eUCBc3vu58PL8TobGaVQzM",
            "sender": "@bob:example.org",
            "origin_server_ts": 152037280,
            "type": "m.room.redaction",
        })),
    ));

    mock_sync(&server, ev_builder.build_json_sync_response(), None).await;
    let _response = client.sync_once(sync_settings.clone()).await.unwrap();
    server.reset().await;

    let updated_message = assert_matches!(
        timeline_stream.next().await,
        Some(VecDiff::UpdateAt { index: 1, value }) => value
    );
    let event_item = updated_message.as_event().unwrap().as_remote().unwrap();
    let msg = assert_matches!(&event_item.content, TimelineItemContent::Message(msg) => msg);
    assert!(!msg.is_edited());
    assert_eq!(event_item.reactions().len(), 0);
}

#[async_test]
async fn redacted_message() {
    let room_id = room_id!("!a98sd12bjh:example.org");
    let (client, server) = logged_in_client().await;
    let sync_settings = SyncSettings::new().timeout(Duration::from_millis(3000));

    let mut ev_builder = EventBuilder::new();
    ev_builder.add_joined_room(JoinedRoomBuilder::new(room_id));

    mock_sync(&server, ev_builder.build_json_sync_response(), None).await;
    let _response = client.sync_once(sync_settings.clone()).await.unwrap();
    server.reset().await;

    let room = client.get_room(room_id).unwrap();
    let timeline = room.timeline().await;
    let mut timeline_stream = timeline.signal().to_stream();

    ev_builder.add_joined_room(
        JoinedRoomBuilder::new(room_id)
            .add_timeline_event(TimelineTestEvent::Custom(json!({
                "content": {},
                "event_id": "$eeG0HA0FAZ37wP8kXlNkxx3I",
                "origin_server_ts": 152035910,
                "sender": "@alice:example.org",
                "type": "m.room.message",
                "unsigned": {
                    "redacted_because": {
                        "content": {},
                        "redacts": "$eeG0HA0FAZ37wP8kXlNkxx3I",
                        "event_id": "$N6eUCBc3vu58PL8TobGaVQzM",
                        "sender": "@alice:example.org",
                        "origin_server_ts": 152037280,
                        "type": "m.room.redaction",
                    },
                },
            })))
            .add_timeline_event(TimelineTestEvent::Custom(json!({
                "content": {},
                "redacts": "$eeG0HA0FAZ37wP8kXlNkxx3I",
                "event_id": "$N6eUCBc3vu58PL8TobGaVQzM",
                "sender": "@alice:example.org",
                "origin_server_ts": 152037280,
                "type": "m.room.redaction",
            }))),
    );

    mock_sync(&server, ev_builder.build_json_sync_response(), None).await;
    let _response = client.sync_once(sync_settings.clone()).await.unwrap();
    server.reset().await;

    let _day_divider =
        assert_matches!(timeline_stream.next().await, Some(VecDiff::Push { value }) => value);
    let first =
        assert_matches!(timeline_stream.next().await, Some(VecDiff::Push { value }) => value);
    assert_matches!(first.as_event().unwrap().content(), TimelineItemContent::RedactedMessage);

    // TODO: After adding raw timeline items, check for one here
}

#[async_test]
async fn read_marker() {
    let room_id = room_id!("!a98sd12bjh:example.org");
    let (client, server) = logged_in_client().await;
    let sync_settings = SyncSettings::new().timeout(Duration::from_millis(3000));

    let mut ev_builder = EventBuilder::new();
    ev_builder.add_joined_room(JoinedRoomBuilder::new(room_id));

    mock_sync(&server, ev_builder.build_json_sync_response(), None).await;
    let _response = client.sync_once(sync_settings.clone()).await.unwrap();
    server.reset().await;

    let room = client.get_room(room_id).unwrap();
    let timeline = room.timeline().await;
    let mut timeline_stream = timeline.signal().to_stream();

    ev_builder.add_joined_room(JoinedRoomBuilder::new(room_id).add_timeline_event(
        TimelineTestEvent::Custom(json!({
            "content": {
                "body": "hello",
                "msgtype": "m.text",
            },
            "event_id": "$someplace:example.org",
            "origin_server_ts": 152037280,
            "sender": "@alice:example.org",
            "type": "m.room.message",
        })),
    ));

    mock_sync(&server, ev_builder.build_json_sync_response(), None).await;
    let _response = client.sync_once(sync_settings.clone()).await.unwrap();
    server.reset().await;

    let _day_divider =
        assert_matches!(timeline_stream.next().await, Some(VecDiff::Push { value }) => value);
    let message =
        assert_matches!(timeline_stream.next().await, Some(VecDiff::Push { value }) => value);
    assert_matches!(message.as_event().unwrap().content(), TimelineItemContent::Message(_));

    ev_builder.add_joined_room(
        JoinedRoomBuilder::new(room_id).add_account_data(RoomAccountDataTestEvent::FullyRead),
    );

    mock_sync(&server, ev_builder.build_json_sync_response(), None).await;
    let _response = client.sync_once(sync_settings.clone()).await.unwrap();
    server.reset().await;

    let marker =
        assert_matches!(timeline_stream.next().await, Some(VecDiff::Push { value }) => value);
    assert_matches!(marker.as_virtual().unwrap(), VirtualTimelineItem::ReadMarker);
}

#[async_test]
async fn in_reply_to_details() {
    let room_id = room_id!("!a98sd12bjh:example.org");
    let (client, server) = logged_in_client().await;
    let sync_settings = SyncSettings::new().timeout(Duration::from_millis(3000));

    let mut ev_builder = EventBuilder::new();
    ev_builder.add_joined_room(JoinedRoomBuilder::new(room_id));

    mock_sync(&server, ev_builder.build_json_sync_response(), None).await;
    let _response = client.sync_once(sync_settings.clone()).await.unwrap();
    server.reset().await;

    let room = client.get_room(room_id).unwrap();
    let timeline = room.timeline().await;
    let mut timeline_stream = timeline.signal().to_stream();

    // The event doesn't exist.
    assert_matches!(
        timeline.fetch_event_details(None, Some(event_id!("$fakeevent"))).await,
        Err(Error::Timeline(TimelineError::EventNotInTimeline))
    );

    ev_builder.add_joined_room(
        JoinedRoomBuilder::new(room_id)
            .add_timeline_event(TimelineTestEvent::Custom(json!({
                "content": {
                    "body": "hello",
                    "msgtype": "m.text",
                },
                "event_id": "$event1",
                "origin_server_ts": 152037280,
                "sender": "@alice:example.org",
                "type": "m.room.message",
            })))
            .add_timeline_event(TimelineTestEvent::Custom(json!({
                "content": {
                    "body": "hello to you too",
                    "msgtype": "m.text",
                    "m.relates_to": {
                        "m.in_reply_to": {
                            "event_id": "$event1",
                        },
                    },
                },
                "event_id": "$event2",
                "origin_server_ts": 152045456,
                "sender": "@bob:example.org",
                "type": "m.room.message",
            }))),
    );

    mock_sync(&server, ev_builder.build_json_sync_response(), None).await;
    let _response = client.sync_once(sync_settings.clone()).await.unwrap();
    server.reset().await;

    let _day_divider =
        assert_matches!(timeline_stream.next().await, Some(VecDiff::Push { value }) => value);
    let first =
        assert_matches!(timeline_stream.next().await, Some(VecDiff::Push { value }) => value);
    assert_matches!(first.as_event().unwrap().content(), TimelineItemContent::Message(_));
    let second =
        assert_matches!(timeline_stream.next().await, Some(VecDiff::Push { value }) => value);
    let second_event = second.as_event().unwrap().as_remote().unwrap();
    let message =
        assert_matches!(&second_event.content, TimelineItemContent::Message(message) => message);
    let in_reply_to = message.in_reply_to().unwrap();
    assert_eq!(in_reply_to.event_id, event_id!("$event1"));
    assert_matches!(in_reply_to.details, TimelineDetails::Unavailable);

    // Fetch details locally first.
    timeline.fetch_event_details(None, Some(&second_event.event_id)).await.unwrap();

    let second = assert_matches!(timeline_stream.next().await, Some(VecDiff::UpdateAt { index: 2, value }) => value);
    let message = assert_matches!(second.as_event().unwrap().content(), TimelineItemContent::Message(message) => message);
    assert_matches!(message.in_reply_to().unwrap().details, TimelineDetails::Ready(_));

    ev_builder.add_joined_room(JoinedRoomBuilder::new(room_id).add_timeline_event(
        TimelineTestEvent::Custom(json!({
            "content": {
                "body": "you were right",
                "msgtype": "m.text",
                "m.relates_to": {
                    "m.in_reply_to": {
                        "event_id": "$remoteevent",
                    },
                },
            },
            "event_id": "$event3",
            "origin_server_ts": 152046694,
            "sender": "@bob:example.org",
            "type": "m.room.message",
        })),
    ));

    mock_sync(&server, ev_builder.build_json_sync_response(), None).await;
    let _response = client.sync_once(sync_settings.clone()).await.unwrap();
    server.reset().await;

    let third =
        assert_matches!(timeline_stream.next().await, Some(VecDiff::Push { value }) => value);
    let third_event = third.as_event().unwrap().as_remote().unwrap();
    let message =
        assert_matches!(&third_event.content, TimelineItemContent::Message(message) => message);
    let in_reply_to = message.in_reply_to().unwrap();
    assert_eq!(in_reply_to.event_id, event_id!("$remoteevent"));
    assert_matches!(in_reply_to.details, TimelineDetails::Unavailable);

    Mock::given(method("GET"))
        .and(path_regex(r"^/_matrix/client/r0/rooms/.*/event/\$remoteevent"))
        .and(header("authorization", "Bearer 1234"))
        .respond_with(ResponseTemplate::new(404).set_body_json(json!({
            "errcode": "M_NOT_FOUND",
            "error": "Event not found.",
        })))
        .expect(1)
        .mount(&server)
        .await;

    // Fetch details remotely if we can't find them locally.
    timeline.fetch_event_details(None, Some(&third_event.event_id)).await.unwrap();
    server.reset().await;

    let third = assert_matches!(timeline_stream.next().await, Some(VecDiff::UpdateAt { index: 3, value }) => value);
    let message = assert_matches!(third.as_event().unwrap().content(), TimelineItemContent::Message(message) => message);
    assert_matches!(message.in_reply_to().unwrap().details, TimelineDetails::Pending);

    let third = assert_matches!(timeline_stream.next().await, Some(VecDiff::UpdateAt { index: 3, value }) => value);
    let message = assert_matches!(third.as_event().unwrap().content(), TimelineItemContent::Message(message) => message);
    assert_matches!(message.in_reply_to().unwrap().details, TimelineDetails::Error(_));

    Mock::given(method("GET"))
        .and(path_regex(r"^/_matrix/client/r0/rooms/.*/event/\$remoteevent"))
        .and(header("authorization", "Bearer 1234"))
        .respond_with(ResponseTemplate::new(200).set_body_json(json!({
            "content": {
                "body": "Alice is gonna arrive soon",
                "msgtype": "m.text",
            },
            "room_id": room_id,
            "event_id": "$event0",
            "origin_server_ts": 152024004,
            "sender": "@admin:example.org",
            "type": "m.room.message",
        })))
        .expect(1)
        .mount(&server)
        .await;

    timeline.fetch_event_details(None, Some(&third_event.event_id)).await.unwrap();

    let third = assert_matches!(timeline_stream.next().await, Some(VecDiff::UpdateAt { index: 3, value }) => value);
    let message = assert_matches!(third.as_event().unwrap().content(), TimelineItemContent::Message(message) => message);
    assert_matches!(message.in_reply_to().unwrap().details, TimelineDetails::Pending);

    let third = assert_matches!(timeline_stream.next().await, Some(VecDiff::UpdateAt { index: 3, value }) => value);
    let message = assert_matches!(third.as_event().unwrap().content(), TimelineItemContent::Message(message) => message);
    assert_matches!(message.in_reply_to().unwrap().details, TimelineDetails::Ready(_));
}<|MERGE_RESOLUTION|>--- conflicted
+++ resolved
@@ -8,13 +8,8 @@
 use matrix_sdk::{
     config::SyncSettings,
     room::timeline::{
-<<<<<<< HEAD
-        AnyOtherFullStateEventContent, Error as TimelineError, PaginationOptions, TimelineDetails,
-        TimelineItemContent, VirtualTimelineItem,
-=======
-        AnyOtherFullStateEventContent, EventSendState, PaginationOptions, TimelineItemContent,
-        VirtualTimelineItem,
->>>>>>> ce973b35
+        AnyOtherFullStateEventContent, Error as TimelineError, EventSendState, PaginationOptions,
+        TimelineDetails, TimelineItemContent, VirtualTimelineItem,
     },
     ruma::MilliSecondsSinceUnixEpoch,
     Error,
