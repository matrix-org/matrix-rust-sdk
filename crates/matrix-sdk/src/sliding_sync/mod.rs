--- conflicted
+++ resolved
@@ -261,31 +261,6 @@
         self.inner.rooms.read().await.values().cloned().collect()
     }
 
-<<<<<<< HEAD
-    fn prepare_extension_config(&self, pos: Option<&str>) -> ExtensionsConfig {
-        // When the pos is `None`, it's either our initial sync or the proxy forgot
-        // about us and sent us an `UnknownPos` error. In that case, we'll
-        // follow the internal configuration for extensions, and re-send it
-        // altogether.
-        //
-        // Otherwise, i.e. we have a set position, the server must have recorded what we
-        // sent it beforehand, per the MSC's sticky parameters explanation. In
-        // this case, we don't need to send anything, so we just clear the
-        // extension configuration.
-
-        let mut extensions =
-            if pos.is_some() { Default::default() } else { self.inner.extensions.clone() };
-
-        // Try to chime in a to-device token that may be unset or restored from the
-        // cache.
-        let to_device_since = self.inner.position.read().unwrap().to_device_token.clone();
-        extensions.to_device.since = to_device_since;
-
-        extensions
-    }
-
-=======
->>>>>>> 8aa12c92
     /// Handle the HTTP response.
     #[instrument(skip_all)]
     async fn handle_response(
@@ -418,35 +393,7 @@
         let (pos, delta_token) = {
             let position_lock = self.inner.position.read().unwrap();
 
-<<<<<<< HEAD
-            Span::current().record("pos", &pos);
-
-            // Collect other data.
-            let room_subscriptions = self.inner.room_subscriptions.read().unwrap().clone();
-            let room_unsubscriptions = self.inner.room_unsubscriptions.read().unwrap().clone();
-            let timeout = Duration::from_secs(30);
-            let extensions = self.prepare_extension_config(pos.as_deref());
-
-            (
-                // Build the request itself.
-                assign!(v4::Request::new(), {
-                    conn_id: self.inner.id.clone(),
-                    pos,
-                    delta_token,
-                    timeout: Some(timeout),
-                    lists: requests_lists,
-                    room_subscriptions,
-                    unsubscribe_rooms: room_unsubscriptions.iter().cloned().collect(),
-                    extensions,
-                }),
-                // Configure long-polling. We need 30 seconds for the long-poll itself, in
-                // addition to 30 more extra seconds for the network delays.
-                RequestConfig::default().timeout(timeout + Duration::from_secs(30)),
-                room_unsubscriptions,
-            )
-=======
             (position_lock.pos.clone(), position_lock.delta_token.clone())
->>>>>>> 8aa12c92
         };
 
         Span::current().record("pos", &pos);
@@ -456,6 +403,7 @@
         let timeout = Duration::from_secs(30);
 
         let mut request = assign!(v4::Request::new(), {
+            conn_id: Some(self.id),
             txn_id: Some(txn_id.to_string()),
             pos,
             delta_token,
@@ -820,14 +768,8 @@
     }
 }
 
-<<<<<<< HEAD
-        // If the user doesn't provide any extension config, we respect their consent.
-        assert_eq!(extensions.to_device.enabled, None);
-        assert_eq!(extensions.e2ee.enabled, None);
-=======
 impl StickyData for SlidingSyncStickyParameters {
     type Request = v4::Request;
->>>>>>> 8aa12c92
 
     fn apply(&self, request: &mut Self::Request) {
         assign!(request, {
@@ -837,24 +779,6 @@
     }
 }
 
-<<<<<<< HEAD
-        // If there's a `pos` and to-device `since` token, we make sure we put the token
-        // into the extension config. The rest doesn't need to be re-enabled due to
-        // stickyness.
-        assert_matches!(
-            extensions.to_device,
-            ToDeviceConfig { enabled: None, since: Some(since), .. } if since == some_since
-        );
-        assert_matches!(extensions.e2ee, E2EEConfig { enabled: None, .. });
-
-        let extensions = sync.prepare_extension_config(None);
-        // Even if there isn't a `pos`, if we have a to-device `since` token, we put it
-        // into the request.
-        assert_matches!(
-            extensions.to_device,
-            ToDeviceConfig { enabled: None, since: Some(since), .. } if since == some_since
-        );
-=======
 #[cfg(test)]
 mod tests {
     use assert_matches::assert_matches;
@@ -862,7 +786,6 @@
     use ruma::{api::client::sync::sync_events::v4::ToDeviceConfig, room_id};
     use serde_json::json;
     use wiremock::{Match, MockServer};
->>>>>>> 8aa12c92
 
     use super::*;
     use crate::{
