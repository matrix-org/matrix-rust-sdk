// Copyright 2022-2023 Benjamin Kampmann
// Copyright 2022 The Matrix.org Foundation C.I.C.
//
// Licensed under the Apache License, Version 2.0 (the "License");
// you may not use this file except in compliance with the License.
// You may obtain a copy of the License at
//
//     http://www.apache.org/licenses/LICENSE-2.0
//
// Unless required by applicable law or agreed to in writing, software
// distributed under the License is distributed on an "AS IS" BASIS,
// WITHOUT WARRANTIES OR CONDITIONS OF ANY KIND, either express or implied.
// See the License for that specific language governing permissions and
// limitations under the License.

#![doc = include_str!("README.md")]

mod builder;
mod cache;
mod client;
mod error;
mod list;
mod room;
mod sticky_parameters;

use std::{
    collections::{BTreeMap, BTreeSet},
    fmt::Debug,
    future::Future,
    sync::{
        atomic::{AtomicU8, Ordering},
        Arc, RwLock as StdRwLock,
    },
    time::Duration,
};

use async_stream::stream;
pub use builder::*;
pub use client::*;
pub use error::*;
use futures_core::stream::Stream;
pub use list::*;
pub use room::*;
use ruma::{
    api::client::{
        error::ErrorKind,
        sync::sync_events::v4::{self, ExtensionsConfig},
    },
    assign, OwnedRoomId, RoomId,
};
use serde::{Deserialize, Serialize};
use tokio::{
    select, spawn,
    sync::{broadcast::Sender, Mutex as AsyncMutex, RwLock as AsyncRwLock},
};
use tracing::{debug, error, instrument, warn, Instrument, Span};
use url::Url;

use self::sticky_parameters::{LazyTransactionId, SlidingSyncStickyManager, StickyData};
use crate::{config::RequestConfig, Client, Result};

/// Number of times a Sliding Sync session can expire before raising an error.
///
/// A Sliding Sync session can expire. In this case, it is reset. However, to
/// avoid entering an infinite loop of “it's expired, let's reset, it's expired,
/// let's reset…” (maybe if the network has an issue, or the server, or anything
/// else), we define a maximum times a session can expire before
/// raising a proper error.
const MAXIMUM_SLIDING_SYNC_SESSION_EXPIRATION: u8 = 3;

/// The Sliding Sync instance.
///
/// It is OK to clone this type as much as you need: cloning it is cheap.
#[derive(Clone, Debug)]
pub struct SlidingSync {
    /// The Sliding Sync data.
    inner: Arc<SlidingSyncInner>,

    /// A lock to ensure that responses are handled one at a time.
    response_handling_lock: Arc<AsyncMutex<()>>,
}

#[derive(Debug)]
pub(super) struct SlidingSyncInner {
    /// A unique identifier for this instance of sliding sync.
    ///
    /// Used to distinguish different connections to the sliding sync proxy.
    id: String,

    /// Customize the sliding sync proxy URL.
    sliding_sync_proxy: Option<Url>,

    /// The HTTP Matrix client.
    client: Client,

    /// The storage key to keep this cache at and load it from
    storage_key: Option<String>,

    /// Position markers
    position: StdRwLock<SlidingSyncPositionMarkers>,

    /// The lists of this Sliding Sync instance.
    lists: AsyncRwLock<BTreeMap<String, SlidingSyncList>>,

    /// The rooms details
    rooms: AsyncRwLock<BTreeMap<OwnedRoomId, SlidingSyncRoom>>,

    /// Request parameters that are sticky.
    sticky: StdRwLock<SlidingSyncStickyManager<SlidingSyncStickyParameters>>,

    /// Rooms to unsubscribe, see [`Self::room_subscriptions`].
    room_unsubscriptions: StdRwLock<BTreeSet<OwnedRoomId>>,

    /// Number of times a Sliding Sync session has been reset.
    reset_counter: AtomicU8,

    /// Internal channel used to pass messages between Sliding Sync and other
    /// types.
    internal_channel: Sender<SlidingSyncInternalMessage>,
}

impl SlidingSync {
    pub(super) fn new(inner: SlidingSyncInner) -> Self {
        Self { inner: Arc::new(inner), response_handling_lock: Arc::new(AsyncMutex::new(())) }
    }

    async fn cache_to_storage(&self) -> Result<()> {
        cache::store_sliding_sync_state(self).await
    }

    /// Create a new [`SlidingSyncBuilder`].
    pub fn builder(id: String, client: Client) -> Result<SlidingSyncBuilder, Error> {
        SlidingSyncBuilder::new(id, client)
    }

    /// Subscribe to a given room.
    pub fn subscribe_to_room(&self, room_id: OwnedRoomId, settings: Option<v4::RoomSubscription>) {
        self.inner
            .sticky
            .write()
            .unwrap()
            .data_mut()
            .room_subscriptions
            .insert(room_id, settings.unwrap_or_default());

        self.inner.internal_channel_send_if_possible(
            SlidingSyncInternalMessage::SyncLoopSkipOverCurrentIteration,
        );
    }

    /// Unsubscribe from a given room.
    pub fn unsubscribe_from_room(&self, room_id: OwnedRoomId) {
        // Note: we don't use `BTreeMap::remove` here, because that would require
        // mutable access thus calling `data_mut()`, which in turn would
        // invalidate the sticky parameters even if the `room_id` wasn't in the
        // mapping.

        // If there's a subscription…
        if self.inner.sticky.read().unwrap().data().room_subscriptions.contains_key(&room_id) {
            // Remove it…
            self.inner.sticky.write().unwrap().data_mut().room_subscriptions.remove(&room_id);
            // … then keep the unsubscription for the next request.
            self.inner.room_unsubscriptions.write().unwrap().insert(room_id);

            self.inner.internal_channel_send_if_possible(
                SlidingSyncInternalMessage::SyncLoopSkipOverCurrentIteration,
            );
        }
    }

    /// Lookup a specific room
    pub async fn get_room(&self, room_id: &RoomId) -> Option<SlidingSyncRoom> {
        self.inner.rooms.read().await.get(room_id).cloned()
    }

    /// Check the number of rooms.
    pub fn get_number_of_rooms(&self) -> usize {
        self.inner.rooms.blocking_read().len()
    }

    /// Find a list by its name, and do something on it if it exists.
    pub async fn on_list<Function, FunctionOutput, R>(
        &self,
        list_name: &str,
        function: Function,
    ) -> Option<R>
    where
        Function: FnOnce(&SlidingSyncList) -> FunctionOutput,
        FunctionOutput: Future<Output = R>,
    {
        let lists = self.inner.lists.read().await;

        match lists.get(list_name) {
            Some(list) => Some(function(list).await),
            None => None,
        }
    }

    /// Add the list to the list of lists.
    ///
    /// As lists need to have a unique `.name`, if a list with the same name
    /// is found the new list will replace the old one and the return it or
    /// `None`.
    pub async fn add_list(
        &self,
        list_builder: SlidingSyncListBuilder,
    ) -> Result<Option<SlidingSyncList>> {
        let list = list_builder.build(self.inner.internal_channel.clone());

        let old_list = self.inner.lists.write().await.insert(list.name().to_owned(), list);

        self.inner.internal_channel_send_if_possible(
            SlidingSyncInternalMessage::SyncLoopSkipOverCurrentIteration,
        );

        Ok(old_list)
    }

    /// Add a list that will be cached and reloaded from the cache.
    ///
    /// This will raise an error if a storage key was not set, or if there
    /// was a I/O error reading from the cache.
    ///
    /// The rest of the semantics is the same as [`Self::add_list`].
    pub async fn add_cached_list(
        &self,
        mut list_builder: SlidingSyncListBuilder,
    ) -> Result<Option<SlidingSyncList>> {
        let Some(ref storage_key) = self.inner.storage_key else {
            return Err(error::Error::CacheDisabled.into());
        };

        let reloaded_rooms =
            list_builder.set_cached_and_reload(&self.inner.client, storage_key).await?;

        if !reloaded_rooms.is_empty() {
            let mut rooms = self.inner.rooms.write().await;

            for (key, frozen) in reloaded_rooms {
                rooms.entry(key).or_insert_with(|| {
                    SlidingSyncRoom::from_frozen(frozen, self.inner.client.clone())
                });
            }
        }

        self.add_list(list_builder).await
    }

    /// Lookup a set of rooms
    pub async fn get_rooms<I: Iterator<Item = OwnedRoomId>>(
        &self,
        room_ids: I,
    ) -> Vec<Option<SlidingSyncRoom>> {
        let rooms = self.inner.rooms.read().await;

        room_ids.map(|room_id| rooms.get(&room_id).cloned()).collect()
    }

    /// Get all rooms.
    pub async fn get_all_rooms(&self) -> Vec<SlidingSyncRoom> {
        self.inner.rooms.read().await.values().cloned().collect()
    }

    /// Handle the HTTP response.
    #[instrument(skip_all)]
    async fn handle_response(
        &self,
        sliding_sync_response: v4::Response,
    ) -> Result<UpdateSummary, crate::Error> {
        // Transform a Sliding Sync Response to a `SyncResponse`.
        //
        // We may not need the `sync_response` in the future (once `SyncResponse` will
        // move to Sliding Sync, i.e. to `v4::Response`), but processing the
        // `sliding_sync_response` is vital, so it must be done somewhere; for now it
        // happens here.
        let mut sync_response =
            self.inner.client.process_sliding_sync(&sliding_sync_response).await?;

        debug!(?sync_response, "Sliding Sync response has been handled by the client");

        {
            debug!(
                pos = ?sliding_sync_response.pos,
                delta_token = ?sliding_sync_response.delta_token,
                "Update position markers`"
            );

            let mut position_lock = self.inner.position.write().unwrap();
            position_lock.pos = Some(sliding_sync_response.pos);
            position_lock.delta_token = sliding_sync_response.delta_token;
            if let Some(to_device) = sliding_sync_response.extensions.to_device {
                position_lock.to_device_token = Some(to_device.next_batch);
            }
        }

        // Commit sticky parameters, if needed.
        if let Some(ref txn_id) = sliding_sync_response.txn_id {
            let txn_id = txn_id.as_str().into();
            self.inner.sticky.write().unwrap().maybe_commit(txn_id);
            let mut lists = self.inner.lists.write().await;
            lists.values_mut().for_each(|list| list.maybe_commit_sticky(txn_id));
        }

        let update_summary = {
            // Update the rooms.
            let updated_rooms = {
                let mut rooms_map = self.inner.rooms.write().await;

                let mut updated_rooms = Vec::with_capacity(sliding_sync_response.rooms.len());

                for (room_id, mut room_data) in sliding_sync_response.rooms.into_iter() {
                    // `sync_response` contains the rooms with decrypted events if any, so look at
                    // the timeline events here first if the room exists.
                    // Otherwise, let's look at the timeline inside the `sliding_sync_response`.
                    let timeline =
                        if let Some(joined_room) = sync_response.rooms.join.remove(&room_id) {
                            joined_room.timeline.events
                        } else {
                            room_data.timeline.drain(..).map(Into::into).collect()
                        };

                    match rooms_map.get_mut(&room_id) {
                        // The room existed before, let's update it.
                        Some(room) => {
                            room.update(room_data, timeline);
                        }

                        // First time we need this room, let's create it.
                        None => {
                            rooms_map.insert(
                                room_id.clone(),
                                SlidingSyncRoom::new(
                                    self.inner.client.clone(),
                                    room_id.clone(),
                                    room_data,
                                    timeline,
                                ),
                            );
                        }
                    }

                    updated_rooms.push(room_id);
                }

                updated_rooms
            };

            // Update the lists.
            let updated_lists = {
                let mut updated_lists = Vec::with_capacity(sliding_sync_response.lists.len());
                let mut lists = self.inner.lists.write().await;

                for (name, updates) in sliding_sync_response.lists {
                    let Some(list) = lists.get_mut(&name) else {
                        error!("Response for list `{name}` - unknown to us; skipping");

                        continue;
                    };

                    let maximum_number_of_rooms: u32 =
                        updates.count.try_into().expect("failed to convert `count` to `u32`");

                    if list.update(maximum_number_of_rooms, &updates.ops, &updated_rooms)? {
                        updated_lists.push(name.clone());
                    }
                }

                updated_lists
            };

            UpdateSummary { lists: updated_lists, rooms: updated_rooms }
        };

        Ok(update_summary)
    }

    async fn generate_sync_request(
        &self,
        txn_id: &mut LazyTransactionId,
    ) -> Result<(v4::Request, RequestConfig, BTreeSet<OwnedRoomId>)> {
        // Collect requests for lists.
        let mut requests_lists = BTreeMap::new();

        {
            let lists = self.inner.lists.read().await;

            for (name, list) in lists.iter() {
                requests_lists.insert(name.clone(), list.next_request(txn_id)?);
            }
        }

        // Collect the `pos` and `delta_token`.
        let (pos, delta_token) = {
            let position_lock = self.inner.position.read().unwrap();

            (position_lock.pos.clone(), position_lock.delta_token.clone())
        };

        Span::current().record("pos", &pos);

        // Collect other data.
        let room_unsubscriptions = self.inner.room_unsubscriptions.read().unwrap().clone();
        let timeout = Duration::from_secs(30);

        let mut request = assign!(v4::Request::new(), {
<<<<<<< HEAD
            conn_id: Some(self.inner.id.clone()),
            txn_id: Some(txn_id.to_string()),
=======
>>>>>>> db5c9d8c
            pos,
            delta_token,
            timeout: Some(timeout),
            lists: requests_lists,
            unsubscribe_rooms: room_unsubscriptions.iter().cloned().collect(),
        });

        {
            let mut sticky_params = self.inner.sticky.write().unwrap();

            sticky_params.maybe_apply(&mut request, txn_id);

            // Set the to_device token if the extension is enabled.
            if sticky_params.data().extensions.to_device.enabled == Some(true) {
                request.extensions.to_device.since =
                    self.inner.position.read().unwrap().to_device_token.clone();
            }
        }

        // Apply the transaction id if one was generated.
        if let Some(txn_id) = txn_id.get() {
            request.txn_id = Some(txn_id.to_string());
        }

        Ok((
            // The request itself.
            request,
            // Configure long-polling. We need 30 seconds for the long-poll itself, in
            // addition to 30 more extra seconds for the network delays.
            RequestConfig::default().timeout(timeout + Duration::from_secs(30)),
            room_unsubscriptions,
        ))
    }

    #[instrument(skip_all, fields(pos))]
    async fn sync_once(&self) -> Result<UpdateSummary> {
        let (request, request_config, requested_room_unsubscriptions) =
            self.generate_sync_request(&mut LazyTransactionId::new()).await?;

        debug!("Sending the sliding sync request");

        // Prepare the request.
        let request = self.inner.client.send_with_homeserver(
            request,
            Some(request_config),
            self.inner.sliding_sync_proxy.as_ref().map(ToString::to_string),
        );

        // Send the request and get a response with end-to-end encryption support.
        //
        // Sending the `/sync` request out when end-to-end encryption is enabled means
        // that we need to also send out any outgoing e2ee related request out
        // coming from the `OlmMachine::outgoing_requests()` method.

        #[cfg(feature = "e2e-encryption")]
        let response = {
            if self.inner.sticky.read().unwrap().data().extensions.e2ee.enabled == Some(true) {
                debug!("Sliding Sync is sending the request along with outgoing E2EE requests");

                let (e2ee_uploads, response) =
                    futures_util::future::join(self.inner.client.send_outgoing_requests(), request)
                        .await;

                if let Err(error) = e2ee_uploads {
                    error!(?error, "Error while sending outgoing E2EE requests");
                }

                response
            } else {
                debug!("Sliding Sync is sending the request (e2ee not enabled in this instance)");

                request.await
            }
        }?;

        // Send the request and get a response _without_ end-to-end encryption support.
        #[cfg(not(feature = "e2e-encryption"))]
        let response = {
            debug!("Sliding Sync is sending the request");

            request.await?
        };

        debug!("Sliding Sync response received");

        // At this point, the request has been sent, and a response has been received.
        //
        // We must ensure the handling of the response cannot be stopped/
        // cancelled. It must be done entirely, otherwise we can have
        // corrupted/incomplete states for Sliding Sync and other parts of
        // the code.
        //
        // That's why we are running the handling of the response in a spawned
        // future that cannot be cancelled by anything.
        let this = self.clone();

        // Spawn a new future to ensure that the code inside this future cannot be
        // cancelled if this method is cancelled.
        let future = async move {
            debug!("Sliding Sync response handling starts");

            // In case the task running this future is detached, we must
            // ensure responses are handled one at a time, hence we lock the
            // `response_handling_lock`.
            let response_handling_lock = this.response_handling_lock.lock().await;

            // Room unsubscriptions have been received by the server. We can update the
            // unsubscriptions buffer. However, it would be an error to empty it entirely as
            // more unsubscriptions could have been inserted during the request/response
            // dance. So let's cherry-pick which unsubscriptions to remove.
            {
                let room_unsubscriptions = &mut *this.inner.room_unsubscriptions.write().unwrap();

                room_unsubscriptions
                    .retain(|room_id| !requested_room_unsubscriptions.contains(room_id));
            }

            // Handle the response.
            let updates = this.handle_response(response).await?;

            this.cache_to_storage().await?;

            // Release the lock.
            drop(response_handling_lock);

            debug!("Sliding Sync response has been fully handled");

            Ok(updates)
        };

        spawn(future.instrument(Span::current())).await.unwrap()
    }

    /// Create a _new_ Sliding Sync sync-loop.
    ///
    /// This method returns a `Stream`, which will send requests and will handle
    /// responses automatically. Lists and rooms are updated automatically.
    ///
    /// This function returns `Ok(…)` if everything went well, otherwise it will
    /// return `Err(…)`. An `Err` will _always_ lead to the `Stream`
    /// termination.
    #[allow(unknown_lints, clippy::let_with_type_underscore)] // triggered by instrument macro
    #[instrument(name = "sync_stream", skip_all)]
    pub fn sync(&self) -> impl Stream<Item = Result<UpdateSummary, crate::Error>> + '_ {
        debug!(?self.inner.position, "About to run the sync-loop");

        let sync_span = Span::current();
        let mut internal_channel_receiver = self.inner.internal_channel.subscribe();

        stream! {
            loop {
                sync_span.in_scope(|| {
                    debug!(?self.inner.position, "Sync-loop is running");
                });

                select! {
                    biased;

                    internal_message = internal_channel_receiver.recv() => {
                        use SlidingSyncInternalMessage::*;

                        sync_span.in_scope(|| {
                            debug!(?internal_message, "Sync-loop has received an internal message");
                        });

                        match internal_message {
                            Err(_) | Ok(SyncLoopStop) => {
                                break;
                            }

                            Ok(SyncLoopSkipOverCurrentIteration) => {
                                continue;
                            }
                        }
                    }

                    update_summary = self.sync_once().instrument(sync_span.clone()) => {
                        match update_summary {
                            Ok(updates) => {
                                self.inner.reset_counter.store(0, Ordering::SeqCst);

                                yield Ok(updates);
                            }

                            Err(error) => {
                                if error.client_api_error_kind() == Some(&ErrorKind::UnknownPos) {
                                    // The session has expired.

                                    // Has it expired too many times?
                                    if self.inner.reset_counter.fetch_add(1, Ordering::SeqCst)
                                        >= MAXIMUM_SLIDING_SYNC_SESSION_EXPIRATION
                                    {
                                        sync_span.in_scope(|| {
                                            error!("Session expired {MAXIMUM_SLIDING_SYNC_SESSION_EXPIRATION} times in a row");
                                        });

                                        // The session has expired too many times, let's raise an error!
                                        yield Err(error);

                                        // Terminates the loop, and terminates the stream.
                                        break;
                                    }

                                    // Let's reset the Sliding Sync session.
                                    sync_span.in_scope(|| async {
                                        warn!("Session expired. Restarting Sliding Sync.");

                                        // To “restart” a Sliding Sync session, we set `pos` to its initial value, and uncommit the sticky parameters, so they're sent next time.
                                        {
                                            let mut position_lock = self.inner.position.write().unwrap();
                                            position_lock.pos = None;
                                        }

                                        // Force invalidation of all the sticky parameters.
                                        let _ = self.inner.sticky.write().unwrap().data_mut();

                                        self.inner.lists.read().await.values().for_each(|list| list.invalidate_sticky_data());

                                        debug!(?self.inner.position, "Sliding Sync has been reset");
                                    }).await;

                                    continue;
                                }

                                yield Err(error);

                                break;
                            }
                        }
                    }
                }
            }

            debug!("Sync-loop has exited.");
        }
    }

    /// Force to stop the sync-loop ([`Self::sync`]) if it's running.
    ///
    /// Usually, dropping the `Stream` returned by [`Self::sync`] should be
    /// enough to “stop” it, but depending of how this `Stream` is used, it
    /// might not be obvious to drop it immediately (thinking of using this API
    /// over FFI; the foreign-language might not be able to drop a value
    /// immediately). Thus, calling this method will ensure that the sync-loop
    /// stops gracefully and as soon as it returns.
    pub fn stop_sync(&self) -> Result<()> {
        Ok(self.inner.internal_channel_send(SlidingSyncInternalMessage::SyncLoopStop)?)
    }
}

impl SlidingSyncInner {
    /// Send a message over the internal channel.
    #[instrument]
    fn internal_channel_send(&self, message: SlidingSyncInternalMessage) -> Result<(), Error> {
        self.internal_channel.send(message).map(|_| ()).map_err(|_| Error::InternalChannelIsBroken)
    }

    /// Send a message over the internal channel if there is a receiver, i.e. if
    /// the sync-loop is running.
    #[instrument]
    fn internal_channel_send_if_possible(&self, message: SlidingSyncInternalMessage) {
        // If there is no receiver, the send will fail, but that's OK here.
        let _ = self.internal_channel.send(message);
    }
}

#[derive(Copy, Clone, Debug, PartialEq)]
enum SlidingSyncInternalMessage {
    /// Instruct the sync loop to stop.
    SyncLoopStop,

    /// Instruct the sync loop to skip over any remaining work in its iteration,
    /// and to jump to the next iteration.
    SyncLoopSkipOverCurrentIteration,
}

#[cfg(any(test, feature = "testing"))]
impl SlidingSync {
    /// Get a copy of the `pos` value.
    pub fn pos(&self) -> Option<String> {
        let position_lock = self.inner.position.read().unwrap();
        position_lock.pos.clone()
    }

    /// Set a new value for `pos`.
    pub fn set_pos(&self, new_pos: String) {
        let mut position_lock = self.inner.position.write().unwrap();
        position_lock.pos = Some(new_pos);
    }

    /// Get the URL to Sliding Sync.
    pub fn sliding_sync_proxy(&self) -> Option<Url> {
        self.inner.sliding_sync_proxy.clone()
    }
}

#[derive(Debug)]
pub(super) struct SlidingSyncPositionMarkers {
    /// An ephemeral position in the current stream, as received from the
    /// previous `/sync` response, or `None` for the first request.
    ///
    /// Should not be persisted.
    pos: Option<String>,

    /// Server-provided opaque token that remembers what the last timeline and
    /// state events stored by the client were.
    ///
    /// If `None`, the server will send the full information for all the lists
    /// present in the request.
    delta_token: Option<String>,

    /// Server-provided opaque token that remembers the current position in the
    /// to-device extension's stream.
    to_device_token: Option<String>,
}

#[derive(Serialize, Deserialize)]
struct FrozenSlidingSync {
    #[serde(skip_serializing_if = "Option::is_none")]
    to_device_since: Option<String>,
    #[serde(skip_serializing_if = "Option::is_none")]
    delta_token: Option<String>,
}

impl From<&SlidingSync> for FrozenSlidingSync {
    fn from(sliding_sync: &SlidingSync) -> Self {
        let position = sliding_sync.inner.position.read().unwrap();

        FrozenSlidingSync {
            delta_token: position.delta_token.clone(),
            to_device_since: position.to_device_token.clone(),
        }
    }
}

/// A summary of the updates received after a sync (like in
/// [`SlidingSync::sync`]).
#[derive(Debug, Clone)]
pub struct UpdateSummary {
    /// The names of the lists that have seen an update.
    pub lists: Vec<String>,
    /// The rooms that have seen updates
    pub rooms: Vec<OwnedRoomId>,
}

/// The set of sticky parameters owned by the `SlidingSyncInner` instance, and
/// sent in the request.
#[derive(Debug)]
pub(super) struct SlidingSyncStickyParameters {
    /// Room subscriptions, i.e. rooms that may be out-of-scope of all lists
    /// but one wants to receive updates.
    room_subscriptions: BTreeMap<OwnedRoomId, v4::RoomSubscription>,

    /// The intended state of the extensions being supplied to sliding /sync
    /// calls.
    extensions: ExtensionsConfig,
}

impl SlidingSyncStickyParameters {
    /// Create a new set of sticky parameters.
    pub fn new(
        room_subscriptions: BTreeMap<OwnedRoomId, v4::RoomSubscription>,
        extensions: ExtensionsConfig,
    ) -> Self {
        Self { room_subscriptions, extensions }
    }
}

impl StickyData for SlidingSyncStickyParameters {
    type Request = v4::Request;

    fn apply(&self, request: &mut Self::Request) {
        assign!(request, {
            room_subscriptions: self.room_subscriptions.clone(),
            extensions: self.extensions.clone(),
        });
    }
}

#[cfg(test)]
mod tests {
    use assert_matches::assert_matches;
    use futures_util::{pin_mut, StreamExt};
    use ruma::{api::client::sync::sync_events::v4::ToDeviceConfig, room_id, TransactionId};
    use serde_json::json;
    use wiremock::{Match, MockServer};

    use super::*;
    use crate::{
        sliding_sync::sticky_parameters::SlidingSyncStickyManager, test_utils::logged_in_client,
    };

    async fn new_sliding_sync(
        lists: Vec<SlidingSyncListBuilder>,
    ) -> Result<(MockServer, SlidingSync)> {
        let server = MockServer::start().await;
        let client = logged_in_client(Some(server.uri())).await;

        let mut sliding_sync_builder = client.sliding_sync("test-slidingsync")?;

        for list in lists {
            sliding_sync_builder = sliding_sync_builder.add_list(list);
        }

        let sliding_sync = sliding_sync_builder.build().await?;

        Ok((server, sliding_sync))
    }

    #[tokio::test]
    async fn test_subscribe_to_room() -> Result<()> {
        let (_server, sliding_sync) = new_sliding_sync(vec![SlidingSyncList::builder("foo")
            .sync_mode(SlidingSyncMode::new_selective().add_range(0..=10))])
        .await?;

        let _stream = sliding_sync.sync();
        pin_mut!(_stream);

        let room0 = room_id!("!r0:bar.org").to_owned();
        let room1 = room_id!("!r1:bar.org").to_owned();
        let room2 = room_id!("!r2:bar.org").to_owned();

        sliding_sync.subscribe_to_room(room0.clone(), None);
        sliding_sync.subscribe_to_room(room1.clone(), None);

        {
            let sticky = sliding_sync.inner.sticky.read().unwrap();
            let room_subscriptions = &sticky.data().room_subscriptions;

            assert!(room_subscriptions.contains_key(&room0));
            assert!(room_subscriptions.contains_key(&room1));
            assert!(!room_subscriptions.contains_key(&room2));
        }

        sliding_sync.unsubscribe_from_room(room0.clone());
        sliding_sync.unsubscribe_from_room(room2.clone());

        {
            let sticky = sliding_sync.inner.sticky.read().unwrap();
            let room_subscriptions = &sticky.data().room_subscriptions;

            assert!(!room_subscriptions.contains_key(&room0));
            assert!(room_subscriptions.contains_key(&room1));
            assert!(!room_subscriptions.contains_key(&room2));

            let room_unsubscriptions = sliding_sync.inner.room_unsubscriptions.read().unwrap();

            assert!(room_unsubscriptions.contains(&room0));
            assert!(!room_unsubscriptions.contains(&room1));
            assert!(!room_unsubscriptions.contains(&room2));
        }

        // this test also ensures that Tokio is not panicking when calling
        // `subscribe_to_room` and `unsubscribe_from_room`.

        Ok(())
    }

    #[tokio::test]
    async fn test_to_device_token_properly_cached() -> Result<()> {
        let (_server, sliding_sync) = new_sliding_sync(vec![SlidingSyncList::builder("foo")
            .sync_mode(SlidingSyncMode::new_selective().add_range(0..=10))])
        .await?;

        // When no to-device token is present, it's still not there after caching
        // either.
        let frozen = FrozenSlidingSync::from(&sliding_sync);
        assert!(frozen.to_device_since.is_none());

        // When a to-device token is present, `prepare_extensions_config` fills the
        // request with it.
        let since = String::from("my-to-device-since-token");
        sliding_sync.inner.position.write().unwrap().to_device_token = Some(since.clone());

        let frozen = FrozenSlidingSync::from(&sliding_sync);
        assert_eq!(frozen.to_device_since, Some(since));

        Ok(())
    }

    #[tokio::test]
    async fn test_add_list() -> Result<()> {
        let (_server, sliding_sync) = new_sliding_sync(vec![SlidingSyncList::builder("foo")
            .sync_mode(SlidingSyncMode::new_selective().add_range(0..=10))])
        .await?;

        let _stream = sliding_sync.sync();
        pin_mut!(_stream);

        sliding_sync
            .add_list(
                SlidingSyncList::builder("bar")
                    .sync_mode(SlidingSyncMode::new_selective().add_range(50..=60)),
            )
            .await?;

        let lists = sliding_sync.inner.lists.read().await;

        assert!(lists.contains_key("foo"));
        assert!(lists.contains_key("bar"));

        // this test also ensures that Tokio is not panicking when calling `add_list`.

        Ok(())
    }

    #[test]
    fn test_sticky_parameters_api_invalidated_flow() {
        let r0 = room_id!("!room:example.org");

        let mut room_subscriptions = BTreeMap::new();
        room_subscriptions.insert(r0.to_owned(), Default::default());

        // At first it's invalidated.
        let mut sticky = SlidingSyncStickyManager::new(SlidingSyncStickyParameters::new(
            room_subscriptions,
            Default::default(),
        ));
        assert!(sticky.is_invalidated());

        // Then when we create a request, the sticky parameters are applied.
        let txn_id: &TransactionId = "tid123".into();

        let mut request = v4::Request::default();
        request.txn_id = Some(txn_id.to_string());

        sticky.maybe_apply(&mut request, &mut LazyTransactionId::from_owned(txn_id.to_owned()));

        assert!(request.txn_id.is_some());
        assert_eq!(request.room_subscriptions.len(), 1);
        assert!(request.room_subscriptions.get(r0).is_some());

        let tid = request.txn_id.unwrap();

        sticky.maybe_commit(tid.as_str().into());
        assert!(!sticky.is_invalidated());

        // Applying new parameters will invalidate again.
        sticky
            .data_mut()
            .room_subscriptions
            .insert(room_id!("!r1:bar.org").to_owned(), Default::default());
        assert!(sticky.is_invalidated());

        // Committing with the wrong transaction id will keep it invalidated.
        sticky.maybe_commit("wrong tid today, my love has gone away 🎵".into());
        assert!(sticky.is_invalidated());

        // Restarting a request will only remember the last generated transaction id.
        let txn_id1: &TransactionId = "tid456".into();
        let mut request1 = v4::Request::default();
        request1.txn_id = Some(txn_id1.to_string());
        sticky.maybe_apply(&mut request1, &mut LazyTransactionId::from_owned(txn_id1.to_owned()));

        assert!(sticky.is_invalidated());
        assert_eq!(request1.room_subscriptions.len(), 2);

        let txn_id2: &TransactionId = "tid789".into();
        let mut request2 = v4::Request::default();
        request2.txn_id = Some(txn_id2.to_string());

        sticky.maybe_apply(&mut request2, &mut LazyTransactionId::from_owned(txn_id2.to_owned()));
        assert!(sticky.is_invalidated());
        assert_eq!(request2.room_subscriptions.len(), 2);

        // Here we commit with the not most-recent TID, so it keeps the invalidated
        // status.
        sticky.maybe_commit(txn_id1);
        assert!(sticky.is_invalidated());

        // But here we use the latest TID, so the commit is effective.
        sticky.maybe_commit(txn_id2);
        assert!(!sticky.is_invalidated());
    }

    #[test]
    fn test_extensions_are_sticky() {
        let mut extensions = ExtensionsConfig::default();
        extensions.account_data.enabled = Some(true);

        // At first it's invalidated.
        let mut sticky = SlidingSyncStickyManager::new(SlidingSyncStickyParameters::new(
            Default::default(),
            extensions,
        ));

        assert!(sticky.is_invalidated(), "invalidated because of non default parameters");

        // `StickyParameters::new` follows its caller's intent when it comes to e2ee and
        // to-device.
        let extensions = &sticky.data().extensions;
        assert_eq!(extensions.e2ee.enabled, None);
        assert_eq!(extensions.to_device.enabled, None,);
        assert_eq!(extensions.to_device.since, None,);

        // What the user explicitly enabled is... enabled.
        assert_eq!(extensions.account_data.enabled, Some(true),);

        let txn_id: &TransactionId = "tid123".into();
        let mut request = v4::Request::default();
        request.txn_id = Some(txn_id.to_string());
        sticky.maybe_apply(&mut request, &mut LazyTransactionId::from_owned(txn_id.to_owned()));
        assert!(sticky.is_invalidated());
        assert_eq!(request.extensions.to_device.enabled, None);
        assert_eq!(request.extensions.to_device.since, None);
        assert_eq!(request.extensions.e2ee.enabled, None);
        assert_eq!(request.extensions.account_data.enabled, Some(true));
    }

    #[tokio::test]
    async fn test_sticky_extensions_plus_since() -> Result<()> {
        let server = MockServer::start().await;
        let client = logged_in_client(Some(server.uri())).await;

        let sync = client
            .sliding_sync("test-slidingsync")?
            .add_list(SlidingSyncList::builder("new_list"))
            .build()
            .await?;

        // No extensions have been explicitly enabled here.
        assert_eq!(sync.inner.sticky.read().unwrap().data().extensions.to_device.enabled, None,);
        assert_eq!(sync.inner.sticky.read().unwrap().data().extensions.e2ee.enabled, None);
        assert_eq!(sync.inner.sticky.read().unwrap().data().extensions.account_data.enabled, None);

        // Now enable e2ee and to-device.
        let sync = client
            .sliding_sync("test-slidingsync")?
            .add_list(SlidingSyncList::builder("new_list"))
            .with_to_device_extension(
                assign!(v4::ToDeviceConfig::default(), { enabled: Some(true)}),
            )
            .with_e2ee_extension(assign!(v4::E2EEConfig::default(), { enabled: Some(true)}))
            .build()
            .await?;

        // Even without a since token, the first request will contain the extensions
        // configuration, at least.
        let txn_id = TransactionId::new();
        let (request, _, _) = sync
            .generate_sync_request(&mut LazyTransactionId::from_owned(txn_id.to_owned()))
            .await?;

        assert_eq!(request.extensions.e2ee.enabled, Some(true));
        assert_eq!(request.extensions.to_device.enabled, Some(true));
        assert!(request.extensions.to_device.since.is_none());

        {
            // Committing with another transaction id doesn't validate anything.
            let mut sticky = sync.inner.sticky.write().unwrap();
            assert!(sticky.is_invalidated());
            sticky.maybe_commit(
                "hopefully the rng won't generate this very specific transaction id".into(),
            );
            assert!(sticky.is_invalidated());
        }

        // Regenerating a request will yield the same one.
        let txn_id2 = TransactionId::new();
        let (request, _, _) = sync
            .generate_sync_request(&mut LazyTransactionId::from_owned(txn_id2.to_owned()))
            .await?;

        assert_eq!(request.extensions.e2ee.enabled, Some(true));
        assert_eq!(request.extensions.to_device.enabled, Some(true));
        assert!(request.extensions.to_device.since.is_none());

        assert!(txn_id != txn_id2, "the two requests must not share the same transaction id");

        {
            // Committing with the expected transaction id will validate it.
            let mut sticky = sync.inner.sticky.write().unwrap();
            assert!(sticky.is_invalidated());
            sticky.maybe_commit(txn_id2.as_str().into());
            assert!(!sticky.is_invalidated());
        }

        // The next request should contain no sticky parameters.
        let txn_id = TransactionId::new();
        let (request, _, _) = sync
            .generate_sync_request(&mut LazyTransactionId::from_owned(txn_id.to_owned()))
            .await?;
        assert!(request.extensions.e2ee.enabled.is_none());
        assert!(request.extensions.to_device.enabled.is_none());
        assert!(request.extensions.to_device.since.is_none());

        // If there's a to-device `since` token, we make sure we put the token
        // into the extension config. The rest doesn't need to be re-enabled due to
        // stickiness.
        let since_token = "since";
        sync.inner.position.write().unwrap().to_device_token = Some(since_token.to_owned());

        let txn_id = TransactionId::new();
        let (request, _, _) = sync
            .generate_sync_request(&mut LazyTransactionId::from_owned(txn_id.to_owned()))
            .await?;

        assert!(request.extensions.e2ee.enabled.is_none());
        assert!(request.extensions.to_device.enabled.is_none());
        assert_eq!(request.extensions.to_device.since.as_deref(), Some(since_token));

        Ok(())
    }

    #[tokio::test]
    async fn test_sticky_parameters_invalidated_by_reset() -> Result<()> {
        let server = MockServer::start().await;
        let client = logged_in_client(Some(server.uri())).await;

        let sliding_sync = client
            .sliding_sync("test-slidingsync")?
            .with_to_device_extension(assign!(ToDeviceConfig::default(), { enabled: Some(true) }))
            .build()
            .await?;

        // First request asks to enable the extension.
        let (request, _, _) =
            sliding_sync.generate_sync_request(&mut LazyTransactionId::new()).await?;
        assert!(request.extensions.to_device.enabled.is_some());

        let sync = sliding_sync.sync();
        pin_mut!(sync);

        #[derive(Clone)]
        struct SlidingSyncMatcher;

        impl Match for SlidingSyncMatcher {
            fn matches(&self, request: &wiremock::Request) -> bool {
                request.url.path() == "/_matrix/client/unstable/org.matrix.msc3575/sync"
                    && request.method == wiremock::http::Method::Post
            }
        }

        #[derive(Deserialize)]
        struct PartialRequest {
            txn_id: Option<String>,
        }

        let _mock_guard = wiremock::Mock::given(SlidingSyncMatcher)
            .respond_with(|request: &wiremock::Request| {
                // Repeat the txn_id in the response, if set.
                let request: PartialRequest = request.body_json().unwrap();
                wiremock::ResponseTemplate::new(200).set_body_json(json!({
                    "txn_id": request.txn_id,
                    "pos": "0"
                }))
            })
            .mount_as_scoped(&server)
            .await;

        let next = sync.next().await;
        assert_matches!(next, Some(Ok(_update_summary)));

        // Next request doesn't ask to enable the extension.
        let (request, _, _) =
            sliding_sync.generate_sync_request(&mut LazyTransactionId::new()).await?;
        assert!(request.extensions.to_device.enabled.is_none());

        let next = sync.next().await;
        assert_matches!(next, Some(Ok(_update_summary)));

        // Stop responding with successful requests!
        drop(_mock_guard);

        // When responding with M_UNKNOWN_POS, that regenerates the sticky parameters,
        // so they're reset.
        let _mock_guard = wiremock::Mock::given(SlidingSyncMatcher)
            .respond_with(wiremock::ResponseTemplate::new(400).set_body_json(json!({
                "error": "foo",
                "errcode": "M_UNKNOWN_POS",
            })))
            .mount_as_scoped(&server)
            .await;

        let next = sync.next().await;

        // The request will retry a few times, then end in an error eventually.
        assert_matches!(next, Some(Err(err)) if err.client_api_error_kind() == Some(&ErrorKind::UnknownPos));

        // Next request asks to enable the extension again.
        let (request, _, _) =
            sliding_sync.generate_sync_request(&mut LazyTransactionId::new()).await?;
        assert!(request.extensions.to_device.enabled.is_some());

        Ok(())
    }

    #[tokio::test]
    async fn test_stop_sync_loop() -> Result<()> {
        let (_server, sliding_sync) = new_sliding_sync(vec![SlidingSyncList::builder("foo")
            .sync_mode(SlidingSyncMode::new_selective().add_range(0..=10))])
        .await?;

        // Start the sync-loop.
        let stream = sliding_sync.sync();
        pin_mut!(stream);

        // The sync-loop is actually running.
        assert!(stream.next().await.is_some());

        // Stop the sync-loop.
        sliding_sync.stop_sync()?;

        // The sync-loop is actually stopped.
        assert!(stream.next().await.is_none());

        // Start a new sync-loop.
        let stream = sliding_sync.sync();
        pin_mut!(stream);

        // The sync-loop is actually running.
        assert!(stream.next().await.is_some());

        Ok(())
    }

    #[tokio::test]
    async fn test_sliding_sync_proxy_url() -> Result<()> {
        let server = MockServer::start().await;
        let client = logged_in_client(Some(server.uri())).await;

        {
            // A server that doesn't expose a sliding sync proxy gets and transmits none, by
            // default.
            let sync = client.sliding_sync("no-proxy")?.build().await?;

            assert!(sync.sliding_sync_proxy().is_none());
        }

        {
            // The sliding sync builder can be used to customize a proxy, though.
            let url = Url::parse("https://bar.matrix/").unwrap();
            let sync =
                client.sliding_sync("own-proxy")?.sliding_sync_proxy(url.clone()).build().await?;
            assert_eq!(sync.sliding_sync_proxy(), Some(url));
        }

        // Set the client's proxy, that will be inherited by sliding sync.
        let url = Url::parse("https://foo.matrix/").unwrap();
        client.set_sliding_sync_proxy(Some(url.clone()));

        {
            // The sliding sync inherits the client's sliding sync proxy URL.
            let sync = client.sliding_sync("client-proxy")?.build().await?;
            assert_eq!(sync.sliding_sync_proxy(), Some(url));
        }

        {
            // …unless we override it.
            let url = Url::parse("https://bar.matrix/").unwrap();
            let sync =
                client.sliding_sync("own-proxy")?.sliding_sync_proxy(url.clone()).build().await?;
            assert_eq!(sync.sliding_sync_proxy(), Some(url));
        }

        Ok(())
    }
}<|MERGE_RESOLUTION|>--- conflicted
+++ resolved
@@ -403,11 +403,7 @@
         let timeout = Duration::from_secs(30);
 
         let mut request = assign!(v4::Request::new(), {
-<<<<<<< HEAD
             conn_id: Some(self.inner.id.clone()),
-            txn_id: Some(txn_id.to_string()),
-=======
->>>>>>> db5c9d8c
             pos,
             delta_token,
             timeout: Some(timeout),
