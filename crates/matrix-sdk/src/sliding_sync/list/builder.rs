//! Builder for [`SlidingSyncList`].

use std::{
<<<<<<< HEAD
    collections::BTreeMap,
    fmt::Debug,
=======
    convert::identity,
    fmt,
>>>>>>> c9d35a8f
    sync::{Arc, RwLock as StdRwLock},
};

use eyeball::unique::Observable;
<<<<<<< HEAD
use eyeball_im::{ObservableVector, Vector};
use ruma::{api::client::sync::sync_events::v4, events::StateEventType, OwnedRoomId, UInt};

use super::{
    SlidingSyncList, SlidingSyncListCachePolicy, SlidingSyncListInner,
    SlidingSyncListRequestGenerator, SlidingSyncMode, SlidingSyncState,
};
use crate::{
    sliding_sync::{cache::restore_sliding_sync_list, FrozenSlidingSyncRoom},
    Client, RoomListEntry,
=======
use eyeball_im::ObservableVector;
use ruma::{api::client::sync::sync_events::v4, events::StateEventType, UInt};
use tokio::sync::mpsc::Sender;

use super::{
    super::SlidingSyncInternalMessage, SlidingSyncList, SlidingSyncListInner,
    SlidingSyncListRequestGenerator, SlidingSyncMode, SlidingSyncState,
>>>>>>> c9d35a8f
};

/// The default name for the full sync list.
pub const FULL_SYNC_LIST_NAME: &str = "full-sync";

/// Builder for [`SlidingSyncList`].
#[derive(Clone)]
pub struct SlidingSyncListBuilder {
    sync_mode: SlidingSyncMode,
    sort: Vec<String>,
    required_state: Vec<(StateEventType, String)>,
    full_sync_batch_size: u32,
    full_sync_maximum_number_of_rooms_to_fetch: Option<u32>,
    filters: Option<v4::SyncRequestListFilters>,
    timeline_limit: Option<UInt>,
    name: String,
    ranges: Vec<(UInt, UInt)>,
<<<<<<< HEAD

    /// Should this list be cached and reloaded from the cache?
    cache_policy: SlidingSyncListCachePolicy,

    /// Total number of rooms that is possible to interact with the given list.
    /// See also comment of [`SlidingSyncList::maximum_number_of_rooms`].
    /// May be reloaded from the cache.
    maximum_number_of_rooms: Option<u32>,

    /// List of room entries.
    /// May be reloaded from the cache.
    room_list: Vector<RoomListEntry>,

    /// State of this list, indicating whether it was preloaded from the cache
    /// or not.
    state: SlidingSyncState,
=======
    once_built: Arc<Box<dyn Fn(SlidingSyncList) -> SlidingSyncList + Send + Sync>>,
}

// Print debug values for the builder, except `once_built` which is ignored.
impl fmt::Debug for SlidingSyncListBuilder {
    fn fmt(&self, formatter: &mut fmt::Formatter<'_>) -> fmt::Result {
        formatter
            .debug_struct("SlidingSyncListBuilder")
            .field("sync_mode", &self.sync_mode)
            .field("sort", &self.sort)
            .field("required_state", &self.required_state)
            .field("full_sync_batch_size", &self.full_sync_batch_size)
            .field(
                "full_sync_maximum_number_of_rooms_to_fetch",
                &self.full_sync_maximum_number_of_rooms_to_fetch,
            )
            .field("filters", &self.filters)
            .field("timeline_limit", &self.timeline_limit)
            .field("name", &self.name)
            .field("ranges", &self.ranges)
            .finish_non_exhaustive()
    }
>>>>>>> c9d35a8f
}

impl SlidingSyncListBuilder {
    pub(super) fn new(name: impl Into<String>) -> Self {
        Self {
            sync_mode: SlidingSyncMode::default(),
            sort: vec!["by_recency".to_owned(), "by_name".to_owned()],
            required_state: vec![
                (StateEventType::RoomEncryption, "".to_owned()),
                (StateEventType::RoomTombstone, "".to_owned()),
            ],
            full_sync_batch_size: 20,
            full_sync_maximum_number_of_rooms_to_fetch: None,
            filters: None,
            timeline_limit: None,
            name: name.into(),
            ranges: Vec::new(),
<<<<<<< HEAD
            cache_policy: SlidingSyncListCachePolicy::Disabled,
            maximum_number_of_rooms: None,
            room_list: Vector::new(),
            state: SlidingSyncState::default(),
=======
            once_built: Arc::new(Box::new(identity)),
>>>>>>> c9d35a8f
        }
    }

    /// foo
    pub fn once_built<C>(mut self, callback: C) -> Self
    where
        C: Fn(SlidingSyncList) -> SlidingSyncList + Send + Sync + 'static,
    {
        self.once_built = Arc::new(Box::new(callback));
        self
    }

    /// Create a Builder set up for full sync.
    pub fn default_with_fullsync() -> Self {
        Self::new(FULL_SYNC_LIST_NAME).sync_mode(SlidingSyncMode::Paging)
    }

    /// Which SlidingSyncMode to start this list under.
    pub fn sync_mode(mut self, value: SlidingSyncMode) -> Self {
        self.sync_mode = value;
        self
    }

    /// Sort the room list by this.
    pub fn sort(mut self, value: Vec<String>) -> Self {
        self.sort = value;
        self
    }

    /// Required states to return per room.
    pub fn required_state(mut self, value: Vec<(StateEventType, String)>) -> Self {
        self.required_state = value;
        self
    }

    /// When doing a full-sync, this method defines the value by which ranges of
    /// rooms will be extended.
    pub fn full_sync_batch_size(mut self, value: u32) -> Self {
        self.full_sync_batch_size = value;
        self
    }

    /// When doing a full-sync, this method defines the total limit of rooms to
    /// load (it can be useful for gigantic accounts).
    pub fn full_sync_maximum_number_of_rooms_to_fetch(
        mut self,
        value: impl Into<Option<u32>>,
    ) -> Self {
        self.full_sync_maximum_number_of_rooms_to_fetch = value.into();
        self
    }

    /// Any filters to apply to the query.
    pub fn filters(mut self, value: Option<v4::SyncRequestListFilters>) -> Self {
        self.filters = value;
        self
    }

    /// Set the limit of regular events to fetch for the timeline.
    pub fn timeline_limit<U: Into<UInt>>(mut self, timeline_limit: U) -> Self {
        self.timeline_limit = Some(timeline_limit.into());
        self
    }

    /// Reset the limit of regular events to fetch for the timeline. It is left
    /// to the server to decide how many to send back
    pub fn no_timeline_limit(mut self) -> Self {
        self.timeline_limit = Default::default();
        self
    }

    /// Set the ranges to fetch.
    pub fn ranges<U: Into<UInt>>(mut self, range: Vec<(U, U)>) -> Self {
        self.ranges = range.into_iter().map(|(a, b)| (a.into(), b.into())).collect();
        self
    }

    /// Set a single range fetch.
    pub fn set_range<U: Into<UInt>>(mut self, from: U, to: U) -> Self {
        self.ranges = vec![(from.into(), to.into())];
        self
    }

    /// Set the ranges to fetch.
    pub fn add_range<U: Into<UInt>>(mut self, from: U, to: U) -> Self {
        self.ranges.push((from.into(), to.into()));
        self
    }

    /// Set the ranges to fetch.
    pub fn reset_ranges(mut self) -> Self {
        self.ranges.clear();
        self
    }

    /// Marks this list as sync'd from the cache, and attempts to reload it from
    /// storage.
    pub(in super::super) async fn set_cached_and_reload(
        &mut self,
        client: &Client,
        storage_key: &str,
    ) -> crate::Result<BTreeMap<OwnedRoomId, FrozenSlidingSyncRoom>> {
        self.cache_policy = SlidingSyncListCachePolicy::Enabled;
        if let Some(frozen_list) =
            restore_sliding_sync_list(client.store(), storage_key, &self.name).await?
        {
            self.maximum_number_of_rooms = frozen_list.maximum_number_of_rooms;
            assert!(self.room_list.is_empty(), "can't call `set_cached_and_reload` twice");
            self.room_list = frozen_list.room_list;
            self.state = SlidingSyncState::Preloaded;
            Ok(frozen_list.rooms)
        } else {
            Ok(Default::default())
        }
    }

    /// Build the list.
    pub(in super::super) fn build(
        self,
        sliding_sync_internal_channel_sender: Sender<SlidingSyncInternalMessage>,
    ) -> SlidingSyncList {
        let request_generator = match &self.sync_mode {
            SlidingSyncMode::Paging => SlidingSyncListRequestGenerator::new_paging(
                self.full_sync_batch_size,
                self.full_sync_maximum_number_of_rooms_to_fetch,
            ),

            SlidingSyncMode::Growing => SlidingSyncListRequestGenerator::new_growing(
                self.full_sync_batch_size,
                self.full_sync_maximum_number_of_rooms_to_fetch,
            ),

            SlidingSyncMode::Selective => SlidingSyncListRequestGenerator::new_selective(),
        };

        let list = SlidingSyncList {
            inner: Arc::new(SlidingSyncListInner {
                // From the builder
                sync_mode: self.sync_mode,
                sort: self.sort,
                required_state: self.required_state,
                filters: self.filters,
                timeline_limit: StdRwLock::new(Observable::new(self.timeline_limit)),
                name: self.name,
                ranges: StdRwLock::new(Observable::new(self.ranges)),
                cache_policy: self.cache_policy,

                // Computed from the builder.
                request_generator: StdRwLock::new(request_generator),

<<<<<<< HEAD
                // Values read from deserialization, or that are still equal to the default values
                // otherwise.
                state: StdRwLock::new(Observable::new(self.state)),
                maximum_number_of_rooms: StdRwLock::new(Observable::new(
                    self.maximum_number_of_rooms,
                )),
                room_list: StdRwLock::new(ObservableVector::from(self.room_list)),
=======
                // Default values for the type we are building.
                state: StdRwLock::new(Observable::new(SlidingSyncState::default())),
                maximum_number_of_rooms: StdRwLock::new(Observable::new(None)),
                room_list: StdRwLock::new(ObservableVector::new()),

                sliding_sync_internal_channel_sender,
>>>>>>> c9d35a8f
            }),
        };

        let once_built = self.once_built;

        once_built(list)
    }
}<|MERGE_RESOLUTION|>--- conflicted
+++ resolved
@@ -1,37 +1,26 @@
 //! Builder for [`SlidingSyncList`].
 
 use std::{
-<<<<<<< HEAD
     collections::BTreeMap,
-    fmt::Debug,
-=======
     convert::identity,
     fmt,
->>>>>>> c9d35a8f
     sync::{Arc, RwLock as StdRwLock},
 };
 
 use eyeball::unique::Observable;
-<<<<<<< HEAD
-use eyeball_im::{ObservableVector, Vector};
+use eyeball_im::ObservableVector;
+use imbl::Vector;
 use ruma::{api::client::sync::sync_events::v4, events::StateEventType, OwnedRoomId, UInt};
-
-use super::{
-    SlidingSyncList, SlidingSyncListCachePolicy, SlidingSyncListInner,
-    SlidingSyncListRequestGenerator, SlidingSyncMode, SlidingSyncState,
-};
+use tokio::sync::mpsc::Sender;
+
 use crate::{
     sliding_sync::{cache::restore_sliding_sync_list, FrozenSlidingSyncRoom},
     Client, RoomListEntry,
-=======
-use eyeball_im::ObservableVector;
-use ruma::{api::client::sync::sync_events::v4, events::StateEventType, UInt};
-use tokio::sync::mpsc::Sender;
+};
 
 use super::{
-    super::SlidingSyncInternalMessage, SlidingSyncList, SlidingSyncListInner,
-    SlidingSyncListRequestGenerator, SlidingSyncMode, SlidingSyncState,
->>>>>>> c9d35a8f
+    super::SlidingSyncInternalMessage, SlidingSyncList, SlidingSyncListCachePolicy,
+    SlidingSyncListInner, SlidingSyncListRequestGenerator, SlidingSyncMode, SlidingSyncState,
 };
 
 /// The default name for the full sync list.
@@ -49,7 +38,6 @@
     timeline_limit: Option<UInt>,
     name: String,
     ranges: Vec<(UInt, UInt)>,
-<<<<<<< HEAD
 
     /// Should this list be cached and reloaded from the cache?
     cache_policy: SlidingSyncListCachePolicy,
@@ -66,7 +54,7 @@
     /// State of this list, indicating whether it was preloaded from the cache
     /// or not.
     state: SlidingSyncState,
-=======
+
     once_built: Arc<Box<dyn Fn(SlidingSyncList) -> SlidingSyncList + Send + Sync>>,
 }
 
@@ -89,7 +77,6 @@
             .field("ranges", &self.ranges)
             .finish_non_exhaustive()
     }
->>>>>>> c9d35a8f
 }
 
 impl SlidingSyncListBuilder {
@@ -107,14 +94,11 @@
             timeline_limit: None,
             name: name.into(),
             ranges: Vec::new(),
-<<<<<<< HEAD
             cache_policy: SlidingSyncListCachePolicy::Disabled,
             maximum_number_of_rooms: None,
             room_list: Vector::new(),
             state: SlidingSyncState::default(),
-=======
             once_built: Arc::new(Box::new(identity)),
->>>>>>> c9d35a8f
         }
     }
 
@@ -265,7 +249,6 @@
                 // Computed from the builder.
                 request_generator: StdRwLock::new(request_generator),
 
-<<<<<<< HEAD
                 // Values read from deserialization, or that are still equal to the default values
                 // otherwise.
                 state: StdRwLock::new(Observable::new(self.state)),
@@ -273,14 +256,8 @@
                     self.maximum_number_of_rooms,
                 )),
                 room_list: StdRwLock::new(ObservableVector::from(self.room_list)),
-=======
-                // Default values for the type we are building.
-                state: StdRwLock::new(Observable::new(SlidingSyncState::default())),
-                maximum_number_of_rooms: StdRwLock::new(Observable::new(None)),
-                room_list: StdRwLock::new(ObservableVector::new()),
 
                 sliding_sync_internal_channel_sender,
->>>>>>> c9d35a8f
             }),
         };
 
