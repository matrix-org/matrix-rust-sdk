//! Builder for [`SlidingSyncList`].

use std::{
    collections::BTreeMap,
    convert::identity,
    fmt,
    ops::RangeInclusive,
    sync::{Arc, RwLock as StdRwLock},
};

use eyeball::unique::Observable;
use eyeball_im::ObservableVector;
<<<<<<< HEAD
use imbl::Vector;
use ruma::{api::client::sync::sync_events::v4, events::StateEventType, OwnedRoomId, UInt};
use tokio::sync::mpsc::Sender;

use super::{
    super::SlidingSyncInternalMessage, SlidingSyncList, SlidingSyncListCachePolicy,
    SlidingSyncListInner, SlidingSyncListRequestGenerator, SlidingSyncMode, SlidingSyncState,
};
use crate::{
    sliding_sync::{cache::restore_sliding_sync_list, FrozenSlidingSyncRoom},
    Client, RoomListEntry,
=======
use ruma::{api::client::sync::sync_events::v4, events::StateEventType};
use tokio::sync::mpsc::Sender;

use super::{
    super::SlidingSyncInternalMessage, Bound, SlidingSyncList, SlidingSyncListInner,
    SlidingSyncListRequestGenerator, SlidingSyncMode, SlidingSyncState,
>>>>>>> fc8dd5a1
};

/// The default name for the full sync list.
pub const FULL_SYNC_LIST_NAME: &str = "full-sync";

/// Data that might have been read from the cache.
#[derive(Clone)]
struct SlidingSyncCachedData {
    /// Total number of rooms that is possible to interact with the given list.
    /// See also comment of [`SlidingSyncList::maximum_number_of_rooms`].
    /// May be reloaded from the cache.
    maximum_number_of_rooms: Option<u32>,

    /// List of room entries.
    /// May be reloaded from the cache.
    room_list: Vector<RoomListEntry>,
}

/// Builder for [`SlidingSyncList`].
#[derive(Clone)]
pub struct SlidingSyncListBuilder {
    sync_mode: SlidingSyncMode,
    sort: Vec<String>,
    required_state: Vec<(StateEventType, String)>,
    full_sync_batch_size: u32,
    full_sync_maximum_number_of_rooms_to_fetch: Option<u32>,
    filters: Option<v4::SyncRequestListFilters>,
    timeline_limit: Option<Bound>,
    name: String,
<<<<<<< HEAD
    ranges: Vec<(UInt, UInt)>,

    /// Should this list be cached and reloaded from the cache?
    cache_policy: SlidingSyncListCachePolicy,

    /// If set, temporary data that's been read from the cache, reloaded from a
    /// `FrozenSlidingSyncList`.
    reloaded_cached_data: Option<SlidingSyncCachedData>,

=======
    ranges: Vec<RangeInclusive<Bound>>,
>>>>>>> fc8dd5a1
    once_built: Arc<Box<dyn Fn(SlidingSyncList) -> SlidingSyncList + Send + Sync>>,
}

// Print debug values for the builder, except `once_built` which is ignored.
impl fmt::Debug for SlidingSyncListBuilder {
    fn fmt(&self, formatter: &mut fmt::Formatter<'_>) -> fmt::Result {
        formatter
            .debug_struct("SlidingSyncListBuilder")
            .field("sync_mode", &self.sync_mode)
            .field("sort", &self.sort)
            .field("required_state", &self.required_state)
            .field("full_sync_batch_size", &self.full_sync_batch_size)
            .field(
                "full_sync_maximum_number_of_rooms_to_fetch",
                &self.full_sync_maximum_number_of_rooms_to_fetch,
            )
            .field("filters", &self.filters)
            .field("timeline_limit", &self.timeline_limit)
            .field("name", &self.name)
            .field("ranges", &self.ranges)
            .finish_non_exhaustive()
    }
}

impl SlidingSyncListBuilder {
    pub(super) fn new(name: impl Into<String>) -> Self {
        Self {
            sync_mode: SlidingSyncMode::default(),
            sort: vec!["by_recency".to_owned(), "by_name".to_owned()],
            required_state: vec![
                (StateEventType::RoomEncryption, "".to_owned()),
                (StateEventType::RoomTombstone, "".to_owned()),
            ],
            full_sync_batch_size: 20,
            full_sync_maximum_number_of_rooms_to_fetch: None,
            filters: None,
            timeline_limit: None,
            name: name.into(),
            ranges: Vec::new(),
            reloaded_cached_data: None,
            cache_policy: SlidingSyncListCachePolicy::Disabled,
            once_built: Arc::new(Box::new(identity)),
        }
    }

    /// foo
    pub fn once_built<C>(mut self, callback: C) -> Self
    where
        C: Fn(SlidingSyncList) -> SlidingSyncList + Send + Sync + 'static,
    {
        self.once_built = Arc::new(Box::new(callback));
        self
    }

    /// Create a Builder set up for full sync.
    pub fn default_with_fullsync() -> Self {
        Self::new(FULL_SYNC_LIST_NAME).sync_mode(SlidingSyncMode::Paging)
    }

    /// Which SlidingSyncMode to start this list under.
    pub fn sync_mode(mut self, value: SlidingSyncMode) -> Self {
        self.sync_mode = value;
        self
    }

    /// Sort the room list by this.
    pub fn sort(mut self, value: Vec<String>) -> Self {
        self.sort = value;
        self
    }

    /// Required states to return per room.
    pub fn required_state(mut self, value: Vec<(StateEventType, String)>) -> Self {
        self.required_state = value;
        self
    }

    /// When doing a full-sync, this method defines the value by which ranges of
    /// rooms will be extended.
    pub fn full_sync_batch_size(mut self, value: u32) -> Self {
        self.full_sync_batch_size = value;
        self
    }

    /// When doing a full-sync, this method defines the total limit of rooms to
    /// load (it can be useful for gigantic accounts).
    pub fn full_sync_maximum_number_of_rooms_to_fetch(
        mut self,
        value: impl Into<Option<u32>>,
    ) -> Self {
        self.full_sync_maximum_number_of_rooms_to_fetch = value.into();
        self
    }

    /// Any filters to apply to the query.
    pub fn filters(mut self, value: Option<v4::SyncRequestListFilters>) -> Self {
        self.filters = value;
        self
    }

    /// Set the limit of regular events to fetch for the timeline.
    pub fn timeline_limit(mut self, timeline_limit: Bound) -> Self {
        self.timeline_limit = Some(timeline_limit);
        self
    }

    /// Reset the limit of regular events to fetch for the timeline. It is left
    /// to the server to decide how many to send back
    pub fn no_timeline_limit(mut self) -> Self {
        self.timeline_limit = Default::default();
        self
    }

    /// Set the ranges to fetch.
    pub fn ranges(mut self, ranges: Vec<RangeInclusive<Bound>>) -> Self {
        self.ranges = ranges;
        self
    }

    /// Set a single range to fetch.
    pub fn set_range(mut self, range: RangeInclusive<Bound>) -> Self {
        self.ranges = vec![range];
        self
    }

    /// Set the ranges to fetch.
    pub fn add_range(mut self, range: RangeInclusive<Bound>) -> Self {
        self.ranges.push(range);
        self
    }

    /// Reset the ranges to fetch.
    pub fn reset_ranges(mut self) -> Self {
        self.ranges.clear();
        self
    }

    /// Marks this list as sync'd from the cache, and attempts to reload it from
    /// storage.
    ///
    /// Returns a mapping of the room's data read from the cache, to be
    /// incorporated into the `SlidingSync` bookkeepping.
    pub(in super::super) async fn set_cached_and_reload(
        &mut self,
        client: &Client,
        storage_key: &str,
    ) -> crate::Result<BTreeMap<OwnedRoomId, FrozenSlidingSyncRoom>> {
        self.cache_policy = SlidingSyncListCachePolicy::Enabled;
        if let Some(frozen_list) =
            restore_sliding_sync_list(client.store(), storage_key, &self.name).await?
        {
            assert!(
                self.reloaded_cached_data.is_none(),
                "can't call `set_cached_and_reload` twice"
            );
            self.reloaded_cached_data = Some(SlidingSyncCachedData {
                maximum_number_of_rooms: frozen_list.maximum_number_of_rooms,
                room_list: frozen_list.room_list,
            });
            Ok(frozen_list.rooms)
        } else {
            Ok(Default::default())
        }
    }

    /// Build the list.
    pub(in super::super) fn build(
        self,
        sliding_sync_internal_channel_sender: Sender<SlidingSyncInternalMessage>,
    ) -> SlidingSyncList {
        let request_generator = match &self.sync_mode {
            SlidingSyncMode::Paging => SlidingSyncListRequestGenerator::new_paging(
                self.full_sync_batch_size,
                self.full_sync_maximum_number_of_rooms_to_fetch,
            ),

            SlidingSyncMode::Growing => SlidingSyncListRequestGenerator::new_growing(
                self.full_sync_batch_size,
                self.full_sync_maximum_number_of_rooms_to_fetch,
            ),

            SlidingSyncMode::Selective => SlidingSyncListRequestGenerator::new_selective(),
        };

        // Acknowledge data that's been reloaded from the cache, or use default values.
        let (state, maximum_number_of_rooms, room_list) =
            if let Some(cached_data) = self.reloaded_cached_data {
                (
                    SlidingSyncState::Preloaded,
                    cached_data.maximum_number_of_rooms,
                    cached_data.room_list,
                )
            } else {
                (SlidingSyncState::default(), Default::default(), Default::default())
            };

        let list = SlidingSyncList {
            inner: Arc::new(SlidingSyncListInner {
                // From the builder
                sync_mode: self.sync_mode,
                sort: self.sort,
                required_state: self.required_state,
                filters: self.filters,
                timeline_limit: StdRwLock::new(Observable::new(self.timeline_limit)),
                name: self.name,
                ranges: StdRwLock::new(Observable::new(self.ranges)),
                cache_policy: self.cache_policy,

                // Computed from the builder.
                request_generator: StdRwLock::new(request_generator),

                // Values read from deserialization, or that are still equal to the default values
                // otherwise.
                state: StdRwLock::new(Observable::new(state)),
                maximum_number_of_rooms: StdRwLock::new(Observable::new(maximum_number_of_rooms)),
                room_list: StdRwLock::new(ObservableVector::from(room_list)),

                sliding_sync_internal_channel_sender,
            }),
        };

        let once_built = self.once_built;

        once_built(list)
    }
}<|MERGE_RESOLUTION|>--- conflicted
+++ resolved
@@ -10,26 +10,18 @@
 
 use eyeball::unique::Observable;
 use eyeball_im::ObservableVector;
-<<<<<<< HEAD
 use imbl::Vector;
-use ruma::{api::client::sync::sync_events::v4, events::StateEventType, OwnedRoomId, UInt};
+use ruma::{api::client::sync::sync_events::v4, events::StateEventType, OwnedRoomId};
 use tokio::sync::mpsc::Sender;
 
-use super::{
-    super::SlidingSyncInternalMessage, SlidingSyncList, SlidingSyncListCachePolicy,
-    SlidingSyncListInner, SlidingSyncListRequestGenerator, SlidingSyncMode, SlidingSyncState,
-};
 use crate::{
     sliding_sync::{cache::restore_sliding_sync_list, FrozenSlidingSyncRoom},
     Client, RoomListEntry,
-=======
-use ruma::{api::client::sync::sync_events::v4, events::StateEventType};
-use tokio::sync::mpsc::Sender;
+};
 
 use super::{
-    super::SlidingSyncInternalMessage, Bound, SlidingSyncList, SlidingSyncListInner,
-    SlidingSyncListRequestGenerator, SlidingSyncMode, SlidingSyncState,
->>>>>>> fc8dd5a1
+    super::SlidingSyncInternalMessage, Bound, SlidingSyncList, SlidingSyncListCachePolicy,
+    SlidingSyncListInner, SlidingSyncListRequestGenerator, SlidingSyncMode, SlidingSyncState,
 };
 
 /// The default name for the full sync list.
@@ -59,8 +51,7 @@
     filters: Option<v4::SyncRequestListFilters>,
     timeline_limit: Option<Bound>,
     name: String,
-<<<<<<< HEAD
-    ranges: Vec<(UInt, UInt)>,
+    ranges: Vec<RangeInclusive<Bound>>,
 
     /// Should this list be cached and reloaded from the cache?
     cache_policy: SlidingSyncListCachePolicy,
@@ -69,9 +60,6 @@
     /// `FrozenSlidingSyncList`.
     reloaded_cached_data: Option<SlidingSyncCachedData>,
 
-=======
-    ranges: Vec<RangeInclusive<Bound>>,
->>>>>>> fc8dd5a1
     once_built: Arc<Box<dyn Fn(SlidingSyncList) -> SlidingSyncList + Send + Sync>>,
 }
 
