mod builder;
mod frozen;
mod request_generator;
mod room_list_entry;

use std::{
    cmp::min,
    collections::HashSet,
    fmt::Debug,
    iter,
    ops::{Not, RangeInclusive},
    sync::{Arc, RwLock as StdRwLock},
};

pub use builder::*;
use eyeball::unique::Observable;
use eyeball_im::{ObservableVector, VectorDiff};
pub(super) use frozen::FrozenSlidingSyncList;
use futures_core::Stream;
pub(super) use request_generator::*;
pub use room_list_entry::RoomListEntry;
use ruma::{api::client::sync::sync_events::v4, assign, events::StateEventType, OwnedRoomId};
use serde::{Deserialize, Serialize};
use tokio::sync::mpsc::Sender;
use tracing::{instrument, warn};

use super::{Error, SlidingSyncInternalMessage};
use crate::Result;

<<<<<<< HEAD
/// Should this [`SlidingSyncList`] be stored in the cache, and automatically
/// reloaded from the cache upon creation?
#[derive(Clone, Copy, Debug)]
pub(crate) enum SlidingSyncListCachePolicy {
    /// Store and load this list from the cache.
    Enabled,
    /// Don't store and load this list from the cache.
    Disabled,
}
=======
/// The type used to express natural bounds (including but not limited to:
/// ranges, timeline limit) in the sliding sync SDK.
pub type Bound = u32;
>>>>>>> fc8dd5a1

/// Holding a specific filtered list within the concept of sliding sync.
///
/// It is OK to clone this type as much as you need: cloning it is cheap.
#[derive(Clone, Debug)]
pub struct SlidingSyncList {
    inner: Arc<SlidingSyncListInner>,
}

impl SlidingSyncList {
    /// Create a new [`SlidingSyncListBuilder`] with the given name.
    pub fn builder(name: impl Into<String>) -> SlidingSyncListBuilder {
        SlidingSyncListBuilder::new(name)
    }

    /// Get the name of the list.
    pub fn name(&self) -> &str {
        self.inner.name.as_str()
    }

    /// Set the ranges to fetch.
    pub fn set_ranges(&self, ranges: &[RangeInclusive<Bound>]) -> Result<(), Error> {
        if self.inner.sync_mode.ranges_can_be_modified_by_user().not() {
            return Err(Error::CannotModifyRanges(self.name().to_owned()));
        }

        self.inner.set_ranges(ranges);
        self.reset()?;

        Ok(())
    }

    /// Reset the ranges to a particular set.
    pub fn set_range(&self, range: RangeInclusive<Bound>) -> Result<(), Error> {
        if self.inner.sync_mode.ranges_can_be_modified_by_user().not() {
            return Err(Error::CannotModifyRanges(self.name().to_owned()));
        }

        self.inner.set_ranges(&[range]);
        self.reset()?;

        Ok(())
    }

    /// Set the ranges to fetch.
    pub fn add_range(&self, range: RangeInclusive<Bound>) -> Result<(), Error> {
        if self.inner.sync_mode.ranges_can_be_modified_by_user().not() {
            return Err(Error::CannotModifyRanges(self.name().to_owned()));
        }

        self.inner.add_range(range);
        self.reset()?;

        Ok(())
    }

    /// Reset the ranges to fetch.
    ///
    /// Note: sending an empty list of ranges is, according to the spec, to be
    /// understood that the consumer doesn't care about changes of the room
    /// order but you will only receive updates when for rooms entering or
    /// leaving the set.
    pub fn reset_ranges(&self) -> Result<(), Error> {
        if self.inner.sync_mode.ranges_can_be_modified_by_user().not() {
            return Err(Error::CannotModifyRanges(self.name().to_owned()));
        }

        self.inner.set_ranges(&[]);
        self.reset()?;

        Ok(())
    }

    /// Get the current state.
    pub fn state(&self) -> SlidingSyncState {
        self.inner.state.read().unwrap().clone()
    }

    /// Get a stream of state.
    pub fn state_stream(&self) -> impl Stream<Item = SlidingSyncState> {
        Observable::subscribe(&self.inner.state.read().unwrap())
    }

    /// Get the timeline limit.
    pub fn timeline_limit(&self) -> Option<Bound> {
        **self.inner.timeline_limit.read().unwrap()
    }

    /// Set timeline limit.
    pub fn set_timeline_limit(&self, timeline: Option<Bound>) {
        Observable::set(&mut self.inner.timeline_limit.write().unwrap(), timeline);
    }

    /// Get the current room list.
    pub fn room_list<R>(&self) -> Vec<R>
    where
        R: for<'a> From<&'a RoomListEntry>,
    {
        self.inner.room_list.read().unwrap().iter().map(|e| R::from(e)).collect()
    }

    /// Get a stream of room list.
    pub fn room_list_stream(&self) -> impl Stream<Item = VectorDiff<RoomListEntry>> {
        ObservableVector::subscribe(&self.inner.room_list.read().unwrap())
    }

    /// Get the maximum number of rooms. See [`Self::maximum_number_of_rooms`]
    /// to learn more.
    pub fn maximum_number_of_rooms(&self) -> Option<u32> {
        **self.inner.maximum_number_of_rooms.read().unwrap()
    }

    /// Get a stream of rooms count.
    pub fn maximum_number_of_rooms_stream(&self) -> impl Stream<Item = Option<u32>> {
        Observable::subscribe(&self.inner.maximum_number_of_rooms.read().unwrap())
    }

    /// Return the `room_id` at the given index.
    pub fn get_room_id(&self, index: usize) -> Option<OwnedRoomId> {
        self.inner
            .room_list
            .read()
            .unwrap()
            .get(index)
            .and_then(|room_list_entry| room_list_entry.as_room_id().map(ToOwned::to_owned))
    }

    /// Calculate the next request and return it.
    pub(super) fn next_request(&mut self) -> Result<v4::SyncRequestList, Error> {
        self.inner.next_request()
    }

    /// Returns the current cache policy for this list.
    pub(super) fn cache_policy(&self) -> SlidingSyncListCachePolicy {
        self.inner.cache_policy
    }

    /// Update the list based on the response from the server.
    ///
    /// The `maximum_number_of_rooms` is the `lists.$this_list.count` value,
    /// i.e. maximum number of available rooms as defined by the server. The
    /// `list_sync_operations` is the `list.$this_list.ops` value
    /// received from the server for this specific list. It consists of
    /// operations to “move” rooms' positions. Finally,
    /// the `rooms_that_have_received_an_update` is the `rooms` value received
    /// from the server, which represents aggregated rooms that have received an
    /// update. Maybe their position has changed, maybe they have received a new
    /// event in their timeline. We need this information to update the
    /// `room_list` even if the position of the room hasn't be modified: it
    /// helps the user to know that a room has received an update.
    #[instrument(skip(self, list_sync_operations), fields(name = self.name(), list_sync_operations_count = list_sync_operations.len()))]
    pub(super) fn update(
        &mut self,
        maximum_number_of_rooms: u32,
        list_sync_operations: &[v4::SyncOp],
        rooms_that_have_received_an_update: &[OwnedRoomId],
    ) -> Result<bool, Error> {
        let new_changes = self.inner.update_room_list(
            maximum_number_of_rooms,
            list_sync_operations,
            rooms_that_have_received_an_update,
        )?;
        self.inner.update_request_generator_state(maximum_number_of_rooms)?;

        Ok(new_changes)
    }

    // Reset `Self`.
    pub(super) fn reset(&self) -> Result<(), Error> {
        self.inner.reset();

        // When a list is reset, the sync loop must be “restarted”.
        self.inner
            .sliding_sync_internal_channel_sender
            .blocking_send(SlidingSyncInternalMessage::ContinueSyncLoop)
            .map_err(|_| Error::InternalChannelIsBroken)?;

        Ok(())
    }
}

#[cfg(test)]
impl SlidingSyncList {
    pub(super) fn set_maximum_number_of_rooms(&self, maximum_number_of_rooms: Option<u32>) {
        Observable::set(
            &mut self.inner.maximum_number_of_rooms.write().unwrap(),
            maximum_number_of_rooms,
        );
    }
}

#[derive(Debug)]
pub(super) struct SlidingSyncListInner {
    /// Name of this list to easily recognize them.
    name: String,

    /// The state this list is in.
    state: StdRwLock<Observable<SlidingSyncState>>,

    /// Which [`SlidingSyncMode`] to start this list under.
    sync_mode: SlidingSyncMode,

    /// Sort the room list by this.
    sort: Vec<String>,

    /// Required states to return per room.
    required_state: Vec<(StateEventType, String)>,

    /// Any filters to apply to the query.
    filters: Option<v4::SyncRequestListFilters>,

    /// The maximum number of timeline events to query for.
    timeline_limit: StdRwLock<Observable<Option<Bound>>>,

    /// The total number of rooms that is possible to interact with for the
    /// given list.
    ///
    /// It's not the total rooms that have been fetched. The server tells the
    /// client that it's possible to fetch this amount of rooms maximum.
    /// Since this number can change according to the list filters, it's
    /// observable.
    maximum_number_of_rooms: StdRwLock<Observable<Option<u32>>>,

    /// The rooms in order.
    room_list: StdRwLock<ObservableVector<RoomListEntry>>,

    /// The ranges windows of the list.
    ranges: StdRwLock<Observable<Vec<RangeInclusive<Bound>>>>,

    /// The request generator, i.e. a type that yields the appropriate list
    /// request. See [`SlidingSyncListRequestGenerator`] to learn more.
    request_generator: StdRwLock<SlidingSyncListRequestGenerator>,

    /// Cache policy for this list.
    cache_policy: SlidingSyncListCachePolicy,

    sliding_sync_internal_channel_sender: Sender<SlidingSyncInternalMessage>,
}

impl SlidingSyncListInner {
    /// Reset and add new ranges.
    fn set_ranges(&self, ranges: &[RangeInclusive<Bound>]) {
        Observable::set(&mut self.ranges.write().unwrap(), ranges.to_vec());
    }

    /// Add a new range.
    fn add_range(&self, range: RangeInclusive<Bound>) {
        Observable::update(&mut self.ranges.write().unwrap(), |ranges| {
            ranges.push(RangeInclusive::new(*range.start(), *range.end()));
        });
    }

    /// Call this method when it's necessary to reset `Self`.
    fn reset(&self) {
        self.request_generator.write().unwrap().reset();
        {
            let mut state = self.state.write().unwrap();

            let next_state = match **state {
                SlidingSyncState::NotLoaded => SlidingSyncState::NotLoaded,
                SlidingSyncState::Preloaded => SlidingSyncState::Preloaded,
                SlidingSyncState::PartiallyLoaded | SlidingSyncState::FullyLoaded => {
                    SlidingSyncState::PartiallyLoaded
                }
            };

            Observable::set(&mut state, next_state);
        }
    }

    // Update the state to the next request, and return it.
    fn next_request(&self) -> Result<v4::SyncRequestList, Error> {
        {
            // Use a dedicated scope to ensure the lock is released before continuing.
            let mut request_generator = self.request_generator.write().unwrap();

            match request_generator.kind {
                // Cases where all rooms have been fully loaded.
                SlidingSyncListRequestGeneratorKind::Paging { fully_loaded: true, .. }
                | SlidingSyncListRequestGeneratorKind::Growing { fully_loaded: true, .. }
                | SlidingSyncListRequestGeneratorKind::Selective => {
                    // Let's copy all the ranges from `SlidingSyncList`.
                    request_generator.ranges = self.ranges.read().unwrap().clone();
                }

                SlidingSyncListRequestGeneratorKind::Paging {
                    number_of_fetched_rooms,
                    batch_size,
                    maximum_number_of_rooms_to_fetch,
                    ..
                } => {
                    // In paging-mode, range starts at the number of fetched rooms. Since ranges are
                    // inclusive, and since the number of fetched rooms starts at 1,
                    // not at 0, there is no need to add 1 here.
                    let range_start = number_of_fetched_rooms;
                    let range_desired_size = batch_size;

                    // Create a new range, and use it as the current set of ranges.
                    request_generator.ranges = vec![create_range(
                        range_start,
                        range_desired_size,
                        maximum_number_of_rooms_to_fetch,
                        **self.maximum_number_of_rooms.read().unwrap(),
                    )?];
                }

                SlidingSyncListRequestGeneratorKind::Growing {
                    number_of_fetched_rooms,
                    batch_size,
                    maximum_number_of_rooms_to_fetch,
                    ..
                } => {
                    // In growing-mode, range always starts from 0. However, the end is growing by
                    // adding `batch_size` to the previous number of fetched rooms.
                    let range_start = 0;
                    let range_desired_size = number_of_fetched_rooms.saturating_add(batch_size);

                    // Create a new range, and use it as the current set of ranges.
                    request_generator.ranges = vec![create_range(
                        range_start,
                        range_desired_size,
                        maximum_number_of_rooms_to_fetch,
                        **self.maximum_number_of_rooms.read().unwrap(),
                    )?];
                }
            }
        }

        // Here we go.
        Ok(self.request())
    }

    /// Build a [`SyncRequestList`][v4::SyncRequestList] based on the current
    /// state of the request generator.
    #[instrument(skip(self), fields(name = self.name, ranges = ?&self.ranges))]
    fn request(&self) -> v4::SyncRequestList {
        use ruma::UInt;
        let ranges = self
            .request_generator
            .read()
            .unwrap()
            .ranges
            .iter()
            .map(|r| (UInt::from(*r.start()), UInt::from(*r.end())))
            .collect();
        let sort = self.sort.clone();
        let required_state = self.required_state.clone();
        let timeline_limit = self.timeline_limit.read().unwrap().map(UInt::from);
        let filters = self.filters.clone();

        assign!(v4::SyncRequestList::default(), {
            ranges,
            room_details: assign!(v4::RoomDetailsConfig::default(), {
                required_state,
                timeline_limit,
            }),
            sort,
            filters,
        })
    }

    /// Update the [`Self::room_list`]. It also updates
    /// `[Self::maximum_number_of_rooms]`.
    ///
    /// The `maximum_number_of_rooms` is the `lists.$this_list.count` value,
    /// i.e. maximum number of available rooms as defined by the server. The
    /// `list_sync_operations` is the `list.$this_list.ops` value
    /// received from the server for this specific list. It consists of
    /// operations to “move” rooms' positions. Finally,
    /// the `rooms_that_have_received_an_update` is the `rooms` value received
    /// from the server, which represents aggregated rooms that have received an
    /// update. Maybe their position has changed, maybe they have received a new
    /// event in their timeline. We need this information to update the
    /// `room_list` even if the position of the room hasn't be modified: it
    /// helps the user to know that a room has received an update.
    fn update_room_list(
        &self,
        maximum_number_of_rooms: u32,
        list_sync_operations: &[v4::SyncOp],
        rooms_that_have_received_an_update: &[OwnedRoomId],
    ) -> Result<bool, Error> {
        let mut new_changes = false;

        // Adjust room list entries.
        {
            let number_of_missing_rooms = (maximum_number_of_rooms as usize)
                .saturating_sub(self.room_list.read().unwrap().len());

            if number_of_missing_rooms > 0 {
                self.room_list.write().unwrap().append(
                    iter::repeat(RoomListEntry::Empty).take(number_of_missing_rooms).collect(),
                );

                new_changes = true;
            }
        }

        // Update the `maximum_number_of_rooms` if it has changed.
        {
            let mut maximum_number_of_rooms_lock = self.maximum_number_of_rooms.write().unwrap();

            if Observable::get(&maximum_number_of_rooms_lock) != &Some(maximum_number_of_rooms) {
                Observable::set(&mut maximum_number_of_rooms_lock, Some(maximum_number_of_rooms));

                new_changes = true;
            }
        }

        {
            let mut room_list = self.room_list.write().unwrap();

            // Run the sync operations.
            let mut rooms_that_have_received_an_update =
                HashSet::from_iter(rooms_that_have_received_an_update.iter().cloned());

            if !list_sync_operations.is_empty() {
                apply_sync_operations(
                    list_sync_operations,
                    &mut room_list,
                    &mut rooms_that_have_received_an_update,
                )?;

                new_changes = true;
            }

            // Finally, some rooms have received an update, but their position
            // didn't change in the `room_list`, so no “diff” has
            // been triggered. The `room_list` value is used by the
            // user to know if a room has received an update: be either a
            // position modification or an update in general (like a new room
            // message). Let's trigger those.
            let ranges = self.ranges.read().unwrap();

            for (start, end) in ranges
                .iter()
                .map(|r| (usize::try_from(*r.start()).unwrap(), usize::try_from(*r.end()).unwrap()))
            {
                let mut rooms_to_update =
                    Vec::with_capacity(rooms_that_have_received_an_update.len());

                for (position, room_list_entry) in
                    room_list.iter().enumerate().skip(start).take(end.saturating_add(1))
                {
                    // Invalidated rooms must be considered as empty rooms, so let's just filter by
                    // filled rooms.
                    if let RoomListEntry::Filled(room_id) = room_list_entry {
                        // If room has received an update but that has not been handled by a
                        // sync operation.
                        if rooms_that_have_received_an_update.contains(room_id) {
                            rooms_to_update.push((position, room_list_entry.clone()));
                        }
                    }
                }

                if !rooms_to_update.is_empty() {
                    for (position, room_list_entry) in rooms_to_update {
                        // Setting to `room_list`'s item to the same value, just
                        // to generate an “diff update”.
                        room_list.set(position, room_list_entry);
                    }

                    new_changes = true;
                }
            }
        }

        Ok(new_changes)
    }

    /// Update the state of the [`SlidingSyncListRequestGenerator`].
    fn update_request_generator_state(&self, maximum_number_of_rooms: u32) -> Result<(), Error> {
        let mut request_generator = self.request_generator.write().unwrap();

        let range_end: u32 =
            request_generator.ranges.first().map(|r| *r.end()).ok_or_else(|| {
                Error::RequestGeneratorHasNotBeenInitialized(self.name.to_owned())
            })?;

        match &mut request_generator.kind {
            SlidingSyncListRequestGeneratorKind::Paging {
                number_of_fetched_rooms,
                fully_loaded,
                maximum_number_of_rooms_to_fetch,
                ..
            }
            | SlidingSyncListRequestGeneratorKind::Growing {
                number_of_fetched_rooms,
                fully_loaded,
                maximum_number_of_rooms_to_fetch,
                ..
            } => {
                // Calculate the maximum bound for the range.
                // At this step, the server has given us a maximum number of rooms for this
                // list. That's our `range_maximum`.
                let mut range_maximum = maximum_number_of_rooms;

                // But maybe the user has defined a maximum number of rooms to fetch? In this
                // case, let's take the minimum of the two.
                if let Some(maximum_number_of_rooms_to_fetch) = maximum_number_of_rooms_to_fetch {
                    range_maximum = min(range_maximum, *maximum_number_of_rooms_to_fetch);
                }

                // Finally, ranges are inclusive!
                range_maximum = range_maximum.saturating_sub(1);

                // Now, we know what the maximum bound for the range is.

                // The current range hasn't reached its maximum, let's continue.
                if range_end < range_maximum {
                    // Update the number of fetched rooms forward. Do not forget that ranges are
                    // inclusive, so let's add 1.
                    *number_of_fetched_rooms = range_end.saturating_add(1);

                    // The list is still not fully loaded.
                    *fully_loaded = false;

                    // Update the _list range_ to cover from 0 to `range_end`.
                    // The list's range is different from the request generator (this) range.
                    self.set_ranges(&[0..=range_end]);

                    // Finally, let's update the list' state.
                    Observable::set_if_not_eq(
                        &mut self.state.write().unwrap(),
                        SlidingSyncState::PartiallyLoaded,
                    );
                }
                // Otherwise the current range has reached its maximum, we switched to `FullyLoaded`
                // mode.
                else {
                    // The number of fetched rooms is set to the maximum too.
                    *number_of_fetched_rooms = range_maximum;

                    // We update the `fully_loaded` marker.
                    *fully_loaded = true;

                    // The range is covering the entire list, from 0 to its maximum.
                    self.set_ranges(&[0..=range_maximum]);

                    // Finally, let's update the list' state.
                    Observable::set_if_not_eq(
                        &mut self.state.write().unwrap(),
                        SlidingSyncState::FullyLoaded,
                    );
                }
            }

            SlidingSyncListRequestGeneratorKind::Selective => {
                // Selective mode always loads everything.
                Observable::set_if_not_eq(
                    &mut self.state.write().unwrap(),
                    SlidingSyncState::FullyLoaded,
                );
            }
        }

        Ok(())
    }
}

#[instrument(skip(operations))]
fn apply_sync_operations(
    operations: &[v4::SyncOp],
    room_list: &mut ObservableVector<RoomListEntry>,
    rooms_that_have_received_an_update: &mut HashSet<OwnedRoomId>,
) -> Result<(), Error> {
    for operation in operations {
        match &operation.op {
            // Specification says:
            //
            // > Sets a range of entries. Clients SHOULD discard what they previous
            // > knew about entries in this range.
            v4::SlidingOp::Sync => {
                // Extract `start` and `end` from the operation's range.
                let (start, end) = operation
                    .range
                    .ok_or_else(|| {
                        Error::BadResponse(
                            "`range` must be present for `SYNC` operation".to_owned(),
                        )
                    })
                    .map(|(start, end)| {
                        (
                            usize::try_from(start).unwrap(),
                            usize::try_from(end).unwrap().saturating_add(1),
                        )
                    })?;

                // Range is invalid.
                if start > end {
                    return Err(Error::BadResponse(format!(
                        "`range` bounds are invalid ({} > {})",
                        start, end,
                    )));
                }

                // Range is too big.
                if end > room_list.len() {
                    return Err(Error::BadResponse(format!(
                        "`range` is out of the `rooms_list`'s bounds ({} > {})",
                        end,
                        room_list.len(),
                    )));
                }

                let room_entry_range = start..end;

                // `room_ids` is absent.
                if operation.room_ids.is_empty() {
                    return Err(Error::BadResponse(
                        "`room_ids` must be present for `SYNC` operation".to_owned(),
                    ));
                }

                let room_ids = operation.room_ids.iter();

                // Mismatch between the `range` and `room_ids`.
                if room_entry_range.len() != room_ids.len() {
                    return Err(Error::BadResponse(
                        format!(
                            "There is a mismatch between the number of items in `range` and `room_ids` ({} != {})",
                            room_entry_range.len(),
                            room_ids.len(),
                        )
                    ));
                }

                // Update parts `room_list`.
                //
                // The room entry index is given by the `room_entry_range` bounds.
                // The room ID is given by the `room_ids`.
                for (room_entry_index, room_id) in room_entry_range.zip(room_ids) {
                    // Syncing means updating the room list to `Filled`.
                    room_list.set(room_entry_index, RoomListEntry::Filled(room_id.clone()));

                    // This `room_id` has been handled, let's remove it from the rooms to handle
                    // later.
                    rooms_that_have_received_an_update.remove(room_id);
                }
            }

            // Specification says:
            //
            // > Remove a single entry. Often comes before an INSERT to allow entries
            // > to move places.
            v4::SlidingOp::Delete => {
                let index = operation
                    .index
                    .ok_or_else(|| {
                        Error::BadResponse(
                            "`index` must be present for `DELETE` operation".to_owned(),
                        )
                    })?
                    .try_into()
                    .unwrap();

                // Index is out of bounds.
                if index >= room_list.len() {
                    // OK, so, normally, we should raise an error. But the server sometimes sends a
                    // `DELETE` for an index that doesn't exist. It happens with the existing
                    // Sliding Sync Proxy (at the time of writing). It may be a bug or something
                    // else. Anyway, it's better to consider an out-of-bounds `DELETE` as a no-op.
                    continue;
                }

                // Removing the entry in the room list.
                let room_entry = room_list.remove(index);

                // This `room_id` has been handled, let's remove it from the rooms to handle
                // later.
                if let Some(room_id) = room_entry.as_room_id() {
                    rooms_that_have_received_an_update.remove(room_id);
                }
            }

            // Specification says:
            //
            // > Sets a single entry. If the position is not empty then clients MUST
            // > move entries to the left or the right depending on where the closest
            // > empty space is.
            v4::SlidingOp::Insert => {
                let index: usize = operation
                    .index
                    .ok_or_else(|| {
                        Error::BadResponse(
                            "`index` must be present for `INSERT` operation".to_owned(),
                        )
                    })?
                    .try_into()
                    .unwrap();
                let room_id = operation.room_id.clone().ok_or_else(|| {
                    Error::BadResponse(
                        "`room_id` must be present for `INSERT` operation".to_owned(),
                    )
                })?;

                // Index is out of bounds.
                if index > room_list.len() {
                    return Err(Error::BadResponse(format!(
                        "`index` is out of the `room_list`' bounds ({} > {})",
                        index,
                        room_list.len(),
                    )));
                }

                // This `room_id` is being handled, let's remove it from the rooms to handle
                // later.
                rooms_that_have_received_an_update.remove(&room_id);

                // Inserting a `Filled` entry in the room list .
                room_list.insert(index, RoomListEntry::Filled(room_id));
            }

            // Specification says:
            //
            // > Remove a range of entries. Clients MAY persist the invalidated
            // > range for offline support, but they should be treated as empty
            // > when additional operations which concern indexes in the range
            // > arrive from the server.
            v4::SlidingOp::Invalidate => {
                // Extract `start` and `end` from the operation's range.
                let (start, end) = operation
                    .range
                    .ok_or_else(|| {
                        Error::BadResponse(
                            "`range` must be present for `INVALIDATE` operation".to_owned(),
                        )
                    })
                    .map(|(start, end)| {
                        (
                            usize::try_from(start).unwrap(),
                            usize::try_from(end).unwrap().saturating_add(1),
                        )
                    })?;

                // Range is invalid.
                if start > end {
                    return Err(Error::BadResponse(format!(
                        "`range` bounds are invalid ({} > {})",
                        start, end,
                    )));
                }

                // Range is too big.
                if end > room_list.len() {
                    return Err(Error::BadResponse(format!(
                        "`range` is out of the `room_list`' bounds ({} > {})",
                        end,
                        room_list.len(),
                    )));
                }

                let room_entry_range = start..end;

                // Invalidate parts of `room_list`.
                //
                // The room entry index is given by the `room_entry_range` bounds.
                for room_entry_index in room_entry_range {
                    // Invalidating means updating the room list to `Invalidate`.
                    //
                    // If the previous room list entry is `Filled`, it becomes `Invalidated`.
                    // Otherwise, for `Empty` or `Invalidated`, it stays as is.
                    match room_list.get(room_entry_index) {
                        Some(RoomListEntry::Filled(room_id)) => {
                            // This `room_id` is being handled, let's remove it from the rooms to
                            // handle later.
                            rooms_that_have_received_an_update.remove(room_id);

                            room_list.set(
                                room_entry_index,
                                RoomListEntry::Invalidated(room_id.to_owned()),
                            );
                        }

                        Some(RoomListEntry::Invalidated(room_id)) => {
                            // This `room_id` has been handled, let's remove it from the rooms to
                            // handle later.
                            rooms_that_have_received_an_update.remove(room_id);
                        }

                        _ => {}
                    }
                }
            }

            unknown_operation => {
                warn!("Unknown operation occurred: {unknown_operation:?}");
            }
        }
    }

    Ok(())
}

/// The state the [`SlidingSyncList`] is in.
///
/// The lifetime of a `SlidingSyncList` usually starts at `NotLoaded` or
/// `Preloaded` (if it is restored from a cache). When loading rooms in a list,
/// depending of the [`SlidingSyncMode`], it moves to `PartiallyLoaded` or
/// `FullyLoaded`. The lifetime of a `SlidingSync` usually starts at a
///
/// If the client has been offline for a while, though, the `SlidingSyncList`
/// might return back to `PartiallyLoaded` at any point.
#[derive(Debug, Default, Clone, PartialEq, Eq, Serialize, Deserialize)]
pub enum SlidingSyncState {
    /// Sliding Sync has not started to load anything yet.
    #[default]
    NotLoaded,
    /// Sliding Sync has been preloaded, i.e. restored from a cache for example.
    Preloaded,
    /// Updates are received from the loaded rooms, and new rooms are being
    /// fetched in the background.
    PartiallyLoaded,
    /// Updates are received for all the loaded rooms, and all rooms have been
    /// loaded!
    FullyLoaded,
}

/// How a [`SlidingSyncList`] fetches the data.
#[derive(Debug, Default, Clone, PartialEq, Eq, Serialize, Deserialize)]
pub enum SlidingSyncMode {
    /// Only sync the specific defined windows/ranges.
    #[default]
    Selective,

    /// Fully sync all rooms in the background, page by page of `batch_size`,
    /// like `0..=19`, `20..=39`, 40..=59` etc. assuming the `batch_size` is 20.
    Paging,

    /// Fully sync all rooms in the background, with a growing window of
    /// `batch_size`, like `0..=19`, `0..=39`, `0..=59` etc. assuming the
    /// `batch_size` is 20.
    Growing,
}

impl SlidingSyncMode {
    /// Return whether an external caller can modify the sync mode's ranges.
    fn ranges_can_be_modified_by_user(&self) -> bool {
        match self {
            Self::Selective => true,
            Self::Paging | Self::Growing => false,
        }
    }
}

#[cfg(test)]
mod tests {
    use std::{
        cell::Cell,
        sync::{Arc, Mutex},
    };

    use futures::StreamExt;
    use imbl::vector;
    use ruma::{api::client::sync::sync_events::v4::SlidingOp, room_id, uint};
    use serde_json::json;
    use tokio::{
        spawn,
        sync::mpsc::{channel, unbounded_channel},
    };

    use super::*;

    macro_rules! assert_json_roundtrip {
        (from $type:ty: $rust_value:expr => $json_value:expr) => {
            let json = serde_json::to_value(&$rust_value).unwrap();
            assert_eq!(json, $json_value);

            let rust: $type = serde_json::from_value(json).unwrap();
            assert_eq!(rust, $rust_value);
        };
    }

    #[test]
    fn test_sliding_sync_list_set_ranges() {
        let (sender, _receiver) = channel(1);

        let list = SlidingSyncList::builder("foo")
            .sync_mode(SlidingSyncMode::Selective)
            .ranges(vec![0..=1, 2..=3])
            .build(sender);

        {
            let lock = list.inner.ranges.read().unwrap();
            let ranges = Observable::get(&lock);

            assert_eq!(ranges, &[0..=1, 2..=3]);
        }

        list.set_ranges(&[4..=5, 6..=7]).unwrap();

        {
            let lock = list.inner.ranges.read().unwrap();
            let ranges = Observable::get(&lock);

            assert_eq!(ranges, &[4..=5, 6..=7]);
        }
    }

    #[test]
    fn test_sliding_sync_list_set_range() {
        let (sender, _receiver) = channel(1);

        // Set range on `Selective`.
        {
            let list = SlidingSyncList::builder("foo")
                .sync_mode(SlidingSyncMode::Selective)
                .ranges(vec![0..=1, 2..=3])
                .build(sender.clone());

            {
                let lock = list.inner.ranges.read().unwrap();
                let ranges = Observable::get(&lock);

                assert_eq!(ranges, &[0..=1, 2..=3]);
            }

            list.set_range(4..=5).unwrap();

            {
                let lock = list.inner.ranges.read().unwrap();
                let ranges = Observable::get(&lock);

                assert_eq!(ranges, &[4..=5]);
            }
        }

        // Set range on `Growing`.
        {
            let list = SlidingSyncList::builder("foo")
                .sync_mode(SlidingSyncMode::Growing)
                .build(sender.clone());

            assert!(list.set_range(4..=5).is_err());
        }

        // Set range on `Paging`.
        {
            let list =
                SlidingSyncList::builder("foo").sync_mode(SlidingSyncMode::Paging).build(sender);

            assert!(list.set_range(4..=5).is_err());
        }
    }

    #[test]
    fn test_sliding_sync_list_add_range() {
        let (sender, _receiver) = channel(1);

        // Add range on `Selective`.
        {
            let list = SlidingSyncList::builder("foo")
                .sync_mode(SlidingSyncMode::Selective)
                .ranges(vec![0..=1])
                .build(sender.clone());

            {
                let lock = list.inner.ranges.read().unwrap();
                let ranges = Observable::get(&lock);

                assert_eq!(ranges, &[0..=1]);
            }

            list.add_range(2..=3).unwrap();

            {
                let lock = list.inner.ranges.read().unwrap();
                let ranges = Observable::get(&lock);

                assert_eq!(ranges, &[0..=1, 2..=3]);
            }
        }

        // Add range on `Growing`.
        {
            let list = SlidingSyncList::builder("foo")
                .sync_mode(SlidingSyncMode::Growing)
                .build(sender.clone());

            assert!(list.add_range(2..=3).is_err());
        }

        // Add range on `Paging`.
        {
            let list =
                SlidingSyncList::builder("foo").sync_mode(SlidingSyncMode::Paging).build(sender);

            assert!(list.add_range(2..=3).is_err());
        }
    }

    #[test]
    fn test_sliding_sync_list_reset_ranges() {
        let (sender, _receiver) = channel(1);

        // Reset ranges on `Selective`.
        {
            let list = SlidingSyncList::builder("foo")
                .sync_mode(SlidingSyncMode::Selective)
                .ranges(vec![0..=1])
                .build(sender.clone());

            {
                let lock = list.inner.ranges.read().unwrap();
                let ranges = Observable::get(&lock);

                assert_eq!(ranges, &[0..=1]);
            }

            list.reset_ranges().unwrap();

            {
                let lock = list.inner.ranges.read().unwrap();
                let ranges = Observable::get(&lock);

                assert!(ranges.is_empty());
            }
        }

        // Reset range on `Growing`.
        {
            let list = SlidingSyncList::builder("foo")
                .sync_mode(SlidingSyncMode::Growing)
                .build(sender.clone());

            assert!(list.reset_ranges().is_err());
        }

        // Reset range on `Paging`.
        {
            let list =
                SlidingSyncList::builder("foo").sync_mode(SlidingSyncMode::Paging).build(sender);

            assert!(list.reset_ranges().is_err());
        }
    }

    #[test]
    fn test_sliding_sync_list_timeline_limit() {
        let (sender, _receiver) = channel(1);

        let list = SlidingSyncList::builder("foo")
            .sync_mode(SlidingSyncMode::Selective)
            .ranges(vec![0..=1])
            .timeline_limit(7)
            .build(sender);

        {
            let lock = list.inner.timeline_limit.read().unwrap();
            let timeline_limit = Observable::get(&lock);

            assert_eq!(timeline_limit, &Some(7));
        }

        list.set_timeline_limit(Some(42));

        {
            let lock = list.inner.timeline_limit.read().unwrap();
            let timeline_limit = Observable::get(&lock);

            assert_eq!(timeline_limit, &Some(42));
        }

        list.set_timeline_limit(None);

        {
            let lock = list.inner.timeline_limit.read().unwrap();
            let timeline_limit = Observable::get(&lock);

            assert_eq!(timeline_limit, &None);
        }
    }

    #[test]
    fn test_sliding_sync_get_room_id() {
        let (sender, _receiver) = channel(1);

        let mut list = SlidingSyncList::builder("foo")
            .sync_mode(SlidingSyncMode::Selective)
            .add_range(0..=1)
            .build(sender);

        let room0 = room_id!("!room0:bar.org");
        let room1 = room_id!("!room1:bar.org");

        // Simulate a request.
        let _ = list.next_request();

        // A new response.
        let sync0: v4::SyncOp = serde_json::from_value(json!({
            "op": SlidingOp::Sync,
            "range": [0, 1],
            "room_ids": [room0, room1],
        }))
        .unwrap();

        list.update(6, &[sync0], &[]).unwrap();

        assert_eq!(list.get_room_id(0), Some(room0.to_owned()));
        assert_eq!(list.get_room_id(1), Some(room1.to_owned()));
        assert_eq!(list.get_room_id(2), None);
    }

    macro_rules! assert_ranges {
        (
            list = $list:ident,
            list_state = $first_list_state:ident,
            maximum_number_of_rooms = $maximum_number_of_rooms:expr,
            $(
                next => {
                    ranges = $( [ $range_start:literal ; $range_end:literal ] ),* ,
                    is_fully_loaded = $is_fully_loaded:expr,
                    list_state = $list_state:ident,
                }
            ),*
            $(,)*
        ) => {
            assert_eq!($list.state(), SlidingSyncState::$first_list_state, "first state");

            $(
                {
                    // Generate a new request.
                    let request = $list.next_request().unwrap();

                    assert_eq!(
                        request.ranges,
                        [
                            $( (uint!( $range_start ), uint!( $range_end )) ),*
                        ],
                        "ranges",
                    );

                    // Fake a response.
                    let _ = $list.update($maximum_number_of_rooms, &[], &[]);

                    assert_eq!(
                        $list.inner.request_generator.read().unwrap().is_fully_loaded(),
                        $is_fully_loaded,
                        "is fully loaded",
                    );
                    assert_eq!(
                        $list.state(),
                        SlidingSyncState::$list_state,
                        "state",
                    );
                }
            )*
        };
    }

    #[test]
    fn test_generator_paging_full_sync() {
        let (sender, _receiver) = channel(1);

        let mut list = SlidingSyncList::builder("testing")
            .sync_mode(crate::SlidingSyncMode::Paging)
            .full_sync_batch_size(10)
            .build(sender);

        assert_ranges! {
            list = list,
            list_state = NotLoaded,
            maximum_number_of_rooms = 25,
            next => {
                ranges = [0; 9],
                is_fully_loaded = false,
                list_state = PartiallyLoaded,
            },
            next => {
                ranges = [10; 19],
                is_fully_loaded = false,
                list_state = PartiallyLoaded,
            },
            // The maximum number of rooms is reached!
            next => {
                ranges = [20; 24],
                is_fully_loaded = true,
                list_state = FullyLoaded,
            },
            // Now it's fully loaded, so the same request must be produced everytime.
            next => {
                ranges = [0; 24], // the range starts at 0 now!
                is_fully_loaded = true,
                list_state = FullyLoaded,
            },
            next => {
                ranges = [0; 24],
                is_fully_loaded = true,
                list_state = FullyLoaded,
            },
        };
    }

    #[test]
    fn test_generator_paging_full_sync_with_a_maximum_number_of_rooms_to_fetch() {
        let (sender, _receiver) = channel(1);

        let mut list = SlidingSyncList::builder("testing")
            .sync_mode(crate::SlidingSyncMode::Paging)
            .full_sync_batch_size(10)
            .full_sync_maximum_number_of_rooms_to_fetch(22)
            .build(sender);

        assert_ranges! {
            list = list,
            list_state = NotLoaded,
            maximum_number_of_rooms = 25,
            next => {
                ranges = [0; 9],
                is_fully_loaded = false,
                list_state = PartiallyLoaded,
            },
            next => {
                ranges = [10; 19],
                is_fully_loaded = false,
                list_state = PartiallyLoaded,
            },
            // The maximum number of rooms to fetch is reached!
            next => {
                ranges = [20; 21],
                is_fully_loaded = true,
                list_state = FullyLoaded,
            },
            // Now it's fully loaded, so the same request must be produced everytime.
            next => {
                ranges = [0; 21], // the range starts at 0 now!
                is_fully_loaded = true,
                list_state = FullyLoaded,
            },
            next => {
                ranges = [0; 21],
                is_fully_loaded = true,
                list_state = FullyLoaded,
            },
        };
    }

    #[test]
    fn test_generator_growing_full_sync() {
        let (sender, _receiver) = channel(1);

        let mut list = SlidingSyncList::builder("testing")
            .sync_mode(crate::SlidingSyncMode::Growing)
            .full_sync_batch_size(10)
            .build(sender);

        assert_ranges! {
            list = list,
            list_state = NotLoaded,
            maximum_number_of_rooms = 25,
            next => {
                ranges = [0; 9],
                is_fully_loaded = false,
                list_state = PartiallyLoaded,
            },
            next => {
                ranges = [0; 19],
                is_fully_loaded = false,
                list_state = PartiallyLoaded,
            },
            // The maximum number of rooms is reached!
            next => {
                ranges = [0; 24],
                is_fully_loaded = true,
                list_state = FullyLoaded,
            },
            // Now it's fully loaded, so the same request must be produced everytime.
            next => {
                ranges = [0; 24],
                is_fully_loaded = true,
                list_state = FullyLoaded,
            },
            next => {
                ranges = [0; 24],
                is_fully_loaded = true,
                list_state = FullyLoaded,
            },
        };
    }

    #[test]
    fn test_generator_growing_full_sync_with_a_maximum_number_of_rooms_to_fetch() {
        let (sender, _receiver) = channel(1);

        let mut list = SlidingSyncList::builder("testing")
            .sync_mode(crate::SlidingSyncMode::Growing)
            .full_sync_batch_size(10)
            .full_sync_maximum_number_of_rooms_to_fetch(22)
            .build(sender);

        assert_ranges! {
            list = list,
            list_state = NotLoaded,
            maximum_number_of_rooms = 25,
            next => {
                ranges = [0; 9],
                is_fully_loaded = false,
                list_state = PartiallyLoaded,
            },
            next => {
                ranges = [0; 19],
                is_fully_loaded = false,
                list_state = PartiallyLoaded,
            },
            // The maximum number of rooms is reached!
            next => {
                ranges = [0; 21],
                is_fully_loaded = true,
                list_state = FullyLoaded,
            },
            // Now it's fully loaded, so the same request must be produced everytime.
            next => {
                ranges = [0; 21],
                is_fully_loaded = true,
                list_state = FullyLoaded,
            },
            next => {
                ranges = [0; 21],
                is_fully_loaded = true,
                list_state = FullyLoaded,
            },
        };
    }

    #[test]
    fn test_generator_selective() {
        let (sender, _receiver) = channel(1);

        let mut list = SlidingSyncList::builder("testing")
            .sync_mode(crate::SlidingSyncMode::Selective)
            .ranges(vec![0..=10, 42..=153])
            .build(sender);

        assert_ranges! {
            list = list,
            list_state = NotLoaded,
            maximum_number_of_rooms = 25,
            // The maximum number of rooms is reached directly!
            next => {
                ranges = [0; 10], [42; 153],
                is_fully_loaded = true,
                list_state = FullyLoaded,
            },
            // Now it's fully loaded, so the same request must be produced everytime.
            next => {
                ranges = [0; 10], [42; 153],
                is_fully_loaded = true,
                list_state = FullyLoaded,
            },
            next => {
                ranges = [0; 10], [42; 153],
                is_fully_loaded = true,
                list_state = FullyLoaded,
            }
        };
    }

    #[test]
    fn test_generator_selective_with_modifying_ranges_on_the_fly() {
        let (sender, _receiver) = channel(4);

        let mut list = SlidingSyncList::builder("testing")
            .sync_mode(crate::SlidingSyncMode::Selective)
            .ranges(vec![0..=10, 42..=153].to_vec())
            .build(sender);

        assert_ranges! {
            list = list,
            list_state = NotLoaded,
            maximum_number_of_rooms = 25,
            // The maximum number of rooms is reached directly!
            next => {
                ranges = [0; 10], [42; 153],
                is_fully_loaded = true,
                list_state = FullyLoaded,
            },
            // Now it's fully loaded, so the same request must be produced everytime.
            next => {
                ranges = [0; 10], [42; 153],
                is_fully_loaded = true,
                list_state = FullyLoaded,
            },
            next => {
                ranges = [0; 10], [42; 153],
                is_fully_loaded = true,
                list_state = FullyLoaded,
            }
        };

        list.set_ranges(&[3..=7]).unwrap();

        assert_ranges! {
            list = list,
            list_state = PartiallyLoaded,
            maximum_number_of_rooms = 25,
            next => {
                ranges = [3; 7],
                is_fully_loaded = true,
                list_state = FullyLoaded,
            },
        };

        list.add_range(10..=23).unwrap();

        assert_ranges! {
            list = list,
            list_state = PartiallyLoaded,
            maximum_number_of_rooms = 25,
            next => {
                ranges = [3; 7], [10; 23],
                is_fully_loaded = true,
                list_state = FullyLoaded,
            },
        };

        list.set_range(42..=77).unwrap();

        assert_ranges! {
            list = list,
            list_state = PartiallyLoaded,
            maximum_number_of_rooms = 25,
            next => {
                ranges = [42; 77],
                is_fully_loaded = true,
                list_state = FullyLoaded,
            },
        };

        list.reset_ranges().unwrap();

        assert_ranges! {
            list = list,
            list_state = PartiallyLoaded,
            maximum_number_of_rooms = 25,
            next => {
                ranges = ,
                is_fully_loaded = true,
                list_state = PartiallyLoaded,
            },
        };
    }

    #[tokio::test]
    #[allow(clippy::await_holding_lock)]
    async fn test_sliding_sync_inner_update_state_room_list_and_maximum_number_of_rooms() {
        let (sender, _receiver) = channel(1);

        let mut list = SlidingSyncList::builder("foo")
            .sync_mode(SlidingSyncMode::Selective)
            .add_range(0..=3)
            .build(sender);

        assert_eq!(**list.inner.maximum_number_of_rooms.read().unwrap(), None);
        assert_eq!(list.inner.room_list.read().unwrap().len(), 0);

        let room0 = room_id!("!room0:bar.org");
        let room1 = room_id!("!room1:bar.org");
        let room2 = room_id!("!room2:bar.org");
        let room3 = room_id!("!room3:bar.org");
        let room4 = room_id!("!room4:bar.org");

        // Initial range.
        for _ in 0..=1 {
            // Simulate a request.
            let _ = list.next_request();

            // A new response.
            let sync: v4::SyncOp = serde_json::from_value(json!({
                "op": SlidingOp::Sync,
                "range": [0, 2],
                "room_ids": [room0, room1, room2],
            }))
            .unwrap();

            let new_changes = list.update(5, &[sync], &[]).unwrap();

            assert!(new_changes);

            // The `maximum_number_of_rooms` has been updated as expected.
            assert_eq!(**list.inner.maximum_number_of_rooms.read().unwrap(), Some(5));

            // The `room_list` has the correct size and contains expected room entries.
            let room_list = list.inner.room_list.read().unwrap();

            assert_eq!(room_list.len(), 5);
            assert_eq!(
                **room_list,
                vector![
                    RoomListEntry::Filled(room0.to_owned()),
                    RoomListEntry::Filled(room1.to_owned()),
                    RoomListEntry::Filled(room2.to_owned()),
                    RoomListEntry::Empty,
                    RoomListEntry::Empty,
                ]
            );
        }

        let mut room_list_stream = list.room_list_stream();
        let (room_list_stream_sender, mut room_list_stream_receiver) = unbounded_channel();

        spawn(async move {
            while let Some(diff) = room_list_stream.next().await {
                room_list_stream_sender.send(diff).unwrap();
            }
        });

        // Simulate a request.
        let _ = list.next_request();

        // A new response.
        let sync: v4::SyncOp = serde_json::from_value(json!({
            "op": SlidingOp::Sync,
            "range": [3, 4],
            "room_ids": [room3, room4],
        }))
        .unwrap();

        let new_changes = list
            .update(
                5,
                &[sync],
                // Let's imagine `room2` has received an update, but its position doesn't
                // change.
                &[room3.to_owned(), room4.to_owned(), room2.to_owned()],
            )
            .unwrap();

        assert!(new_changes);

        // The `maximum_number_of_rooms` has been updated as expected.
        assert_eq!(**list.inner.maximum_number_of_rooms.read().unwrap(), Some(5));

        // The `room_list` has the correct size and contains expected room entries.
        let room_list = list.inner.room_list.read().unwrap();

        assert_eq!(room_list.len(), 5);
        assert_eq!(
            **room_list,
            vector![
                RoomListEntry::Filled(room0.to_owned()),
                RoomListEntry::Filled(room1.to_owned()),
                RoomListEntry::Filled(room2.to_owned()),
                RoomListEntry::Filled(room3.to_owned()),
                RoomListEntry::Filled(room4.to_owned()),
            ]
        );

        // Wait for “diff” to be generated.
        // Why this? Because the following `assert_eq` are using `try_recv()` instead of
        // recv().await`, so that a missing “diff” doesn't make the test to hang
        // forever.
        tokio::time::sleep(std::time::Duration::from_millis(100)).await;

        // `room3` has been modified by a `SYNC` operation.
        assert_eq!(
            room_list_stream_receiver.try_recv(),
            Ok(VectorDiff::Set { index: 3, value: RoomListEntry::Filled(room3.to_owned()) })
        );
        // `room4` has been modified by a `SYNC` operation.
        assert_eq!(
            room_list_stream_receiver.try_recv(),
            Ok(VectorDiff::Set { index: 4, value: RoomListEntry::Filled(room4.to_owned()) })
        );
        // `room2` has been modified by another update (like a new event).
        assert_eq!(
            room_list_stream_receiver.try_recv(),
            Ok(VectorDiff::Set { index: 2, value: RoomListEntry::Filled(room2.to_owned()) })
        );
    }

    #[test]
    fn test_sliding_sync_mode_serialization() {
        assert_json_roundtrip!(from SlidingSyncMode: SlidingSyncMode::Paging => json!("Paging"));
        assert_json_roundtrip!(from SlidingSyncMode: SlidingSyncMode::Growing => json!("Growing"));
        assert_json_roundtrip!(from SlidingSyncMode: SlidingSyncMode::Selective => json!("Selective"));
    }

    #[test]
    fn test_sliding_sync_state_serialization() {
        assert_json_roundtrip!(from SlidingSyncState: SlidingSyncState::NotLoaded => json!("NotLoaded"));
        assert_json_roundtrip!(from SlidingSyncState: SlidingSyncState::Preloaded => json!("Preloaded"));
        assert_json_roundtrip!(from SlidingSyncState: SlidingSyncState::PartiallyLoaded => json!("PartiallyLoaded"));
        assert_json_roundtrip!(from SlidingSyncState: SlidingSyncState::FullyLoaded => json!("FullyLoaded"));
    }

    macro_rules! entries {
        ( @_ [ E $( , $( $rest:tt )* )? ] [ $( $accumulator:tt )* ] ) => {
            entries!( @_ [ $( $( $rest )* )? ] [ $( $accumulator )* RoomListEntry::Empty, ] )
        };

        ( @_ [ F( $room_id:literal ) $( , $( $rest:tt )* )? ] [ $( $accumulator:tt )* ] ) => {
            entries!( @_ [ $( $( $rest )* )? ] [ $( $accumulator )* RoomListEntry::Filled(room_id!( $room_id ).to_owned()), ] )
        };

        ( @_ [ I( $room_id:literal ) $( , $( $rest:tt )* )? ] [ $( $accumulator:tt )* ] ) => {
            entries!( @_ [ $( $( $rest )* )? ] [ $( $accumulator )* RoomListEntry::Invalidated(room_id!( $room_id ).to_owned()), ] )
        };

        ( @_ [] [ $( $accumulator:tt )+ ] ) => {
            vector![ $( $accumulator )* ]
        };

        ( $( $all:tt )* ) => {
            entries!( @_ [ $( $all )* ] [] )
        };

    }

    macro_rules! assert_sync_operations {
        (
            $assert_description:literal :
            room_list = [ $( $room_list_entries:tt )* ],
            sync_operations = [
                $(
                    { $( $operation:tt )+ }
                ),*
                $(,)?
            ]
            $( , rooms = [ $( $rooms:literal ),* ] )?
            $(,)?
            =>
            result = $result:tt,
            room_list = [ $( $expected_room_list_entries:tt )* ]
            $( , rooms = [ $( $expected_rooms:literal ),* ] )?
            $(,)?
        ) => {
            let mut room_list = ObservableVector::from(entries![ $( $room_list_entries )* ]);
            let operations: &[v4::SyncOp] = &[
                $(
                    serde_json::from_value(json!({
                        $( $operation )+
                    })).unwrap()
                ),*
            ];

            let mut rooms_that_have_received_an_update = HashSet::<OwnedRoomId>::new();

            $(
                {
                    $(
                        rooms_that_have_received_an_update.insert(room_id!( $rooms ).to_owned());
                    )*
                }
            )?

            let result = apply_sync_operations(operations, &mut room_list, &mut rooms_that_have_received_an_update);

            assert!(result.$result(), "{}; assert the `Result`", $assert_description);
            assert_eq!(
                *room_list,
                entries![ $( $expected_room_list_entries )* ],
                "{}; asserting the `room_list`",
                $assert_description,
            );

            $(
                #[allow(unused_mut)]
                let mut expected_rooms_that_have_received_an_update = HashSet::<OwnedRoomId>::new();

                {
                    $(
                        expected_rooms_that_have_received_an_update.insert(room_id!( $expected_rooms ).to_owned());
                    )*
                }

                assert_eq!(
                    rooms_that_have_received_an_update,
                    expected_rooms_that_have_received_an_update,
                    "{}; asserting the rooms that have received an update",
                    $assert_description,
                );
            )?
        };
    }

    #[test]
    fn test_sync_operations_sync() {
        assert_sync_operations! {
            "All room list is updated":
            room_list = [E, E, E, F("!r3:x.y")],
            sync_operations = [
                {
                    "op": SlidingOp::Sync,
                    "range": [0, 2],
                    "room_ids": ["!r0:x.y", "!r1:x.y", "!r2:x.y"],
                }
            ],
            rooms = ["!r0:x.y", "!r1:x.y", "!r2:x.y", "!r3:x.y"], // `r3` has received an update, but its position didn't change
            =>
            result = is_ok,
            room_list = [F("!r0:x.y"), F("!r1:x.y"), F("!r2:x.y"), F("!r3:x.y")],
            rooms = ["!r3:x.y"],
        };

        assert_sync_operations! {
            "Partial update":
            room_list = [E, E, E],
            sync_operations = [
                {
                    "op": SlidingOp::Sync,
                    "range": [0, 1],
                    "room_ids": ["!r0:x.y", "!r1:x.y"],
                }
            ]
            =>
            result = is_ok,
            room_list = [F("!r0:x.y"), F("!r1:x.y"), E],
        };

        assert_sync_operations! {
            "Partial update":
            room_list = [E, E, E],
            sync_operations = [
                {
                    "op": SlidingOp::Sync,
                    "range": [1, 2],
                    "room_ids": ["!r1:x.y", "!r2:x.y"],
                }
            ]
            =>
            result = is_ok,
            room_list = [E, F("!r1:x.y"), F("!r2:x.y")],
        };

        assert_sync_operations! {
            "The range returned by the server is too large compared to the `room_ids`":
            room_list = [E],
            sync_operations = [
                {
                    "op": SlidingOp::Sync,
                    "range": [0, 2], // <- it should be [0, 0]
                    "room_ids": ["!r0:x.y"],
                }
            ]
            =>
            result = is_err,
            room_list = [E],
        };

        assert_sync_operations! {
            "Missing `range`":
            room_list = [E, E, E],
            sync_operations = [
                {
                    "op": SlidingOp::Sync,
                    "room_ids": ["!r0:x.y", "!r1:x.y"],
                }
            ]
            =>
            result = is_err,
            room_list = [E, E, E],
        };

        assert_sync_operations! {
            "Invalid `range`":
            room_list = [E, E, E],
            sync_operations = [
                {
                    "op": SlidingOp::Sync,
                    "range": [2, 0],
                    "room_ids": ["!r0:x.y", "!r1:x.y"],
                }
            ]
            =>
            result = is_err,
            room_list = [E, E, E],
        };

        assert_sync_operations! {
            "Missing `room_ids`":
            room_list = [E, E, E],
            sync_operations = [
                {
                    "op": SlidingOp::Sync,
                    "range": [0, 2],
                }
            ]
            =>
            result = is_err,
            room_list = [E, E, E],
        };

        assert_sync_operations! {
            "Out of bounds operation":
            room_list = [E, F("!r1:x.y"), E],
            sync_operations = [
                {
                    "op": SlidingOp::Sync,
                    "range": [2, 3],
                    "room_ids": ["!r1:x.y", "!r2:x.y"],
                }
            ]
            =>
            result = is_err,
            room_list = [E, F("!r1:x.y"), E],
        };

        assert_sync_operations! {
            "The server replies with a particular range, but some room IDs are missing":
            room_list = [E, E, E],
            sync_operations = [
                {
                    "op": SlidingOp::Sync,
                    "range": [0, 2],
                    "room_ids": ["!r0:x.y" /* items are missing here! */],
                }
            ]
            =>
            result = is_err,
            room_list = [E, E, E],
        };

        assert_sync_operations! {
            "The server replies with a particular range, but there is too much room IDs":
            room_list = [E, E, E],
            sync_operations = [
                {
                    "op": SlidingOp::Sync,
                    "range": [0, 1],
                    "room_ids": ["!r0:x.y", "!r1:x.y", "!extra:x.y"],
                }
            ]
            =>
            result = is_err,
            room_list = [E, E, E],
        };
    }

    #[test]
    fn test_sync_operations_delete() {
        assert_sync_operations! {
            "Delete a room entry in the middle":
            room_list = [F("!r0:x.y"), F("!r1:x.y"), F("!r2:x.y")],
            sync_operations = [
                {
                    "op": SlidingOp::Delete,
                    "index": 1,
                }
            ],
            rooms = ["!r0:x.y", "!r1:x.y"], // `r0` has also received an update.
            =>
            result = is_ok,
            room_list = [F("!r0:x.y"), F("!r2:x.y")],
            rooms = ["!r0:x.y"],
        };

        assert_sync_operations! {
            "Delete a room entry at the beginning":
            room_list = [F("!r0:x.y"), F("!r1:x.y"), F("!r2:x.y")],
            sync_operations = [
                {
                    "op": SlidingOp::Delete,
                    "index": 0,
                }
            ]
            =>
            result = is_ok,
            room_list = [F("!r1:x.y"), F("!r2:x.y")],
        };

        assert_sync_operations! {
            "Delete a room entry at the end":
            room_list = [F("!r0:x.y"), F("!r1:x.y"), F("!r2:x.y")],
            sync_operations = [
                {
                    "op": SlidingOp::Delete,
                    "index": 2,
                }
            ]
            =>
            result = is_ok,
            room_list = [F("!r0:x.y"), F("!r1:x.y")],
        };

        assert_sync_operations! {
            "Delete an out of bounds room entry":
            room_list = [F("!r0:x.y"), F("!r1:x.y"), F("!r2:x.y")],
            sync_operations = [
                {
                    "op": SlidingOp::Delete,
                    "index": 3,
                }
            ]
            =>
            result = is_ok, // <- that's surprising, see the code for more explanations!
            room_list = [F("!r0:x.y"), F("!r1:x.y"), F("!r2:x.y")],
        };
    }

    #[test]
    fn test_sync_operations_insert() {
        assert_sync_operations! {
            "Insert a room entry in the middle":
            room_list = [E, E, E],
            sync_operations = [
                {
                    "op": SlidingOp::Insert,
                    "index": 1,
                    "room_id": "!r1:x.y",
                }
            ],
            rooms = ["!r0:x.y", "!r1:x.y"], // `r0` has also received an update.
            =>
            result = is_ok,
            room_list = [E, F("!r1:x.y"), E, E],
            rooms = ["!r0:x.y"],
        };

        assert_sync_operations! {
            "Insert a room entry at the beginning":
            room_list = [E, E, E],
            sync_operations = [
                {
                    "op": SlidingOp::Insert,
                    "index": 0,
                    "room_id": "!r0:x.y",
                }
            ]
            =>
            result = is_ok,
            room_list = [F("!r0:x.y"), E, E, E],
        };

        assert_sync_operations! {
            "Insert a room entry at the end":
            room_list = [E, E, E],
            sync_operations = [
                {
                    "op": SlidingOp::Insert,
                    "index": 3,
                    "room_id": "!r3:x.y",
                }
            ]
            =>
            result = is_ok,
            room_list = [E, E, E, F("!r3:x.y")],
        };

        assert_sync_operations! {
            "Insert an out of bounds room entry":
            room_list = [E, F("!r1:x.y"), E],
            sync_operations = [
                {
                    "op": SlidingOp::Insert,
                    "index": 4,
                    "room_id": "!r4:x.y",
                }
            ]
            =>
            result = is_err,
            room_list = [E, F("!r1:x.y"), E],
        };
    }

    #[test]
    fn test_sync_operations_invalidate() {
        assert_sync_operations! {
            "Invalidating an empty room":
            room_list = [E, F("!r1:x.y")],
            sync_operations = [
                {
                    "op": SlidingOp::Invalidate,
                    "range": [0, 0],
                }
            ],
            rooms = ["!r1:x.y"], // `r1` has also received an update.
            =>
            result = is_ok,
            room_list = [E, F("!r1:x.y")],
            rooms = ["!r1:x.y"],
        };

        assert_sync_operations! {
            "Invalidating a filled room":
            room_list = [F("!r0:x.y"), F("!r1:x.y")],
            sync_operations = [
                {
                    "op": SlidingOp::Invalidate,
                    "range": [0, 0],
                }
            ],
            rooms = ["!r0:x.y", "!r1:x.y"], // `r1` has also received an update.
            =>
            result = is_ok,
            room_list = [I("!r0:x.y"), F("!r1:x.y")],
            rooms = ["!r1:x.y"],
        };

        assert_sync_operations! {
            "Invalidating an invalidated room":
            room_list = [I("!r0:x.y"), F("!r1:x.y")],
            sync_operations = [
                {
                    "op": SlidingOp::Invalidate,
                    "range": [0, 0],
                }
            ],
            rooms = ["!r0:x.y", "!r1:x.y"], // `r1` has also received an update.
            =>
            result = is_ok,
            room_list = [I("!r0:x.y"), F("!r1:x.y")],
            rooms = ["!r1:x.y"],
        };

        assert_sync_operations! {
            "Partial update from the beginning":
            room_list = [F("!r0:x.y"), F("!r1:x.y"), F("!r2:x.y")],
            sync_operations = [
                {
                    "op": SlidingOp::Invalidate,
                    "range": [0, 1],
                }
            ]
            =>
            result = is_ok,
            room_list = [I("!r0:x.y"), I("!r1:x.y"), F("!r2:x.y")],
        };

        assert_sync_operations! {
            "Partial update from the end":
            room_list = [F("!r0:x.y"), F("!r1:x.y"), F("!r2:x.y")],
            sync_operations = [
                {
                    "op": SlidingOp::Invalidate,
                    "range": [1, 2],
                }
            ]
            =>
            result = is_ok,
            room_list = [F("!r0:x.y"), I("!r1:x.y"), I("!r2:x.y")],
        };

        assert_sync_operations! {
            "Full update":
            room_list = [F("!r0:x.y"), F("!r1:x.y"), F("!r2:x.y")],
            sync_operations = [
                {
                    "op": SlidingOp::Invalidate,
                    "range": [0, 2],
                }
            ]
            =>
            result = is_ok,
            room_list = [I("!r0:x.y"), I("!r1:x.y"), I("!r2:x.y")],
        };

        assert_sync_operations! {
            "The range returned by the server is too large compared to the `room_lists`":
            room_list = [F("!r0:x.y")],
            sync_operations = [
                {
                    "op": SlidingOp::Invalidate,
                    "range": [0, 9], // <- it should be [0, 0]
                }
            ]
            =>
            result = is_err,
            room_list = [F("!r0:x.y")],
        };

        assert_sync_operations! {
            "Missing `range`":
            room_list = [F("!r0:x.y"), F("!r1:x.y"), F("!r2:x.y")],
            sync_operations = [
                {
                    "op": SlidingOp::Delete,
                }
            ]
            =>
            result = is_err,
            room_list = [F("!r0:x.y"), F("!r1:x.y"), F("!r2:x.y")],
        };

        assert_sync_operations! {
            "Invalid `range`":
            room_list = [F("!r0:x.y"), F("!r1:x.y"), F("!r2:x.y")],
            sync_operations = [
                {
                    "op": SlidingOp::Delete,
                    "range": [12, 0],
                }
            ]
            =>
            result = is_err,
            room_list = [F("!r0:x.y"), F("!r1:x.y"), F("!r2:x.y")],
        };

        assert_sync_operations! {
            "Out of bounds operation":
            room_list = [F("!r0:x.y"), F("!r1:x.y"), F("!r2:x.y")],
            sync_operations = [
                {
                    "op": SlidingOp::Delete,
                    "range": [2, 3],
                }
            ]
            =>
            result = is_err,
            room_list = [F("!r0:x.y"), F("!r1:x.y"), F("!r2:x.y")],
        };
    }

    #[test]
    fn test_once_built() {
        let (sender, _receiver) = channel(1);

        let probe = Arc::new(Mutex::new(Cell::new(false)));
        let probe_clone = probe.clone();

        let _list = SlidingSyncList::builder("testing")
            .once_built(move |list| {
                let mut probe_lock = probe.lock().unwrap();
                *probe_lock.get_mut() = true;

                list
            })
            .build(sender);

        let probe_lock = probe_clone.lock().unwrap();
        assert!(probe_lock.get());
    }
}<|MERGE_RESOLUTION|>--- conflicted
+++ resolved
@@ -27,7 +27,6 @@
 use super::{Error, SlidingSyncInternalMessage};
 use crate::Result;
 
-<<<<<<< HEAD
 /// Should this [`SlidingSyncList`] be stored in the cache, and automatically
 /// reloaded from the cache upon creation?
 #[derive(Clone, Copy, Debug)]
@@ -37,11 +36,10 @@
     /// Don't store and load this list from the cache.
     Disabled,
 }
-=======
+
 /// The type used to express natural bounds (including but not limited to:
 /// ranges, timeline limit) in the sliding sync SDK.
 pub type Bound = u32;
->>>>>>> fc8dd5a1
 
 /// Holding a specific filtered list within the concept of sliding sync.
 ///
