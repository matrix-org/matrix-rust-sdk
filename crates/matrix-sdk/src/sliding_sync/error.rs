--- conflicted
+++ resolved
@@ -32,15 +32,13 @@
         /// End bound.
         end: u32,
     },
-<<<<<<< HEAD
 
     /// Missing storage key when asking to deserialize some sub-state of sliding
     /// sync.
     #[error("A caching request was made but a storage key is missing in sliding sync")]
     MissingStorageKeyForCaching,
-=======
+
     /// The internal channel of `SlidingSync` seems to be broken.
     #[error("SlidingSync's internal channel is broken")]
     InternalChannelIsBroken,
->>>>>>> c9d35a8f
 }