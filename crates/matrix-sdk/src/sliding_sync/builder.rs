use std::{
    collections::BTreeMap,
    fmt::Debug,
    sync::{Mutex, RwLock as StdRwLock},
};

use eyeball::unique::Observable;
use ruma::{
    api::client::sync::sync_events::v4::{
        self, AccountDataConfig, E2EEConfig, ExtensionsConfig, ReceiptsConfig, ToDeviceConfig,
        TypingConfig,
    },
    events::TimelineEventType,
    OwnedRoomId,
};
use tokio::sync::{mpsc::channel, RwLock as AsyncRwLock};
use url::Url;

use super::{
    cache::restore_sliding_sync_state, SlidingSync, SlidingSyncInner, SlidingSyncListBuilder,
    SlidingSyncPositionMarkers, SlidingSyncRoom,
};
use crate::{Client, Result, SlidingSyncListBuilder};

/// Configuration for a Sliding Sync instance.
///
/// Get a new builder with methods like [`crate::Client::sliding_sync`], or
/// [`crate::SlidingSync::builder`].
#[derive(Debug, Clone)]
pub struct SlidingSyncBuilder {
    storage_key: Option<String>,
    homeserver: Option<Url>,
    client: Client,
    lists: Vec<SlidingSyncListBuilder>,
    bump_event_types: Vec<TimelineEventType>,
    extensions: Option<ExtensionsConfig>,
    subscriptions: BTreeMap<OwnedRoomId, v4::RoomSubscription>,
    rooms: BTreeMap<OwnedRoomId, SlidingSyncRoom>,
}

impl SlidingSyncBuilder {
    pub(super) fn new(client: Client) -> Self {
        Self {
            storage_key: None,
            homeserver: None,
            client,
            lists: Vec::new(),
            bump_event_types: Vec::new(),
            extensions: None,
            subscriptions: BTreeMap::new(),
            rooms: BTreeMap::new(),
        }
    }

    /// Set the storage key to keep this cache at and load it from.
    pub fn storage_key(mut self, value: Option<String>) -> Self {
        self.storage_key = value;
        self
    }

    /// Set the homeserver for sliding sync only.
    pub fn homeserver(mut self, value: Url) -> Self {
        self.homeserver = Some(value);
        self
    }

    /// Add the given list to the lists.
    ///
<<<<<<< HEAD
    /// Replace any list with the same name.
    pub fn add_list(mut self, list: SlidingSyncList) -> Self {
        self.lists.insert(list.name().to_owned(), list);
=======
    /// Replace any list with the name.
    pub fn add_list(mut self, list_builder: SlidingSyncListBuilder) -> Self {
        self.lists.push(list_builder);
>>>>>>> c9d35a8f
        self
    }

    /// Enroll the list in caching, reloads it from the cache if possible, and
    /// adds it to the list of lists.
    ///
    /// This will raise an error if a [`storage_key()`] was not set, or if there
    /// was a I/O error reading from the cache.
    ///
    /// Replace any list with the same name.
    pub async fn add_cached_list(mut self, mut list: SlidingSyncListBuilder) -> Result<Self> {
        let Some(ref storage_key) = self.storage_key else {
            return Err(super::error::Error::MissingStorageKeyForCaching.into());
        };
        let reloaded_rooms = list.set_cached_and_reload(&self.client, storage_key).await?;
        for (key, frozen) in reloaded_rooms {
            self.rooms
                .entry(key)
                .or_insert_with(|| SlidingSyncRoom::from_frozen(frozen, self.client.clone()));
        }
        Ok(self.add_list(list.build()))
    }

    /// Activate e2ee, to-device-message and account data extensions if not yet
    /// configured.
    ///
    /// Will leave any extension configuration found untouched, so the order
    /// does not matter.
    pub fn with_common_extensions(mut self) -> Self {
        {
            let cfg = self.extensions.get_or_insert_with(Default::default);
            if cfg.to_device.enabled.is_none() {
                cfg.to_device.enabled = Some(true);
            }

            if cfg.e2ee.enabled.is_none() {
                cfg.e2ee.enabled = Some(true);
            }

            if cfg.account_data.enabled.is_none() {
                cfg.account_data.enabled = Some(true);
            }
        }
        self
    }

    /// Activate e2ee, to-device-message, account data, typing and receipt
    /// extensions if not yet configured.
    ///
    /// Will leave any extension configuration found untouched, so the order
    /// does not matter.
    pub fn with_all_extensions(mut self) -> Self {
        {
            let cfg = self.extensions.get_or_insert_with(Default::default);
            if cfg.to_device.enabled.is_none() {
                cfg.to_device.enabled = Some(true);
            }

            if cfg.e2ee.enabled.is_none() {
                cfg.e2ee.enabled = Some(true);
            }

            if cfg.account_data.enabled.is_none() {
                cfg.account_data.enabled = Some(true);
            }

            if cfg.receipts.enabled.is_none() {
                cfg.receipts.enabled = Some(true);
            }

            if cfg.typing.enabled.is_none() {
                cfg.typing.enabled = Some(true);
            }
        }
        self
    }

    /// Set the E2EE extension configuration.
    pub fn with_e2ee_extension(mut self, e2ee: E2EEConfig) -> Self {
        self.extensions.get_or_insert_with(Default::default).e2ee = e2ee;
        self
    }

    /// Unset the E2EE extension configuration.
    pub fn without_e2ee_extension(mut self) -> Self {
        self.extensions.get_or_insert_with(Default::default).e2ee = E2EEConfig::default();
        self
    }

    /// Set the ToDevice extension configuration.
    pub fn with_to_device_extension(mut self, to_device: ToDeviceConfig) -> Self {
        self.extensions.get_or_insert_with(Default::default).to_device = to_device;
        self
    }

    /// Unset the ToDevice extension configuration.
    pub fn without_to_device_extension(mut self) -> Self {
        self.extensions.get_or_insert_with(Default::default).to_device = ToDeviceConfig::default();
        self
    }

    /// Set the account data extension configuration.
    pub fn with_account_data_extension(mut self, account_data: AccountDataConfig) -> Self {
        self.extensions.get_or_insert_with(Default::default).account_data = account_data;
        self
    }

    /// Unset the account data extension configuration.
    pub fn without_account_data_extension(mut self) -> Self {
        self.extensions.get_or_insert_with(Default::default).account_data =
            AccountDataConfig::default();
        self
    }

    /// Set the Typing extension configuration.
    pub fn with_typing_extension(mut self, typing: TypingConfig) -> Self {
        self.extensions.get_or_insert_with(Default::default).typing = typing;
        self
    }

    /// Unset the Typing extension configuration.
    pub fn without_typing_extension(mut self) -> Self {
        self.extensions.get_or_insert_with(Default::default).typing = TypingConfig::default();
        self
    }

    /// Set the Receipt extension configuration.
    pub fn with_receipt_extension(mut self, receipt: ReceiptsConfig) -> Self {
        self.extensions.get_or_insert_with(Default::default).receipts = receipt;
        self
    }

    /// Unset the Receipt extension configuration.
    pub fn without_receipt_extension(mut self) -> Self {
        self.extensions.get_or_insert_with(Default::default).receipts = ReceiptsConfig::default();
        self
    }

    /// Allowlist of event types which should be considered recent activity
    /// when sorting `by_recency`. By omitting event types, clients can ensure
    /// that uninteresting events (e.g. a profile rename) do not cause a
    /// room to jump to the top of its list(s). Empty or
    /// omitted `bump_event_types` have no effect: all events in a room will
    /// be considered recent activity.
    pub fn bump_event_types(mut self, bump_event_types: &[TimelineEventType]) -> Self {
        self.bump_event_types = bump_event_types.to_vec();
        self
    }

    /// Build the Sliding Sync.
    ///
    /// If `self.storage_key` is `Some(_)`, load the cached data from cold
    /// storage.
    pub async fn build(mut self) -> Result<SlidingSync> {
        let client = self.client;

        let mut delta_token = None;

        let (internal_channel_sender, internal_channel_receiver) = channel(8);

        let mut lists = BTreeMap::new();

        for list_builder in self.lists {
            let list = list_builder.build(internal_channel_sender.clone());

            lists.insert(list.name().to_owned(), list);
        }

        // Load an existing state from the cache.
        if let Some(storage_key) = &self.storage_key {
            restore_sliding_sync_state(
                &client,
                storage_key,
                &mut lists,
                &mut delta_token,
                &mut self.extensions,
            )
            .await?;
        }

<<<<<<< HEAD
        let rooms = StdRwLock::new(self.rooms);
        let lists = StdRwLock::new(self.lists);
=======
        let rooms = StdRwLock::new(rooms_found);
        let lists = StdRwLock::new(lists);
>>>>>>> c9d35a8f

        Ok(SlidingSync::new(SlidingSyncInner {
            homeserver: self.homeserver,
            client,
            storage_key: self.storage_key,

            lists,
            rooms,
            bump_event_types: self.bump_event_types,

            extensions: Mutex::new(self.extensions),
            reset_counter: Default::default(),

            position: StdRwLock::new(SlidingSyncPositionMarkers {
                pos: Observable::new(None),
                delta_token: Observable::new(delta_token),
            }),

            subscriptions: StdRwLock::new(self.subscriptions),
            unsubscribe: Default::default(),

            internal_channel: (
                internal_channel_sender,
                AsyncRwLock::new(internal_channel_receiver),
            ),
        }))
    }
}<|MERGE_RESOLUTION|>--- conflicted
+++ resolved
@@ -20,7 +20,7 @@
     cache::restore_sliding_sync_state, SlidingSync, SlidingSyncInner, SlidingSyncListBuilder,
     SlidingSyncPositionMarkers, SlidingSyncRoom,
 };
-use crate::{Client, Result, SlidingSyncListBuilder};
+use crate::{Client, Result};
 
 /// Configuration for a Sliding Sync instance.
 ///
@@ -66,15 +66,9 @@
 
     /// Add the given list to the lists.
     ///
-<<<<<<< HEAD
     /// Replace any list with the same name.
-    pub fn add_list(mut self, list: SlidingSyncList) -> Self {
-        self.lists.insert(list.name().to_owned(), list);
-=======
-    /// Replace any list with the name.
     pub fn add_list(mut self, list_builder: SlidingSyncListBuilder) -> Self {
         self.lists.push(list_builder);
->>>>>>> c9d35a8f
         self
     }
 
@@ -95,7 +89,7 @@
                 .entry(key)
                 .or_insert_with(|| SlidingSyncRoom::from_frozen(frozen, self.client.clone()));
         }
-        Ok(self.add_list(list.build()))
+        Ok(self.add_list(list))
     }
 
     /// Activate e2ee, to-device-message and account data extensions if not yet
@@ -255,13 +249,8 @@
             .await?;
         }
 
-<<<<<<< HEAD
         let rooms = StdRwLock::new(self.rooms);
-        let lists = StdRwLock::new(self.lists);
-=======
-        let rooms = StdRwLock::new(rooms_found);
         let lists = StdRwLock::new(lists);
->>>>>>> c9d35a8f
 
         Ok(SlidingSync::new(SlidingSyncInner {
             homeserver: self.homeserver,
