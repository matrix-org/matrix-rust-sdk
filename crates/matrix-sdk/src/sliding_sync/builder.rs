use std::{collections::BTreeMap, fmt::Debug, sync::RwLock as StdRwLock};

use ruma::{
    api::client::sync::sync_events::v4::{
        self, AccountDataConfig, E2EEConfig, ExtensionsConfig, ReceiptsConfig, ToDeviceConfig,
        TypingConfig,
    },
    OwnedRoomId,
};
use tokio::sync::broadcast::channel;
use url::Url;

use super::{
    cache::{format_storage_key_prefix, restore_sliding_sync_state},
    Error, SlidingSync, SlidingSyncInner, SlidingSyncListBuilder, SlidingSyncPositionMarkers,
    SlidingSyncRoom,
};
use crate::{Client, Result};

/// Configuration for a Sliding Sync instance.
///
/// Get a new builder with methods like [`crate::Client::sliding_sync`], or
/// [`crate::SlidingSync::builder`].
#[derive(Debug, Clone)]
pub struct SlidingSyncBuilder {
    id: String,
    storage_key: Option<String>,
    homeserver: Option<Url>,
    client: Client,
    lists: Vec<SlidingSyncListBuilder>,
    extensions: Option<ExtensionsConfig>,
    subscriptions: BTreeMap<OwnedRoomId, v4::RoomSubscription>,
    rooms: BTreeMap<OwnedRoomId, SlidingSyncRoom>,
}

impl SlidingSyncBuilder {
<<<<<<< HEAD
    pub(super) fn new(id: String, client: Client) -> Result<Self, Error> {
        if id.len() > 16 {
            Err(Error::InvalidSlidingSyncIdentifier)
        } else {
            Ok(Self {
                id,
                storage_key: None,
                homeserver: None,
                client,
                lists: Vec::new(),
                bump_event_types: Vec::new(),
                extensions: None,
                subscriptions: BTreeMap::new(),
                rooms: BTreeMap::new(),
            })
=======
    pub(super) fn new(client: Client) -> Self {
        Self {
            storage_key: None,
            homeserver: None,
            client,
            lists: Vec::new(),
            extensions: None,
            subscriptions: BTreeMap::new(),
            rooms: BTreeMap::new(),
>>>>>>> c6dae678
        }
    }

    /// Enable caching for the given sliding sync.
    ///
    /// This will cause lists and the sliding sync tokens to be saved into and
    /// restored from the cache.
    pub fn enable_caching(mut self) -> Result<Self> {
        // Compute the final storage key now.
        self.storage_key = Some(format_storage_key_prefix(
            &self.id,
            self.client.user_id().ok_or(super::Error::UnauthenticatedUser)?,
        ));
        Ok(self)
    }

    /// Set the homeserver for sliding sync only.
    pub fn homeserver(mut self, value: Url) -> Self {
        self.homeserver = Some(value);
        self
    }

    /// Add the given list to the lists.
    ///
    /// Replace any list with the same name.
    pub fn add_list(mut self, list_builder: SlidingSyncListBuilder) -> Self {
        self.lists.push(list_builder);
        self
    }

    /// Enroll the list in caching, reloads it from the cache if possible, and
    /// adds it to the list of lists.
    ///
    /// This will raise an error if caching wasn't enabled with
    /// [`enable_caching`][Self::enable_caching], or if there was a I/O error
    /// reading from the cache.
    ///
    /// Replace any list with the same name.
    pub async fn add_cached_list(mut self, mut list: SlidingSyncListBuilder) -> Result<Self> {
        let Some(ref storage_key) = self.storage_key else {
            return Err(super::error::Error::CacheDisabled.into());
        };

        let reloaded_rooms = list.set_cached_and_reload(&self.client, storage_key).await?;

        for (key, frozen) in reloaded_rooms {
            self.rooms
                .entry(key)
                .or_insert_with(|| SlidingSyncRoom::from_frozen(frozen, self.client.clone()));
        }

        Ok(self.add_list(list))
    }

    /// Activate e2ee, to-device-message and account data extensions if not yet
    /// configured.
    ///
    /// Will leave any extension configuration found untouched, so the order
    /// does not matter.
    pub fn with_common_extensions(mut self) -> Self {
        {
            let cfg = self.extensions.get_or_insert_with(Default::default);
            if cfg.to_device.enabled.is_none() {
                cfg.to_device.enabled = Some(true);
            }

            if cfg.e2ee.enabled.is_none() {
                cfg.e2ee.enabled = Some(true);
            }

            if cfg.account_data.enabled.is_none() {
                cfg.account_data.enabled = Some(true);
            }
        }
        self
    }

    /// Activate e2ee, to-device-message, account data, typing and receipt
    /// extensions if not yet configured.
    ///
    /// Will leave any extension configuration found untouched, so the order
    /// does not matter.
    pub fn with_all_extensions(mut self) -> Self {
        {
            let cfg = self.extensions.get_or_insert_with(Default::default);
            if cfg.to_device.enabled.is_none() {
                cfg.to_device.enabled = Some(true);
            }

            if cfg.e2ee.enabled.is_none() {
                cfg.e2ee.enabled = Some(true);
            }

            if cfg.account_data.enabled.is_none() {
                cfg.account_data.enabled = Some(true);
            }

            if cfg.receipts.enabled.is_none() {
                cfg.receipts.enabled = Some(true);
            }

            if cfg.typing.enabled.is_none() {
                cfg.typing.enabled = Some(true);
            }
        }
        self
    }

    /// Set the E2EE extension configuration.
    pub fn with_e2ee_extension(mut self, e2ee: E2EEConfig) -> Self {
        self.extensions.get_or_insert_with(Default::default).e2ee = e2ee;
        self
    }

    /// Unset the E2EE extension configuration.
    pub fn without_e2ee_extension(mut self) -> Self {
        self.extensions.get_or_insert_with(Default::default).e2ee = E2EEConfig::default();
        self
    }

    /// Set the ToDevice extension configuration.
    pub fn with_to_device_extension(mut self, to_device: ToDeviceConfig) -> Self {
        self.extensions.get_or_insert_with(Default::default).to_device = to_device;
        self
    }

    /// Unset the ToDevice extension configuration.
    pub fn without_to_device_extension(mut self) -> Self {
        self.extensions.get_or_insert_with(Default::default).to_device = ToDeviceConfig::default();
        self
    }

    /// Set the account data extension configuration.
    pub fn with_account_data_extension(mut self, account_data: AccountDataConfig) -> Self {
        self.extensions.get_or_insert_with(Default::default).account_data = account_data;
        self
    }

    /// Unset the account data extension configuration.
    pub fn without_account_data_extension(mut self) -> Self {
        self.extensions.get_or_insert_with(Default::default).account_data =
            AccountDataConfig::default();
        self
    }

    /// Set the Typing extension configuration.
    pub fn with_typing_extension(mut self, typing: TypingConfig) -> Self {
        self.extensions.get_or_insert_with(Default::default).typing = typing;
        self
    }

    /// Unset the Typing extension configuration.
    pub fn without_typing_extension(mut self) -> Self {
        self.extensions.get_or_insert_with(Default::default).typing = TypingConfig::default();
        self
    }

    /// Set the Receipt extension configuration.
    pub fn with_receipt_extension(mut self, receipt: ReceiptsConfig) -> Self {
        self.extensions.get_or_insert_with(Default::default).receipts = receipt;
        self
    }

    /// Unset the Receipt extension configuration.
    pub fn without_receipt_extension(mut self) -> Self {
        self.extensions.get_or_insert_with(Default::default).receipts = ReceiptsConfig::default();
        self
    }

    /// Build the Sliding Sync.
    ///
    /// If `self.storage_key` is `Some(_)`, load the cached data from cold
    /// storage.
    pub async fn build(self) -> Result<SlidingSync> {
        let client = self.client;

        let mut delta_token = None;
        let mut to_device_token = None;

        let (internal_channel_sender, _internal_channel_receiver) = channel(8);

        let mut lists = BTreeMap::new();

        for list_builder in self.lists {
            let list = list_builder.build(internal_channel_sender.clone());

            lists.insert(list.name().to_owned(), list);
        }

        // Load an existing state from the cache.
        if let Some(storage_key) = &self.storage_key {
            restore_sliding_sync_state(
                &client,
                storage_key,
                &lists,
                &mut delta_token,
                &mut to_device_token,
            )
            .await?;
        }

        let rooms = StdRwLock::new(self.rooms);
        let lists = StdRwLock::new(lists);

        Ok(SlidingSync::new(SlidingSyncInner {
            _id: Some(self.id),
            homeserver: self.homeserver,
            client,
            storage_key: self.storage_key,

            lists,
            rooms,

            extensions: self.extensions.unwrap_or_default(),
            reset_counter: Default::default(),

            position: StdRwLock::new(SlidingSyncPositionMarkers {
                pos: None,
                delta_token,
                to_device_token,
            }),

            room_subscriptions: StdRwLock::new(self.subscriptions),
            room_unsubscriptions: Default::default(),

            internal_channel: internal_channel_sender,
        }))
    }
}<|MERGE_RESOLUTION|>--- conflicted
+++ resolved
@@ -34,7 +34,6 @@
 }
 
 impl SlidingSyncBuilder {
-<<<<<<< HEAD
     pub(super) fn new(id: String, client: Client) -> Result<Self, Error> {
         if id.len() > 16 {
             Err(Error::InvalidSlidingSyncIdentifier)
@@ -45,22 +44,10 @@
                 homeserver: None,
                 client,
                 lists: Vec::new(),
-                bump_event_types: Vec::new(),
                 extensions: None,
                 subscriptions: BTreeMap::new(),
                 rooms: BTreeMap::new(),
             })
-=======
-    pub(super) fn new(client: Client) -> Self {
-        Self {
-            storage_key: None,
-            homeserver: None,
-            client,
-            lists: Vec::new(),
-            extensions: None,
-            subscriptions: BTreeMap::new(),
-            rooms: BTreeMap::new(),
->>>>>>> c6dae678
         }
     }
 
