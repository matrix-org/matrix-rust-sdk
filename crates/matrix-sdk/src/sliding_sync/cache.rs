//! Cache utilities.
//!
//! A `SlidingSync` instance can be stored in a cache, and restored from the
//! same cache. It helps to define what it sometimes called a “cold start”, or a
//!  “fast start”.

use std::collections::BTreeMap;

use matrix_sdk_base::{StateStore, StoreError};
use ruma::api::client::sync::sync_events::v4::ExtensionsConfig;
use tracing::{trace, warn};

use super::{FrozenSlidingSync, FrozenSlidingSyncList, SlidingSync, SlidingSyncList};
use crate::{sliding_sync::SlidingSyncListCachePolicy, Client, Result};

/// Be careful: as this is used as a storage key; changing it requires migrating
/// data!
fn format_storage_key_for_sliding_sync(storage_key: &str) -> String {
    format!("sliding_sync_store::{storage_key}")
}

/// Be careful: as this is used as a storage key; changing it requires migrating
/// data!
fn format_storage_key_for_sliding_sync_list(storage_key: &str, list_name: &str) -> String {
    format!("sliding_sync_store::{storage_key}::{list_name}")
}

/// Invalidate a single [`SlidingSyncList`] cache entry by removing it from the
/// cache.
async fn invalidate_cached_list(
    storage: &dyn StateStore<Error = StoreError>,
    storage_key: &str,
    list_name: &str,
) {
    let storage_key_for_list = format_storage_key_for_sliding_sync_list(storage_key, list_name);
    let _ = storage.remove_custom_value(storage_key_for_list.as_bytes()).await;
}

/// Clean the storage for everything related to `SlidingSync` and all known
/// lists.
async fn clean_storage(
    client: &Client,
    storage_key: &str,
    lists: &BTreeMap<String, SlidingSyncList>,
) {
    let storage = client.store();
    for list_name in lists.keys() {
        invalidate_cached_list(storage, storage_key, list_name).await;
    }
    let _ = storage
        .remove_custom_value(format_storage_key_for_sliding_sync(storage_key).as_bytes())
        .await;
}

/// Store the `SlidingSync`'s state in the storage.
pub(super) async fn store_sliding_sync_state(sliding_sync: &SlidingSync) -> Result<()> {
    let Some(storage_key) = sliding_sync.inner.storage_key.as_ref() else { return Ok(()) };

    trace!(storage_key, "Saving a `SlidingSync`");
    let storage = sliding_sync.inner.client.store();

    // Write this `SlidingSync` instance, as a `FrozenSlidingSync` instance, inside
    // the store.
    storage
        .set_custom_value(
            format_storage_key_for_sliding_sync(storage_key).as_bytes(),
            serde_json::to_vec(&FrozenSlidingSync::from(sliding_sync))?,
        )
        .await?;

    // Write every `SlidingSyncList` that's configured for caching into the store.
    let frozen_lists = {
        let rooms_lock = sliding_sync.inner.rooms.read().unwrap();

        sliding_sync
            .inner
            .lists
            .read()
            .unwrap()
            .iter()
            .filter_map(|(list_name, list)| {
                matches!(list.cache_policy(), SlidingSyncListCachePolicy::Enabled).then(|| {
                    Ok((
                        format_storage_key_for_sliding_sync_list(storage_key, list_name),
                        serde_json::to_vec(&FrozenSlidingSyncList::freeze(list, &rooms_lock))?,
                    ))
                })
            })
            .collect::<Result<Vec<_>, crate::Error>>()?
    };

    for (storage_key_for_list, frozen_list) in frozen_lists {
        trace!(storage_key_for_list, "Saving a `SlidingSyncList`");

        storage.set_custom_value(storage_key_for_list.as_bytes(), frozen_list).await?;
    }

    Ok(())
}

/// Try to restore a single [`SlidingSyncList`] from the cache.
///
/// If it fails to deserialize for some reason, invalidate the cache entry.
pub(super) async fn restore_sliding_sync_list(
    storage: &dyn StateStore<Error = StoreError>,
    storage_key: &str,
    list_name: &str,
) -> Result<Option<FrozenSlidingSyncList>> {
    let storage_key_for_list = format_storage_key_for_sliding_sync_list(storage_key, list_name);

    match storage
        .get_custom_value(storage_key_for_list.as_bytes())
        .await?
        .map(|custom_value| serde_json::from_slice::<FrozenSlidingSyncList>(&custom_value))
    {
        Some(Ok(frozen_list)) => {
            // List has been found and successfully deserialized.
            trace!(list_name, "successfully read the list from cache");
            return Ok(Some(frozen_list));
        }

        Some(Err(_)) => {
            // List has been found, but it wasn't possible to deserialize it. It's declared
            // as obsolete. The main reason might be that the internal representation of a
            // `SlidingSyncList` might have changed. Instead of considering this as a strong
            // error, we remove the entry from the cache and keep the list in its initial
            // state.
            warn!(
                    list_name,
                    "failed to deserialize the list from the cache, it is obsolete; removing the cache entry!"
                );
            // Let's clear the list and stop here.
            invalidate_cached_list(storage, storage_key, list_name).await;
        }

        None => {
            // A missing cache doesn't make anything obsolete.
            // We just do nothing here.
            trace!(list_name, "failed to find the list in the cache");
        }
    }

    Ok(None)
}

/// Restore the `SlidingSync`'s state from what is stored in the storage.
///
/// If one cache is obsolete (corrupted, and cannot be deserialized or
/// anything), the entire `SlidingSync` cache is removed.
pub(super) async fn restore_sliding_sync_state(
    client: &Client,
    storage_key: &str,
    lists: &mut BTreeMap<String, SlidingSyncList>,
    delta_token: &mut Option<String>,
    extensions: &mut Option<ExtensionsConfig>,
) -> Result<()> {
    let storage = client.store();

    // Preload the `SlidingSync` object from the cache.
    match storage
        .get_custom_value(format_storage_key_for_sliding_sync(storage_key).as_bytes())
        .await?
        .map(|custom_value| serde_json::from_slice::<FrozenSlidingSync>(&custom_value))
    {
        // `SlidingSync` has been found and successfully deserialized.
        Some(Ok(FrozenSlidingSync { to_device_since, delta_token: frozen_delta_token })) => {
            trace!("Successfully read the `SlidingSync` from the cache");
            // Let's update the `SlidingSync`.
            if let Some(since) = to_device_since {
                let to_device_ext = &mut extensions.get_or_insert_with(Default::default).to_device;
                if to_device_ext.enabled == Some(true) {
                    to_device_ext.since = Some(since);
                }
            }
            *delta_token = frozen_delta_token;
        }

        // `SlidingSync` has been found, but it wasn't possible to deserialize it. It's
        // declared as obsolete. The main reason might be that the internal
        // representation of a `SlidingSync` might have changed.
        // Instead of considering this as a strong error, we remove
        // the entry from the cache and keep `SlidingSync` in its initial
        // state.
        Some(Err(_)) => {
            warn!(
                "failed to deserialize `SlidingSync` from the cache, it is obsolote; removing the cache entry!"
            );

            // Let's clear everything and stop here.
            clean_storage(client, storage_key, lists).await;

            return Ok(());
        }

        None => {
            trace!("Failed to find the `SlidingSync` object in the cache");
        }
    }

    Ok(())
}

#[cfg(test)]
mod tests {
    use futures::executor::block_on;
    use url::Url;

    use super::*;
    use crate::{Client, Result};

    #[test]
    fn test_cant_cache_without_a_storage_key() -> Result<()> {
        block_on(async {
            let homeserver = Url::parse("https://foo.bar")?;
            let client = Client::new(homeserver).await?;
            let err = client
                .sliding_sync()
                .await
                .add_cached_list(SlidingSyncList::builder("list_foo"))
                .await
                .unwrap_err();
            assert!(matches!(
                err,
                crate::Error::SlidingSync(
                    crate::sliding_sync::error::Error::MissingStorageKeyForCaching
                )
            ));
            Ok(())
        })
    }

    #[allow(clippy::await_holding_lock)]
    #[test]
    fn test_sliding_sync_can_be_stored_and_restored() -> Result<()> {
        block_on(async {
            let homeserver = Url::parse("https://foo.bar")?;
            let client = Client::new(homeserver).await?;

            let store = client.store();

            // Store entries don't exist.
            assert!(store
                .get_custom_value(format_storage_key_for_sliding_sync("hello").as_bytes())
                .await?
                .is_none());

            assert!(store
                .get_custom_value(
                    format_storage_key_for_sliding_sync_list("hello", "list_foo").as_bytes()
                )
                .await?
                .is_none());

            assert!(store
                .get_custom_value(
                    format_storage_key_for_sliding_sync_list("hello", "list_bar").as_bytes()
                )
                .await?
                .is_none());

            // Create a new `SlidingSync` instance, and store it.
            {
                let sliding_sync = client
                    .sliding_sync()
                    .await
                    .storage_key(Some("hello".to_owned()))
<<<<<<< HEAD
                    .add_cached_list(SlidingSyncList::builder("list_foo"))
                    .await?
                    .add_list(SlidingSyncList::builder("list_bar").build())
=======
                    .add_list(SlidingSyncList::builder("list_foo"))
>>>>>>> c9d35a8f
                    .build()
                    .await?;

                // Modify both lists, so we can check expected caching behavior later.
                {
                    let lists = sliding_sync.inner.lists.write().unwrap();

                    let list_foo = lists.get("list_foo").unwrap();
                    list_foo.set_maximum_number_of_rooms(Some(42));

                    let list_bar = lists.get("list_bar").unwrap();
                    list_bar.set_maximum_number_of_rooms(Some(1337));
                }

                assert!(sliding_sync.cache_to_storage().await.is_ok());
            }

            // Store entries now exist for the sliding sync object and list_foo.
            assert!(store
                .get_custom_value(format_storage_key_for_sliding_sync("hello").as_bytes())
                .await?
                .is_some());

            assert!(store
                .get_custom_value(
                    format_storage_key_for_sliding_sync_list("hello", "list_foo").as_bytes()
                )
                .await?
                .is_some());

            // But not for list_bar.
            assert!(store
                .get_custom_value(
                    format_storage_key_for_sliding_sync_list("hello", "list_bar").as_bytes()
                )
                .await?
                .is_none());

            // Create a new `SlidingSync`, and it should be read from the cache.
            {
                let sliding_sync = client
                    .sliding_sync()
                    .await
                    .storage_key(Some("hello".to_owned()))
<<<<<<< HEAD
                    .add_cached_list(SlidingSyncList::builder("list_foo"))
                    .await?
                    .add_list(SlidingSyncList::builder("list_bar").build())
=======
                    .add_list(SlidingSyncList::builder("list_foo"))
>>>>>>> c9d35a8f
                    .build()
                    .await?;

                // Check the list' state.
                {
                    let lists = sliding_sync.inner.lists.write().unwrap();

                    // This one was cached.
                    let list_foo = lists.get("list_foo").unwrap();
                    assert_eq!(list_foo.maximum_number_of_rooms(), Some(42));

                    // This one wasn't.
                    let list_bar = lists.get("list_bar").unwrap();
                    assert_eq!(list_bar.maximum_number_of_rooms(), None);
                }

                // Clean the cache.
                clean_storage(&client, "hello", &sliding_sync.inner.lists.read().unwrap()).await;
            }

            // Store entries don't exist.
            assert!(store
                .get_custom_value(format_storage_key_for_sliding_sync("hello").as_bytes())
                .await?
                .is_none());

            assert!(store
                .get_custom_value(
                    format_storage_key_for_sliding_sync_list("hello", "list_foo").as_bytes()
                )
                .await?
                .is_none());

            assert!(store
                .get_custom_value(
                    format_storage_key_for_sliding_sync_list("hello", "list_bar").as_bytes()
                )
                .await?
                .is_none());

            Ok(())
        })
    }
}<|MERGE_RESOLUTION|>--- conflicted
+++ resolved
@@ -264,13 +264,9 @@
                     .sliding_sync()
                     .await
                     .storage_key(Some("hello".to_owned()))
-<<<<<<< HEAD
                     .add_cached_list(SlidingSyncList::builder("list_foo"))
                     .await?
-                    .add_list(SlidingSyncList::builder("list_bar").build())
-=======
-                    .add_list(SlidingSyncList::builder("list_foo"))
->>>>>>> c9d35a8f
+                    .add_list(SlidingSyncList::builder("list_bar"))
                     .build()
                     .await?;
 
@@ -315,13 +311,9 @@
                     .sliding_sync()
                     .await
                     .storage_key(Some("hello".to_owned()))
-<<<<<<< HEAD
                     .add_cached_list(SlidingSyncList::builder("list_foo"))
                     .await?
-                    .add_list(SlidingSyncList::builder("list_bar").build())
-=======
-                    .add_list(SlidingSyncList::builder("list_foo"))
->>>>>>> c9d35a8f
+                    .add_list(SlidingSyncList::builder("list_bar"))
                     .build()
                     .await?;
 
