// Copyright 2022 Benjamin Kampmann
// Copyright 2022 The Matrix.org Foundation C.I.C.
//
// Licensed under the Apache License, Version 2.0 (the "License");
// you may not use this file except in compliance with the License.
// You may obtain a copy of the License at
//
//     http://www.apache.org/licenses/LICENSE-2.0
//
// Unless required by applicable law or agreed to in writing, software
// distributed under the License is distributed on an "AS IS" BASIS,
// WITHOUT WARRANTIES OR CONDITIONS OF ANY KIND, either express or implied.
// See the License for the specific language governing permissions and
// limitations under the License.

use std::{
    collections::BTreeMap,
    fmt::Debug,
    sync::{
        atomic::{AtomicBool, AtomicU8, Ordering},
        Arc,
    },
};

use futures_core::stream::Stream;
use futures_signals::{signal::Mutable, signal_map::MutableBTreeMap, signal_vec::MutableVec};
use matrix_sdk_base::{deserialized_responses::SyncTimelineEvent, sync::SyncResponse};
use ruma::{
    api::{
        client::{
            error::{ErrorBody, ErrorKind},
            sync::sync_events::v4::{
                self, AccountDataConfig, E2EEConfig, ExtensionsConfig, ToDeviceConfig,
            },
        },
        error::FromHttpResponseError,
    },
    assign,
    events::RoomEventType,
    OwnedRoomId, RoomId, UInt,
};
use serde::{Deserialize, Serialize};
use thiserror::Error;
use url::Url;

<<<<<<< HEAD
use crate::{Client, HttpError, Result, RumaApiError};
=======
#[cfg(feature = "experimental-timeline")]
use crate::room::timeline::Timeline;
use crate::{Client, Result};
>>>>>>> afda63f9

/// Internal representation of errors in Sliding Sync
#[derive(Error, Debug)]
#[non_exhaustive]
pub enum Error {
    #[error("Received response for {found} lists, yet we have {expected}.")]
    BadViewsCount { found: usize, expected: usize },
    #[error("The sliding sync response could not be handled: {0}")]
    BadResponse(String),
    #[error("Builder went wrong: {0}")]
    SlidingSyncBuilder(#[from] SlidingSyncBuilderError),
}

/// The state the [`SlidingSyncView`] is in.
///
/// The lifetime of a SlidingSync usually starts at a `Preload`, getting a fast
/// response for the first given number of Rooms, then switches into
/// `CatchingUp` during which the view fetches the remaining rooms, usually in
/// order, some times in batches. Once that is ready, it switches into `Live`.
///
/// If the client has been offline for a while, though, the SlidingSync might
/// return back to `CatchingUp` at any point.
#[derive(Debug, Default, Clone, PartialEq, Eq, Serialize, Deserialize)]
pub enum SlidingSyncState {
    /// Hasn't started yet
    #[default]
    Cold,
    /// We are quickly preloading a preview of the most important rooms
    Preload,
    /// We are trying to load all remaining rooms, might be in batches
    CatchingUp,
    /// We are all caught up and now only sync the live responses.
    Live,
}

/// The mode by which the the [`SlidingSyncView`] is in fetching the data.
#[derive(Debug, Default, Clone, PartialEq, Eq, Serialize, Deserialize)]
pub enum SlidingSyncMode {
    /// FullSync all rooms in the background, configured with batch size
    #[default]
    FullSync,
    /// Only sync the specific windows defined
    Selective,
}

/// The Entry in the sliding sync room list per sliding sync view
#[derive(Clone, Debug, Default, Serialize, Deserialize)]
pub enum RoomListEntry {
    /// This entry isn't known at this point and thus considered `Empty`
    #[default]
    Empty,
    /// There was `OwnedRoomId` but since the server told us to invalid this
    /// entry. it is considered stale
    Invalidated(OwnedRoomId),
    /// This Entry is followed with `OwnedRoomId`
    Filled(OwnedRoomId),
}

impl RoomListEntry {
    /// Is this entry empty or invalidated?
    pub fn empty_or_invalidated(&self) -> bool {
        matches!(self, RoomListEntry::Empty | RoomListEntry::Invalidated(_))
    }

    /// The inner room_id if given
    pub fn as_room_id(&self) -> Option<&RoomId> {
        match &self {
            RoomListEntry::Empty => None,
            RoomListEntry::Invalidated(b) | RoomListEntry::Filled(b) => Some(b.as_ref()),
        }
    }

    fn freeze(&self) -> RoomListEntry {
        match &self {
            RoomListEntry::Empty => RoomListEntry::Empty,
            RoomListEntry::Invalidated(b) | RoomListEntry::Filled(b) => {
                RoomListEntry::Invalidated(b.clone())
            }
        }
    }
}

pub type AliveRoomTimeline = Arc<MutableVec<SyncTimelineEvent>>;

/// Room info as giving by the SlidingSync Feature.
#[derive(Debug, Clone)]
pub struct SlidingSyncRoom {
    client: Client,
    room_id: OwnedRoomId,
    inner: v4::SlidingSyncRoom,
    is_loading_more: Mutable<bool>,
    is_cold: Arc<AtomicBool>,
    prev_batch: Mutable<Option<String>>,
    timeline: AliveRoomTimeline,
}

#[derive(Serialize, Deserialize)]
struct FrozenSlidingSyncRoom {
    room_id: OwnedRoomId,
    inner: v4::SlidingSyncRoom,
    prev_batch: Option<String>,
    timeline: Vec<SyncTimelineEvent>,
}

impl From<&SlidingSyncRoom> for FrozenSlidingSyncRoom {
    fn from(value: &SlidingSyncRoom) -> Self {
        FrozenSlidingSyncRoom {
            room_id: value.room_id.clone(),
            inner: value.inner.clone(),
            prev_batch: value.prev_batch.lock_ref().clone(),
            timeline: value.timeline.lock_ref().to_vec(),
        }
    }
}

impl From<FrozenSlidingSyncRoom> for SlidingSyncRoom {
    fn from(val: FrozenSlidingSyncRoom) -> Self {
        let FrozenSlidingSyncRoom { room_id, inner, prev_batch, timeline } = val;
        SlidingSyncRoom {
            room_id,
            inner,
            is_loading_more: Mutable::new(false),
            is_cold: Arc::new(AtomicBool::new(true)),
            prev_batch: Mutable::new(prev_batch),
            timeline: Arc::new(MutableVec::new_with_values(timeline)),
        }
    }
}

impl SlidingSyncRoom {
    fn from(
        client: Client,
        room_id: OwnedRoomId,
        mut inner: v4::SlidingSyncRoom,
        timeline: Vec<SyncTimelineEvent>,
    ) -> Self {
        // we overwrite to only keep one copy
        inner.timeline = vec![];
        Self {
            client,
            room_id,
            is_loading_more: Mutable::new(false),
            is_cold: Arc::new(AtomicBool::new(false)),
            prev_batch: Mutable::new(inner.prev_batch.clone()),
            timeline: Arc::new(MutableVec::new_with_values(timeline)),
            inner,
        }
    }

    /// RoomId of this SlidingSyncRoom
    pub fn room_id(&self) -> &OwnedRoomId {
        &self.room_id
    }

    /// Are we currently fetching more timeline events in this room?
    pub fn is_loading_more(&self) -> bool {
        *self.is_loading_more.lock_ref()
    }

    /// the `prev_batch` key to fetch more timeline events for this room
    pub fn prev_batch(&self) -> Option<String> {
        self.prev_batch.lock_ref().clone()
    }

    /// `AliveTimeline` of this room
    #[cfg(not(feature = "experimental-timeline"))]
    pub fn timeline(&self) -> AliveRoomTimeline {
        self.timeline.clone()
    }

    /// `Timeline` of this room
    #[cfg(feature = "experimental-timeline")]
    pub async fn timeline(&self) -> Timeline {
        let current_timeline = self.timeline.lock_ref().to_vec();
        let prev_batch = self.prev_batch.lock_ref().clone();
        let room = self.client.get_room(&self.room_id).unwrap();
        Timeline::with_events(&room, prev_batch, current_timeline).await
    }

    /// This rooms name as calculated by the server, if any
    pub fn name(&self) -> Option<&str> {
        self.inner.name.as_deref()
    }

    fn update(&mut self, room_data: &v4::SlidingSyncRoom, timeline: Vec<SyncTimelineEvent>) {
        let v4::SlidingSyncRoom {
            name,
            initial,
            is_dm,
            invite_state,
            unread_notifications,
            required_state,
            prev_batch,
            ..
        } = room_data;

        self.inner.unread_notifications = unread_notifications.clone();

        if name.is_some() {
            self.inner.name = name.clone();
        }
        if initial.is_some() {
            self.inner.initial = *initial;
        }
        if is_dm.is_some() {
            self.inner.is_dm = *is_dm;
        }
        if !invite_state.is_empty() {
            self.inner.invite_state = invite_state.clone();
        }
        if !required_state.is_empty() {
            self.inner.required_state = required_state.clone();
        }

        if let Some(batch) = prev_batch {
            self.prev_batch.lock_mut().replace(batch.clone());
        }

        if !timeline.is_empty() {
            if self.is_cold.load(Ordering::Relaxed) {
                // if we come from cold storage, we hard overwrite
                self.timeline.lock_mut().replace_cloned(timeline);
                self.is_cold.store(false, Ordering::Relaxed);
            } else {
                let mut ref_timeline = self.timeline.lock_mut();
                for e in timeline {
                    ref_timeline.push_cloned(e);
                }
            }
        }
    }
}

impl std::ops::Deref for SlidingSyncRoom {
    type Target = v4::SlidingSyncRoom;
    fn deref(&self) -> &Self::Target {
        &self.inner
    }
}

type ViewState = Mutable<SlidingSyncState>;
type SyncMode = Mutable<SlidingSyncMode>;
type PosState = Mutable<Option<String>>;
type RangeState = Mutable<Vec<(UInt, UInt)>>;
type RoomsCount = Mutable<Option<u32>>;
type RoomsList = Arc<MutableVec<RoomListEntry>>;
type RoomsMap = Arc<MutableBTreeMap<OwnedRoomId, SlidingSyncRoom>>;
type RoomsSubscriptions = Arc<MutableBTreeMap<OwnedRoomId, v4::RoomSubscription>>;
type RoomUnsubscribe = Arc<MutableVec<OwnedRoomId>>;
type ViewsList = Arc<MutableVec<SlidingSyncView>>;

use derive_builder::Builder;

/// The Summary of a new SlidingSync Update received
#[derive(Debug, Clone)]
pub struct UpdateSummary {
    /// The views (according to their name), which have seen an update
    pub views: Vec<String>,
    /// The Rooms that have seen updates
    pub rooms: Vec<OwnedRoomId>,
}

/// Configuration for a Sliding Sync Instance
#[derive(Clone, Debug, Builder)]
<<<<<<< HEAD
#[builder(
    name = "SlidingSyncBuilder",
    pattern = "owned",
    build_fn(name = "build_no_cache"),
    derive(Clone, Debug)
)]
pub struct SlidingSyncConfig {
    /// The storage key to keep this cache at and load it from
    #[builder(setter(strip_option), default)]
    storage_key: Option<String>,
    /// Customize the homeserver for sliding sync only
    #[builder(setter(strip_option), default)]
=======
#[builder(pattern = "owned", derive(Clone, Debug))]
pub struct SlidingSync {
    /// Customize the homeserver for sliding sync only
    #[builder(setter(strip_option))]
>>>>>>> afda63f9
    homeserver: Option<Url>,

    /// The client this sliding sync will be using
    client: Client,
    #[builder(private, default)]
    views: Vec<SlidingSyncView>,
    #[builder(private, default)]
    extensions: Option<ExtensionsConfig>,
    #[builder(private, default)]
    subscriptions: BTreeMap<OwnedRoomId, v4::RoomSubscription>,
}

impl SlidingSyncConfig {
    pub async fn build(self) -> Result<SlidingSync> {
        let SlidingSyncConfig {
            homeserver,
            storage_key,
            client,
            mut views,
            extensions,
            subscriptions,
        } = self;
        let rooms = if let Some(storage_key) = storage_key.as_ref() {
            if let Some(mut f) = client
                .store()
                .get_custom_value(storage_key.as_bytes())
                .await?
                .map(|v| serde_json::from_slice::<FrozenSlidingSync>(&v))
                .transpose()?
            {
                for view in views.iter_mut() {
                    if let Some(frozen_view) = f.views.remove(&view.name) {
                        view.set_from_cold(frozen_view);
                    }
                }

                f.rooms.into_iter().map(|(k, v)| (k, v.into())).collect()
            } else {
                Default::default()
            }
        } else {
            Default::default()
        };

        let rooms = Arc::new(MutableBTreeMap::with_values(rooms));
        // map the roomsmap into the views:
        for v in &mut views {
            v.rooms = rooms.clone()
        }

        let views = Arc::new(MutableVec::new_with_values(views));

        Ok(SlidingSync {
            homeserver,
            client,
            storage_key,

            views,
            rooms,
            extensions: Mutable::new(extensions),
            failure_count: Default::default(),

            pos: Mutable::new(None),
            subscriptions: Arc::new(MutableBTreeMap::with_values(subscriptions)),
            unsubscribe: Default::default(),
        })
    }
}

impl SlidingSyncBuilder {
    /// Convenience function to add a full-sync view to the builder
    pub fn add_fullsync_view(mut self) -> Self {
        let views = self.views.get_or_insert_with(Default::default);
        views.push(
            SlidingSyncViewBuilder::default_with_fullsync()
                .build()
                .expect("Building default full sync view doesn't fail"),
        );
        self
    }

    /// The cold cache key to read from and store the frozen state at
    pub fn cold_cache<T: ToString>(mut self, name: T) -> Self {
        self.storage_key = Some(Some(name.to_string()));
        self
    }

    /// Do not use the cold cache
    pub fn no_cold_cache(mut self) -> Self {
        self.storage_key = None;
        self
    }

    /// Reset the views to `None`
    pub fn no_views(mut self) -> Self {
        self.views = None;
        self
    }

    /// Add the given view to the list of views
    pub fn add_view(mut self, v: SlidingSyncView) -> Self {
        let views = self.views.get_or_insert_with(Default::default);
        views.push(v);
        self
    }

    /// Activate e2ee, to-device-message and account data extensions if not yet
    /// configured.
    ///
    /// Will leave any extension configuration found untouched, so the order
    /// does not matter.
    pub fn with_common_extensions(mut self) -> Self {
        {
            let mut cfg = self
                .extensions
                .get_or_insert_with(Default::default)
                .get_or_insert_with(Default::default);
            if cfg.to_device.is_none() {
                cfg.to_device = Some(assign!(ToDeviceConfig::default(), {enabled : Some(true)}));
            }

            if cfg.e2ee.is_none() {
                cfg.e2ee = Some(assign!(E2EEConfig::default(), {enabled : Some(true)}));
            }

            if cfg.account_data.is_none() {
                cfg.account_data =
                    Some(assign!(AccountDataConfig::default(), {enabled : Some(true)}));
            }
        }
        self
    }

    /// Set the E2EE extension configuration.
    pub fn with_e2ee_extension(mut self, e2ee: E2EEConfig) -> Self {
        self.extensions
            .get_or_insert_with(Default::default)
            .get_or_insert_with(Default::default)
            .e2ee = Some(e2ee);
        self
    }

    /// Unset the E2EE extension configuration.
    pub fn without_e2ee_extension(mut self) -> Self {
        self.extensions
            .get_or_insert_with(Default::default)
            .get_or_insert_with(Default::default)
            .e2ee = None;
        self
    }

    /// Set the ToDevice extension configuration.
    pub fn with_to_device_extension(mut self, to_device: ToDeviceConfig) -> Self {
        self.extensions
            .get_or_insert_with(Default::default)
            .get_or_insert_with(Default::default)
            .to_device = Some(to_device);
        self
    }

    /// Unset the ToDevice extension configuration.
    pub fn without_to_device_extension(mut self) -> Self {
        self.extensions
            .get_or_insert_with(Default::default)
            .get_or_insert_with(Default::default)
            .to_device = None;
        self
    }

    /// Set the account data extension configuration.
    pub fn with_account_data_extension(mut self, account_data: AccountDataConfig) -> Self {
        self.extensions
            .get_or_insert_with(Default::default)
            .get_or_insert_with(Default::default)
            .account_data = Some(account_data);
        self
    }

    /// Unset the account data extension configuration.
    pub fn without_account_data_extension(mut self) -> Self {
        self.extensions
            .get_or_insert_with(Default::default)
            .get_or_insert_with(Default::default)
            .account_data = None;
        self
    }

    /// Build the Sliding Sync
    ///
    /// if configured, load the cached data from cold storage
    pub async fn build(self) -> Result<SlidingSync> {
        self.build_no_cache().map_err(Error::SlidingSyncBuilder)?.build().await
    }
}

/// The sliding sync instance
#[derive(Clone, Debug)]
pub struct SlidingSync {
    /// Customize the homeserver for sliding sync only
    homeserver: Option<Url>,

    client: Client,

    /// The storage key to keep this cache at and load it from
    storage_key: Option<String>,

    // ------ Internal state
    pos: PosState,

    /// The views of this sliding sync instance
    pub views: ViewsList,

    subscriptions: RoomsSubscriptions,
    unsubscribe: RoomUnsubscribe,

    /// The rooms details
    rooms: RoomsMap,

    /// keeping track of retries and failure cunts
    failure_count: Arc<AtomicU8>,

    extensions: Mutable<Option<ExtensionsConfig>>,
}

#[derive(Serialize, Deserialize)]
struct FrozenSlidingSync {
    views: BTreeMap<String, FrozenSlidingSyncView>,
    rooms: BTreeMap<OwnedRoomId, FrozenSlidingSyncRoom>,
}

impl From<&SlidingSync> for FrozenSlidingSync {
    fn from(v: &SlidingSync) -> Self {
        FrozenSlidingSync {
            views: v.views.lock_ref().iter().map(|v| (v.name.clone(), v.into())).collect(),
            rooms: v.rooms.lock_ref().iter().map(|(k, v)| (k.clone(), v.into())).collect(),
        }
    }
}

impl SlidingSync {
    async fn cache_to_storage(&self) -> Result<()> {
        let Some(storage_key) = self.storage_key.as_ref() else { return Ok(()) };
        let v = serde_json::to_vec(&FrozenSlidingSync::from(self))?;
        self.client.store().set_custom_value(storage_key.as_bytes(), v).await?;
        Ok(())
    }
}

impl SlidingSync {
    /// Generate a new SlidingSyncBuilder with the same inner settings and views
    /// but without the current state
    pub fn new_builder_copy(&self) -> SlidingSyncBuilder {
        let builder = SlidingSyncBuilder::default()
            .client(self.client.clone())
            .views(
                self.views
                    .lock_ref()
                    .to_vec()
                    .iter()
                    .map(|v| {
                        v.new_builder().build().expect("builder worked before, builder works now")
                    })
                    .collect(),
            )
            .subscriptions(self.subscriptions.lock_ref().to_owned());

        if let Some(h) = &self.homeserver {
            builder.homeserver(h.clone())
        } else {
            builder
        }
    }

    /// Subscribe to a given room.
    ///
    /// Note: this does not cancel any pending request, so make sure to only
    /// poll the stream after you've altered this. If you do that during, it
    /// might take one round trip to take effect.
    pub fn subscribe(&self, room_id: OwnedRoomId, settings: Option<v4::RoomSubscription>) {
        self.subscriptions.lock_mut().insert_cloned(room_id, settings.unwrap_or_default());
    }

    /// Unsubscribe from a given room.
    ///
    /// Note: this does not cancel any pending request, so make sure to only
    /// poll the stream after you've altered this. If you do that during, it
    /// might take one round trip to take effect.
    pub fn unsubscribe(&self, room_id: OwnedRoomId) {
        if self.subscriptions.lock_mut().remove(&room_id).is_some() {
            self.unsubscribe.lock_mut().push_cloned(room_id);
        }
    }

    /// Lookup a specific room
    pub fn get_room(&self, room_id: OwnedRoomId) -> Option<SlidingSyncRoom> {
        self.rooms.lock_ref().get(&room_id).cloned()
    }

    fn update_to_device_since(&self, since: String) {
        self.extensions
            .lock_mut()
            .get_or_insert_with(Default::default)
            .to_device
            .get_or_insert_with(Default::default)
            .since = Some(since);
    }

    /// Lookup a set of rooms
    pub fn get_rooms<I: Iterator<Item = OwnedRoomId>>(
        &self,
        room_ids: I,
    ) -> Vec<Option<SlidingSyncRoom>> {
        let rooms = self.rooms.lock_ref();
        room_ids.map(|room_id| rooms.get(&room_id).cloned()).collect()
    }

    async fn handle_response(
        &self,
        resp: v4::Response,
        views: &[SlidingSyncView],
    ) -> Result<UpdateSummary, crate::Error> {
        let mut processed = self.client.process_sliding_sync(resp.clone()).await?;
        tracing::debug!("main client processed.");
        self.pos.replace(Some(resp.pos));
        let update = {
            let mut updated_views = Vec::new();
            if resp.lists.len() != views.len() {
                return Err(Error::BadViewsCount {
                    found: resp.lists.len(),
                    expected: views.len(),
                }
                .into());
            }

            for (view, updates) in std::iter::zip(views, &resp.lists) {
                let count: u32 =
                    updates.count.try_into().expect("the list total count convertible into u32");
                tracing::trace!("view {:?}  update: {:?}", view.name, !updates.ops.is_empty());
                if !updates.ops.is_empty() && view.handle_response(count, &updates.ops)? {
                    updated_views.push(view.name.clone());
                }
            }

<<<<<<< HEAD
            let mut rooms = Vec::new();
            let mut rooms_map = self.rooms.lock_mut();
            for (id, mut room_data) in resp.rooms.into_iter() {
                let timeline = if let Some(joined_room) = processed.rooms.join.remove(&id) {
                    joined_room.timeline.events
                } else {
                    let events = room_data.timeline.into_iter().map(Into::into).collect();
                    room_data.timeline = vec![];
                    events
                };

                if let Some(mut r) = rooms_map.remove(&id) {
                    r.update(&room_data, timeline);
                    rooms_map.insert_cloned(id.clone(), r);
                    rooms.push(id.clone());
                } else {
                    rooms_map.insert_cloned(
                        id.clone(),
                        SlidingSyncRoom::from(id.clone(), room_data, timeline),
                    );
                    rooms.push(id);
                }
=======
        let mut rooms = Vec::new();
        let mut rooms_map = self.rooms.lock_mut();
        for (id, mut room_data) in resp.rooms.into_iter() {
            let timeline = if let Some(joined_room) = processed.rooms.join.remove(&id) {
                joined_room.timeline.events
            } else {
                let events = room_data.timeline.into_iter().map(Into::into).collect();
                room_data.timeline = vec![];
                events
            };

            if let Some(mut r) = rooms_map.remove(&id) {
                r.update(&room_data, timeline);
                rooms_map.insert_cloned(id.clone(), r);
                rooms.push(id.clone());
            } else {
                rooms_map.insert_cloned(
                    id.clone(),
                    SlidingSyncRoom::from(self.client.clone(), id.clone(), room_data, timeline),
                );
                rooms.push(id);
>>>>>>> afda63f9
            }

            // Update the `to-device` next-batch if found.
            if let Some(to_device_since) = resp.extensions.to_device.map(|t| t.next_batch) {
                self.update_to_device_since(to_device_since)
            }
            UpdateSummary { views: updated_views, rooms }
        };

        self.cache_to_storage().await?;

        Ok(update)
    }

    /// Create the inner stream for the view.
    ///
    /// Run this stream to receive new updates from the server.
    pub async fn stream<'a>(
        &self,
    ) -> Result<impl Stream<Item = Result<UpdateSummary, crate::Error>> + '_> {
        let views = self.views.lock_ref().to_vec();
        let extensions = self.extensions.clone();
        let client = self.client.clone();

        Ok(async_stream::stream! {
            let initial_extensions = extensions.lock_ref().clone();
            let mut remaining_views = views.clone();
            let mut remaining_generators: Vec<SlidingSyncViewRequestGenerator<'_>> = views
                .iter()
                .map(SlidingSyncView::request_generator)
                .collect();
            loop {
                let mut requests = Vec::new();
                let mut new_remaining_generators = Vec::new();
                let mut new_remaining_views = Vec::new();

                for (mut generator, view) in std::iter::zip(remaining_generators, remaining_views) {
                    if let Some(request) = generator.next() {
                        requests.push(request);
                        new_remaining_generators.push(generator);
                        new_remaining_views.push(view);
                    }
                }

                if new_remaining_views.is_empty() {
                    return
                }

                remaining_views = new_remaining_views;
                remaining_generators = new_remaining_generators;

                let pos = self.pos.get_cloned();
                let room_subscriptions = self.subscriptions.lock_ref().clone();
                let unsubscribe_rooms = {
                    let unsubs = self.unsubscribe.lock_ref().to_vec();
                    if !unsubs.is_empty() {
                        self.unsubscribe.lock_mut().clear();
                    }
                    unsubs
                };
                let req = assign!(v4::Request::new(), {
                    lists: &requests,
                    pos: pos.as_deref(),
                    room_subscriptions,
                    unsubscribe_rooms: &unsubscribe_rooms,
                    extensions: extensions.lock_mut().take().unwrap_or_default(), // extensions are sticky, we pop them here once
                });
                tracing::debug!("requesting");

                let req = client.send_with_homeserver(req, None, self.homeserver.as_ref().map(ToString::to_string));

                #[cfg(feature = "e2e-encryption")]
                let resp_res = {
                    let (e2ee_uploads, resp) = futures_util::join!(client.send_outgoing_requests(), req);
                    if let Err(e) = e2ee_uploads {
                        tracing::error!(error = ?e, "Error while sending outgoing E2EE requests");
                    }
                    resp
                };
                #[cfg(not(feature = "e2e-encryption"))]
                let resp_res = req.await;

                let resp = match resp_res {
                    Ok(r) => {
                        self.failure_count.store(0, Ordering::Relaxed);
                        r
                    },
                    Err(e) => {
                        if matches!(e, HttpError::Api(FromHttpResponseError::Server(RumaApiError::ClientApi(ruma::api::client::Error { body: ErrorBody::Standard { kind: ErrorKind::UnknownPos, .. }, .. })))) {
                            // session expired, let's reset
                            if self.failure_count.fetch_add(1, Ordering::Relaxed) >= 3 {
                                tracing::error!("session expired three times in a row");
                                yield Err(e.into());
                                break
                            }
                            tracing::warn!("Session expired. Restarting sliding sync.");
                            remaining_generators = views
                                .iter()
                                .map(SlidingSyncView::request_generator)
                                .collect();
                            *self.pos.lock_mut() = None;
                            *self.extensions.lock_mut() = initial_extensions.clone();
                            continue
                        }
                        yield Err(e.into());
                        continue
                    }
                };

                tracing::debug!("received");

                let updates =  match self.handle_response(resp, &remaining_views).await {
                    Ok(r) => r,
                    Err(e) => {
                        yield Err(e.into());
                        continue
                    }
                };
                tracing::debug!("handled");
                yield Ok(updates);
            }
        })
    }
}

/// Holding a specific filtered view within the concept of sliding sync.
/// Main entrypoint to the SlidingSync
///
///
/// ```no_run
/// # use futures::executor::block_on;
/// # use matrix_sdk::Client;
/// # use url::Url;
/// # block_on(async {
/// # let homeserver = Url::parse("http://example.com")?;
/// let client = Client::new(homeserver).await?;
/// let sliding_sync = client.sliding_sync().default_with_fullsync().build()?;
///
/// # })
/// ```
#[derive(Clone, Debug, Builder)]
#[builder(build_fn(name = "finish_build"), pattern = "owned", derive(Clone, Debug))]
pub struct SlidingSyncView {
    /// Which SyncMode to start this view under
    #[builder(setter(custom), default)]
    sync_mode: SyncMode,

    /// Sort the rooms list by this
    #[builder(default = "SlidingSyncViewBuilder::default_sort()")]
    sort: Vec<String>,

    /// Required states to return per room
    #[builder(default = "SlidingSyncViewBuilder::default_required_state()")]
    required_state: Vec<(RoomEventType, String)>,

    /// How many rooms request at a time when doing a full-sync catch up
    #[builder(default = "20")]
    batch_size: u32,

    /// Any filters to apply to the query
    #[builder(default)]
    filters: Option<v4::SyncRequestListFilters>,

    /// The maximum number of timeline events to query for
    #[builder(setter(name = "timeline_limit_raw"), default)]
    timeline_limit: Option<UInt>,

    // ----- Public state
    /// Name of this view to easily recognise them
    #[builder(setter(into))]
    pub name: String,

    /// The state this view is in
    #[builder(private, default)]
    pub state: ViewState,
    /// The total known number of rooms,
    #[builder(private, default)]
    pub rooms_count: RoomsCount,
    /// The rooms in order
    #[builder(private, default)]
    pub rooms_list: RoomsList,
    /// The rooms details
    #[builder(private, default)]
    pub rooms: RoomsMap,

    /// The ranges windows of the view
    #[builder(setter(name = "ranges_raw"), default)]
    ranges: RangeState,

    /// Signaling updates on the roomlist after processing
    #[builder(private)]
    rooms_updated_signal: futures_signals::signal::Sender<()>,

    /// Get informed if anything in the room changed
    ///
    /// If you only care to know about changes once all of them have applied
    /// (including the total) listen to a clone of this signal.
    #[builder(private)]
    pub rooms_updated_broadcaster:
        futures_signals::signal::Broadcaster<futures_signals::signal::Receiver<()>>,
}

#[derive(Serialize, Deserialize)]
struct FrozenSlidingSyncView {
    rooms_count: Option<u32>,
    rooms_list: Vec<RoomListEntry>,
}

impl From<&SlidingSyncView> for FrozenSlidingSyncView {
    fn from(v: &SlidingSyncView) -> Self {
        FrozenSlidingSyncView {
            rooms_count: *v.rooms_count.lock_ref(),
            rooms_list: v.rooms_list.lock_ref().iter().map(|e| e.freeze()).collect(),
        }
    }
}

impl SlidingSyncView {
    fn set_from_cold(&mut self, v: FrozenSlidingSyncView) {
        let FrozenSlidingSyncView { rooms_count, rooms_list } = v;
        self.rooms_count.replace(rooms_count);
        self.rooms_list.lock_mut().replace_cloned(rooms_list);
    }
}

// /// the default name for the full sync view
pub const FULL_SYNC_VIEW_NAME: &str = "full-sync";

impl SlidingSyncViewBuilder {
    /// Create a Builder set up for full sync
    pub fn default_with_fullsync() -> Self {
        Self::default().name(FULL_SYNC_VIEW_NAME).sync_mode(SlidingSyncMode::FullSync)
    }

    /// Build the view
    pub fn build(mut self) -> Result<SlidingSyncView, SlidingSyncViewBuilderError> {
        let (sender, receiver) = futures_signals::signal::channel(());
        self.rooms_updated_signal = Some(sender);
        self.rooms_updated_broadcaster = Some(futures_signals::signal::Broadcaster::new(receiver));
        self.finish_build()
    }

    // defaults
    fn default_sort() -> Vec<String> {
        vec!["by_recency".to_owned(), "by_name".to_owned()]
    }

    fn default_required_state() -> Vec<(RoomEventType, String)> {
        vec![
            (RoomEventType::RoomEncryption, "".to_owned()),
            (RoomEventType::RoomTombstone, "".to_owned()),
        ]
    }

    /// Set the Syncing mode
    pub fn sync_mode(mut self, sync_mode: SlidingSyncMode) -> Self {
        self.sync_mode = Some(SyncMode::new(sync_mode));
        self
    }

    /// Set the ranges to fetch
    pub fn ranges<U: Into<UInt>>(mut self, range: Vec<(U, U)>) -> Self {
        self.ranges =
            Some(RangeState::new(range.into_iter().map(|(a, b)| (a.into(), b.into())).collect()));
        self
    }

    /// Set the ranges to fetch
    pub fn add_range<U: Into<UInt>>(mut self, from: U, to: U) -> Self {
        let r = self.ranges.get_or_insert_with(|| RangeState::new(Vec::new()));
        r.lock_mut().push((from.into(), to.into()));
        self
    }

    /// Set the ranges to fetch
    pub fn reset_ranges(mut self) -> Self {
        self.ranges = None;
        self
    }

    /// Set the limit of regular events to fetch for the timeline.
    pub fn timeline_limit<U: Into<UInt>>(mut self, timeline_limit: U) -> Self {
        self.timeline_limit = Some(Some(timeline_limit.into()));
        self
    }

    /// Reset the limit of regular events to fetch for the timeline. It is left
    /// to the server to decide how many to send back
    pub fn no_timeline_limit(mut self) -> Self {
        self.timeline_limit = None;
        self
    }
}

enum InnerSlidingSyncViewRequestGenerator {
    FullSync { position: u32, batch_size: u32 },
    Live,
}

struct SlidingSyncViewRequestGenerator<'a> {
    view: &'a SlidingSyncView,
    inner: InnerSlidingSyncViewRequestGenerator,
}

impl<'a> SlidingSyncViewRequestGenerator<'a> {
    fn new_with_syncup(view: &'a SlidingSyncView) -> Self {
        let batch_size = view.batch_size;

        SlidingSyncViewRequestGenerator {
            view,
            inner: InnerSlidingSyncViewRequestGenerator::FullSync { position: 0, batch_size },
        }
    }

    fn new_live(view: &'a SlidingSyncView) -> Self {
        SlidingSyncViewRequestGenerator { view, inner: InnerSlidingSyncViewRequestGenerator::Live }
    }

    fn prefetch_request(&self, start: u32, batch_size: u32) -> (u32, v4::SyncRequestList) {
        let end = start + batch_size;
        let ranges = vec![(start.into(), end.into())];
        (end, self.make_request_for_ranges(ranges))
    }

    fn make_request_for_ranges(&self, ranges: Vec<(UInt, UInt)>) -> v4::SyncRequestList {
        let sort = self.view.sort.clone();
        let required_state = self.view.required_state.clone();
        let timeline_limit = self.view.timeline_limit;
        let filters = self.view.filters.clone();

        assign!(v4::SyncRequestList::default(), {
            ranges,
            required_state,
            sort,
            timeline_limit,
            filters,
        })
    }

    // generate the next live request
    fn live_request(&self) -> v4::SyncRequestList {
        let ranges = self.view.ranges.read_only().get_cloned();
        self.make_request_for_ranges(ranges)
    }
}

impl<'a> Iterator for SlidingSyncViewRequestGenerator<'a> {
    type Item = v4::SyncRequestList;

    fn next(&mut self) -> Option<Self::Item> {
        if let InnerSlidingSyncViewRequestGenerator::FullSync { position, .. } = self.inner {
            if let Some(count) = self.view.rooms_count.get_cloned() {
                if count <= position {
                    // we are switching to live mode
                    self.view.state.set_if(SlidingSyncState::Live, |before, _now| {
                        *before == SlidingSyncState::CatchingUp
                    });
                    // keep listening to the entire list to learn about position updates
                    self.view.set_range(0, count);
                    self.inner = InnerSlidingSyncViewRequestGenerator::Live
                }
            } else {
                // upon first catch up request, we want to switch state
                self.view.state.set_if(SlidingSyncState::Preload, |before, _now| {
                    *before == SlidingSyncState::Cold
                });
            }
        }
        match self.inner {
            InnerSlidingSyncViewRequestGenerator::FullSync { position, batch_size } => {
                let (end, req) = self.prefetch_request(position, batch_size);
                self.inner =
                    InnerSlidingSyncViewRequestGenerator::FullSync { position: end, batch_size };
                self.view.state.set_if(SlidingSyncState::CatchingUp, |before, _now| {
                    *before == SlidingSyncState::Preload
                });
                Some(req)
            }
            InnerSlidingSyncViewRequestGenerator::Live => Some(self.live_request()),
        }
    }
}

impl SlidingSyncView {
    /// Return a builder with the same settings as before
    pub fn new_builder(&self) -> SlidingSyncViewBuilder {
        SlidingSyncViewBuilder::default()
            .name(&self.name)
            .sync_mode(self.sync_mode.lock_ref().clone())
            .sort(self.sort.clone())
            .required_state(self.required_state.clone())
            .batch_size(self.batch_size)
            .ranges(self.ranges.read_only().get_cloned())
    }

    /// Set the ranges to fetch
    ///
    /// Remember to cancel the existing stream and fetch a new one as this will
    /// only be applied on the next request.
    pub fn set_ranges(&self, range: Vec<(u32, u32)>) -> &Self {
        *self.ranges.lock_mut() = range.into_iter().map(|(a, b)| (a.into(), b.into())).collect();
        self
    }

    /// Reset the ranges to a particular set
    ///
    /// Remember to cancel the existing stream and fetch a new one as this will
    /// only be applied on the next request.
    pub fn set_range(&self, start: u32, end: u32) -> &Self {
        *self.ranges.lock_mut() = vec![(start.into(), end.into())];
        self
    }

    /// Set the ranges to fetch
    ///
    /// Remember to cancel the existing stream and fetch a new one as this will
    /// only be applied on the next request.
    pub fn add_range(&self, start: u32, end: u32) -> &Self {
        self.ranges.lock_mut().push((start.into(), end.into()));
        self
    }

    /// Set the ranges to fetch
    ///
    /// Note: sending an empty list of ranges is, according to the spec, to be
    /// understood that the consumer doesn't care about changes of the room
    /// order but you will only receive updates when for rooms entering or
    /// leaving the set.
    ///
    /// Remember to cancel the existing stream and fetch a new one as this will
    /// only be applied on the next request.
    pub fn reset_ranges(&self) -> &Self {
        self.ranges.lock_mut().clear();
        self
    }

    /// Return the subset of rooms, starting at offset (default 0) returning
    /// count (or to the end) items
    pub fn get_rooms(
        &self,
        offset: Option<usize>,
        count: Option<usize>,
    ) -> Vec<v4::SlidingSyncRoom> {
        let start = offset.unwrap_or(0);
        let rooms = self.rooms.lock_ref();
        let listing = self.rooms_list.lock_ref();
        let count = count.unwrap_or(listing.len() - start);
        listing
            .iter()
            .skip(start)
            .filter_map(|id| id.as_room_id())
            .filter_map(|id| rooms.get(id))
            .map(|r| r.inner.clone())
            .take(count)
            .collect()
    }

    /// Return the room_id at the given index
    pub fn get_room_id(&self, index: usize) -> Option<OwnedRoomId> {
        self.rooms_list.lock_ref().get(index).and_then(|e| e.as_room_id().map(ToOwned::to_owned))
    }

    #[tracing::instrument(skip(self, ops))]
    fn room_ops(&self, ops: &Vec<v4::SyncOp>) -> Result<(), Error> {
        let mut rooms_list = self.rooms_list.lock_mut();
        let _rooms_map = self.rooms.lock_mut();
        for op in ops {
            match &op.op {
                v4::SlidingOp::Sync => {
                    let start: u32 = op
                        .range
                        .ok_or_else(|| {
                            Error::BadResponse(
                                "`range` must be present for Sync and Update operation".to_owned(),
                            )
                        })?
                        .0
                        .try_into()
                        .map_err(|e| {
                            Error::BadResponse(format!("`range` not a valid int: {e:}"))
                        })?;
                    let room_ids = op.room_ids.clone();
                    room_ids
                        .into_iter()
                        .enumerate()
                        .map(|(i, r)| {
                            let idx = start as usize + i;
                            rooms_list.set_cloned(idx, RoomListEntry::Filled(r));
                        })
                        .count();
                }
                v4::SlidingOp::Delete => {
                    let pos: u32 = op
                        .index
                        .ok_or_else(|| {
                            Error::BadResponse(
                                "`index` must be present for DELETE operation".to_owned(),
                            )
                        })?
                        .try_into()
                        .map_err(|e| {
                            Error::BadResponse(format!(
                                "`index` not a valid int for DELETE: {:}",
                                e
                            ))
                        })?;
                    rooms_list.set_cloned(pos as usize, RoomListEntry::Empty);
                }
                v4::SlidingOp::Insert => {
                    let pos: usize = op
                        .index
                        .ok_or_else(|| {
                            Error::BadResponse(
                                "`index` must be present for INSERT operation".to_owned(),
                            )
                        })?
                        .try_into()
                        .map_err(|e| {
                            Error::BadResponse(format!(
                                "`index` not a valid int for INSERT: {:}",
                                e
                            ))
                        })?;
                    let sliced = rooms_list.as_slice();
                    let room = RoomListEntry::Filled(op.room_id.clone().ok_or_else(|| {
                        Error::BadResponse(
                            "`room_id` must be present for INSERT operation".to_owned(),
                        )
                    })?);
                    let mut dif = 0usize;
                    loop {
                        // find the next empty slot and drop it
                        let (prev_p, prev_overflow) = pos.overflowing_sub(dif);
                        let check_prev = !prev_overflow;
                        let (next_p, overflown) = pos.overflowing_add(dif);
                        let check_after = !overflown && next_p < sliced.len();
                        if !check_prev && !check_after {
                            return Err(Error::BadResponse("We were asked to insert but could not find any direction to shift to".to_owned()));
                        }

                        if check_prev && sliced[prev_p].empty_or_invalidated() {
                            // we only check for previous, if there are items left
                            rooms_list.remove(prev_p);
                            break;
                        } else if check_after && sliced[next_p].empty_or_invalidated() {
                            rooms_list.remove(next_p);
                            break;
                        } else {
                            // let's check the next position;
                            dif += 1;
                        }
                    }
                    rooms_list.insert_cloned(pos, room);
                }
                v4::SlidingOp::Invalidate => {
                    let max_len = rooms_list.len();
                    let (mut pos, end): (u32, u32) = if let Some(range) = op.range {
                        (
                            range.0.try_into().map_err(|e| {
                                Error::BadResponse(format!("`range.0` not a valid int: {e:}"))
                            })?,
                            range.1.try_into().map_err(|e| {
                                Error::BadResponse(format!("`range.1` not a valid int: {e:}"))
                            })?,
                        )
                    } else {
                        return Err(Error::BadResponse(
                            "`range` must be given on `Invalidate` operation".to_owned(),
                        ));
                    };

                    if pos > end {
                        return Err(Error::BadResponse(
                            "Invalid invalidation, end smaller than start".to_owned(),
                        ));
                    }

                    while pos < end {
                        if pos as usize >= max_len {
                            break; // how does this happen?
                        }
                        let idx = pos as usize;
                        let entry = if let Some(RoomListEntry::Filled(b)) = rooms_list.get(idx) {
                            Some(b.clone())
                        } else {
                            None
                        };

                        if let Some(b) = entry {
                            rooms_list.set_cloned(pos as usize, RoomListEntry::Invalidated(b));
                        } else {
                            rooms_list.set_cloned(pos as usize, RoomListEntry::Empty);
                        }
                        pos += 1;
                    }
                }
                s => {
                    tracing::warn!("Unknown operation occurred: {:?}", s);
                }
            }
        }

        Ok(())
    }

    #[tracing::instrument(skip(self, ops))]
    fn handle_response(&self, rooms_count: u32, ops: &Vec<v4::SyncOp>) -> Result<bool, Error> {
        let mut missing =
            rooms_count.checked_sub(self.rooms_list.lock_ref().len() as u32).unwrap_or_default();
        let mut changed = false;
        if missing > 0 {
            let mut list = self.rooms_list.lock_mut();
            list.reserve_exact(missing as usize);
            while missing > 0 {
                list.push_cloned(RoomListEntry::Empty);
                missing -= 1;
            }
            self.rooms_count.replace(Some(rooms_count));
            changed = true;
        }

        if !ops.is_empty() {
            self.room_ops(ops)?;
            changed = true;
        }

        if changed {
            if let Err(e) = self.rooms_updated_signal.send(()) {
                tracing::warn!("Could not inform about rooms updated: {:?}", e);
            }
        }

        Ok(changed)
    }

    fn request_generator(&self) -> SlidingSyncViewRequestGenerator<'_> {
        match self.sync_mode.read_only().get_cloned() {
            SlidingSyncMode::FullSync => SlidingSyncViewRequestGenerator::new_with_syncup(self),
            SlidingSyncMode::Selective => SlidingSyncViewRequestGenerator::new_live(self),
        }
    }
}

impl Client {
    /// Create a SlidingSyncBuilder tied to this client
    pub async fn sliding_sync(&self) -> SlidingSyncBuilder {
        SlidingSyncBuilder::default().client(self.clone())
    }

    #[tracing::instrument(skip(self, response))]
    pub(crate) async fn process_sliding_sync(
        &self,
        response: v4::Response,
    ) -> Result<SyncResponse> {
        let response = self.base_client().process_sliding_sync(response).await?;
        tracing::debug!("done processing on base_client");
        self.handle_sync_response(&response).await?;
        Ok(response)
    }
}<|MERGE_RESOLUTION|>--- conflicted
+++ resolved
@@ -43,13 +43,9 @@
 use thiserror::Error;
 use url::Url;
 
-<<<<<<< HEAD
-use crate::{Client, HttpError, Result, RumaApiError};
-=======
 #[cfg(feature = "experimental-timeline")]
 use crate::room::timeline::Timeline;
-use crate::{Client, Result};
->>>>>>> afda63f9
+use crate::{Client, HttpError, Result, RumaApiError};
 
 /// Internal representation of errors in Sliding Sync
 #[derive(Error, Debug)]
@@ -165,10 +161,11 @@
     }
 }
 
-impl From<FrozenSlidingSyncRoom> for SlidingSyncRoom {
-    fn from(val: FrozenSlidingSyncRoom) -> Self {
+impl SlidingSyncRoom {
+    fn from_frozen(val: FrozenSlidingSyncRoom, client: Client) -> Self {
         let FrozenSlidingSyncRoom { room_id, inner, prev_batch, timeline } = val;
         SlidingSyncRoom {
+            client,
             room_id,
             inner,
             is_loading_more: Mutable::new(false),
@@ -314,7 +311,6 @@
 
 /// Configuration for a Sliding Sync Instance
 #[derive(Clone, Debug, Builder)]
-<<<<<<< HEAD
 #[builder(
     name = "SlidingSyncBuilder",
     pattern = "owned",
@@ -327,12 +323,6 @@
     storage_key: Option<String>,
     /// Customize the homeserver for sliding sync only
     #[builder(setter(strip_option), default)]
-=======
-#[builder(pattern = "owned", derive(Clone, Debug))]
-pub struct SlidingSync {
-    /// Customize the homeserver for sliding sync only
-    #[builder(setter(strip_option))]
->>>>>>> afda63f9
     homeserver: Option<Url>,
 
     /// The client this sliding sync will be using
@@ -369,7 +359,7 @@
                     }
                 }
 
-                f.rooms.into_iter().map(|(k, v)| (k, v.into())).collect()
+                f.rooms.into_iter().map(|(k, v)| (k, SlidingSyncRoom::from_frozen(v, client.clone()))).collect()
             } else {
                 Default::default()
             }
@@ -676,7 +666,6 @@
                 }
             }
 
-<<<<<<< HEAD
             let mut rooms = Vec::new();
             let mut rooms_map = self.rooms.lock_mut();
             for (id, mut room_data) in resp.rooms.into_iter() {
@@ -695,33 +684,10 @@
                 } else {
                     rooms_map.insert_cloned(
                         id.clone(),
-                        SlidingSyncRoom::from(id.clone(), room_data, timeline),
+                        SlidingSyncRoom::from(self.client.clone(), id.clone(), room_data, timeline),
                     );
                     rooms.push(id);
                 }
-=======
-        let mut rooms = Vec::new();
-        let mut rooms_map = self.rooms.lock_mut();
-        for (id, mut room_data) in resp.rooms.into_iter() {
-            let timeline = if let Some(joined_room) = processed.rooms.join.remove(&id) {
-                joined_room.timeline.events
-            } else {
-                let events = room_data.timeline.into_iter().map(Into::into).collect();
-                room_data.timeline = vec![];
-                events
-            };
-
-            if let Some(mut r) = rooms_map.remove(&id) {
-                r.update(&room_data, timeline);
-                rooms_map.insert_cloned(id.clone(), r);
-                rooms.push(id.clone());
-            } else {
-                rooms_map.insert_cloned(
-                    id.clone(),
-                    SlidingSyncRoom::from(self.client.clone(), id.clone(), room_data, timeline),
-                );
-                rooms.push(id);
->>>>>>> afda63f9
             }
 
             // Update the `to-device` next-batch if found.
