--- conflicted
+++ resolved
@@ -675,14 +675,10 @@
         body: &str,
         content_type: &Mime,
         data: Vec<u8>,
-<<<<<<< HEAD
-        config: AttachmentConfig<'_>,
-=======
         config: AttachmentConfig,
->>>>>>> 3d22b6d5
     ) -> Result<send_message_event::v3::Response> {
         if config.thumbnail.is_some() {
-            self.prepare_and_send_attachment(body, content_type, &data, config).await
+            self.prepare_and_send_attachment(body, content_type, data, config).await
         } else {
             #[cfg(not(feature = "image-proc"))]
             let thumbnail = None;
@@ -690,9 +686,10 @@
             #[cfg(feature = "image-proc")]
             let data_slot;
             #[cfg(feature = "image-proc")]
-<<<<<<< HEAD
             let (data, thumbnail) = if config.generate_thumbnail {
                 let content_type = content_type.clone();
+
+                #[cfg(not(target_arch = "wasm32"))]
                 let (data, res) = tokio::task::spawn_blocking(move || {
                     let res = generate_image_thumbnail(
                         &content_type,
@@ -704,15 +701,17 @@
                 .await
                 .expect("Task join error");
 
+                #[cfg(target_arch = "wasm32")]
+                let res = Ok((
+                    res,
+                    generate_image_thumbnail(
+                        &content_type,
+                        Cursor::new(&data),
+                        config.thumbnail_size,
+                    )?,
+                ));
+
                 let thumbnail = match res {
-=======
-            let thumbnail = if config.generate_thumbnail {
-                match generate_image_thumbnail(
-                    content_type,
-                    Cursor::new(&data),
-                    config.thumbnail_size,
-                ) {
->>>>>>> 3d22b6d5
                     Ok((thumbnail_data, thumbnail_info)) => {
                         data_slot = thumbnail_data;
                         Some(Thumbnail {
@@ -742,7 +741,7 @@
                 thumbnail_size: None,
             };
 
-            self.prepare_and_send_attachment(body, content_type, &data, config).await
+            self.prepare_and_send_attachment(body, content_type, data, config).await
         }
     }
 
