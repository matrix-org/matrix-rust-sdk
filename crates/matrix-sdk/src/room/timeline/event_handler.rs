--- conflicted
+++ resolved
@@ -43,13 +43,8 @@
 use super::{
     event_item::{
         AnyOtherFullStateEventContent, BundledReactions, LocalEventTimelineItem,
-<<<<<<< HEAD
-        MemberProfileChange, OtherState, Profile, RemoteEventTimelineItem, RoomMembershipChange,
-        Sticker,
-=======
         LocalEventTimelineItemSendState, MemberProfileChange, OtherState, Profile,
-        RemoteEventTimelineItem, RoomMembershipChange, Sticker, TimelineDetails,
->>>>>>> 38dfa904
+        RemoteEventTimelineItem, RoomMembershipChange, Sticker,
     },
     find_event_by_id, find_event_by_txn_id, find_read_marker, EventTimelineItem, Message,
     ReactionGroup, TimelineInnerMetadata, TimelineItem, TimelineItemContent, VirtualTimelineItem,
