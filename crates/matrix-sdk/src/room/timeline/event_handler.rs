// Copyright 2022 The Matrix.org Foundation C.I.C.
//
// Licensed under the Apache License, Version 2.0 (the "License");
// you may not use this file except in compliance with the License.
// You may obtain a copy of the License at
//
//     http://www.apache.org/licenses/LICENSE-2.0
//
// Unless required by applicable law or agreed to in writing, software
// distributed under the License is distributed on an "AS IS" BASIS,
// WITHOUT WARRANTIES OR CONDITIONS OF ANY KIND, either express or implied.
// See the License for the specific language governing permissions and
// limitations under the License.

use std::{collections::HashMap, sync::Arc};

use chrono::{DateTime, Datelike, Local, TimeZone};
use futures_signals::signal_vec::MutableVecLockMut;
use indexmap::{map::Entry, IndexMap, IndexSet};
use matrix_sdk_base::deserialized_responses::EncryptionInfo;
use ruma::{
    events::{
        reaction::ReactionEventContent,
        relation::{Annotation, Replacement},
        room::{
            encrypted::{self, RoomEncryptedEventContent},
            member::{Change, RoomMemberEventContent},
            message::{self, MessageType, RoomMessageEventContent},
            redaction::{
                OriginalSyncRoomRedactionEvent, RoomRedactionEventContent, SyncRoomRedactionEvent,
            },
        },
        sticker::StickerEventContent,
        AnyMessageLikeEventContent, AnySyncMessageLikeEvent, AnySyncStateEvent,
        AnySyncTimelineEvent, BundledRelations, EventContent, FullStateEventContent,
        MessageLikeEventType, StateEventType, SyncStateEvent,
    },
    serde::Raw,
    EventId, MilliSecondsSinceUnixEpoch, OwnedEventId, OwnedTransactionId, OwnedUserId,
};
use tracing::{debug, error, field::debug, info, instrument, trace, warn};

use super::{
    event_item::{
<<<<<<< HEAD
        AnyOtherFullStateEventContent, BundledReactions, OtherState, Profile, ReactionGroup,
        RoomMember, Sticker,
=======
        AnyOtherFullStateEventContent, BundledReactions, LocalEventTimelineItem,
        MemberProfileChange, OtherState, Profile, RemoteEventTimelineItem, RoomMembershipChange,
        Sticker, TimelineDetails,
>>>>>>> 4086492e
    },
    find_event_by_id, find_event_by_txn_id, find_read_marker, EventTimelineItem, Message,
    TimelineInnerMetadata, TimelineItem, TimelineItemContent, VirtualTimelineItem,
};
use crate::{events::SyncTimelineEventWithoutContent, room::timeline::MembershipChange};

pub(super) enum Flow {
    Local {
        txn_id: OwnedTransactionId,
        timestamp: MilliSecondsSinceUnixEpoch,
    },
    Remote {
        event_id: OwnedEventId,
        txn_id: Option<OwnedTransactionId>,
        origin_server_ts: MilliSecondsSinceUnixEpoch,
        raw_event: Raw<AnySyncTimelineEvent>,
        position: TimelineItemPosition,
    },
}

pub(super) struct TimelineEventMetadata {
    pub(super) sender: OwnedUserId,
    pub(super) sender_profile: Profile,
    pub(super) is_own_event: bool,
    pub(super) relations: BundledRelations,
    pub(super) encryption_info: Option<EncryptionInfo>,
}

#[derive(Clone)]
pub(super) enum TimelineEventKind {
    Message {
        content: AnyMessageLikeEventContent,
    },
    RedactedMessage,
    Redaction {
        redacts: OwnedEventId,
        content: RoomRedactionEventContent,
    },
    RoomMember {
        user_id: OwnedUserId,
        content: FullStateEventContent<RoomMemberEventContent>,
        sender: OwnedUserId,
    },
    OtherState {
        state_key: String,
        content: AnyOtherFullStateEventContent,
    },
    FailedToParseMessageLike {
        event_type: MessageLikeEventType,
        error: Arc<serde_json::Error>,
    },
    FailedToParseState {
        event_type: StateEventType,
        state_key: String,
        error: Arc<serde_json::Error>,
    },
}

impl TimelineEventKind {
    pub(super) fn failed_to_parse(
        event: SyncTimelineEventWithoutContent,
        error: serde_json::Error,
    ) -> Self {
        let error = Arc::new(error);
        match event {
            SyncTimelineEventWithoutContent::OriginalMessageLike(ev) => {
                Self::FailedToParseMessageLike { event_type: ev.content.event_type, error }
            }
            SyncTimelineEventWithoutContent::RedactedMessageLike(ev) => {
                Self::FailedToParseMessageLike { event_type: ev.content.event_type, error }
            }
            SyncTimelineEventWithoutContent::OriginalState(ev) => Self::FailedToParseState {
                event_type: ev.content.event_type,
                state_key: ev.state_key,
                error,
            },
            SyncTimelineEventWithoutContent::RedactedState(ev) => Self::FailedToParseState {
                event_type: ev.content.event_type,
                state_key: ev.state_key,
                error,
            },
        }
    }
}

impl From<AnySyncTimelineEvent> for TimelineEventKind {
    fn from(event: AnySyncTimelineEvent) -> Self {
        match event {
            AnySyncTimelineEvent::MessageLike(AnySyncMessageLikeEvent::RoomRedaction(
                SyncRoomRedactionEvent::Original(OriginalSyncRoomRedactionEvent {
                    redacts,
                    content,
                    ..
                }),
            )) => Self::Redaction { redacts, content },
            AnySyncTimelineEvent::MessageLike(ev) => match ev.original_content() {
                Some(content) => Self::Message { content },
                None => Self::RedactedMessage,
            },
            AnySyncTimelineEvent::State(ev) => match ev {
                AnySyncStateEvent::RoomMember(ev) => match ev {
                    SyncStateEvent::Original(ev) => Self::RoomMember {
                        user_id: ev.state_key,
                        content: FullStateEventContent::Original {
                            content: ev.content,
                            prev_content: ev.unsigned.prev_content,
                        },
                        sender: ev.sender,
                    },
                    SyncStateEvent::Redacted(ev) => Self::RoomMember {
                        user_id: ev.state_key,
                        content: FullStateEventContent::Redacted(ev.content),
                        sender: ev.sender,
                    },
                },
                ev => Self::OtherState {
                    state_key: ev.state_key().to_owned(),
                    content: AnyOtherFullStateEventContent::with_event_content(ev.content()),
                },
            },
        }
    }
}

#[derive(Debug)]
pub(super) enum TimelineItemPosition {
    Start,
    End,
    #[cfg(feature = "e2e-encryption")]
    Update(usize),
}

#[derive(Default)]
pub(super) struct HandleEventResult {
    pub(super) item_added: bool,
    pub(super) items_updated: u16,
}

// Bundles together a few things that are needed throughout the different stages
// of handling an event (figuring out whether it should update an existing
// timeline item, transforming that item or creating a new one, updating the
// reactive Vec).
pub(super) struct TimelineEventHandler<'a, 'i> {
    meta: TimelineEventMetadata,
    flow: Flow,
    timeline_items: &'a mut MutableVecLockMut<'i, Arc<TimelineItem>>,
<<<<<<< HEAD
    reaction_map: &'a mut HashMap<TimelineKey, (OwnedUserId, Annotation)>,
    pending_reactions: &'a mut HashMap<OwnedEventId, IndexSet<TimelineKey>>,
=======
    #[allow(clippy::type_complexity)]
    reaction_map: &'a mut HashMap<
        (Option<OwnedTransactionId>, Option<OwnedEventId>),
        (OwnedUserId, Annotation),
    >,
>>>>>>> 4086492e
    fully_read_event: &'a mut Option<OwnedEventId>,
    fully_read_event_in_timeline: &'a mut bool,
    result: HandleEventResult,
}

// This is a macro instead of a method plus free fn so the borrow checker can
// "see through" it, allowing borrows of TimelineEventHandler fields other than
// `timeline_items` and `items_updated` in the update closure.
macro_rules! update_timeline_item {
    ($this:ident, $event_id:expr, $action:expr, $update:expr) => {
        _update_timeline_item(
            &mut *$this.timeline_items,
            &mut $this.result.items_updated,
            $event_id,
            $action,
            $update,
        )
    };
}

impl<'a, 'i> TimelineEventHandler<'a, 'i> {
    pub(super) fn new(
        event_meta: TimelineEventMetadata,
        flow: Flow,
        timeline_items: &'a mut MutableVecLockMut<'i, Arc<TimelineItem>>,
        timeline_meta: &'a mut TimelineInnerMetadata,
    ) -> Self {
        Self {
            meta: event_meta,
            flow,
            timeline_items,
            reaction_map: &mut timeline_meta.reaction_map,
            pending_reactions: &mut timeline_meta.pending_reactions,
            fully_read_event: &mut timeline_meta.fully_read_event,
            fully_read_event_in_timeline: &mut timeline_meta.fully_read_event_in_timeline,
            result: HandleEventResult::default(),
        }
    }

    /// Handle an event.
    ///
    /// Returns the number of timeline updates that were made.
    #[instrument(skip_all, fields(txn_id, event_id, position))]
    pub(super) fn handle_event(mut self, event_kind: TimelineEventKind) -> HandleEventResult {
        let span = tracing::Span::current();
        match &self.flow {
            Flow::Local { txn_id, .. } => {
                span.record("txn_id", debug(txn_id));
            }
            Flow::Remote { event_id, txn_id, position, .. } => {
                span.record("event_id", debug(event_id));
                span.record("position", debug(position));
                if let Some(txn_id) = txn_id {
                    span.record("txn_id", debug(txn_id));
                }
            }
        }

        match event_kind {
            TimelineEventKind::Message { content } => match content {
                AnyMessageLikeEventContent::Reaction(c) => {
                    self.handle_reaction(c);
                }
                AnyMessageLikeEventContent::RoomMessage(RoomMessageEventContent {
                    relates_to: Some(message::Relation::Replacement(re)),
                    ..
                }) => {
                    self.handle_room_message_edit(re);
                }
                AnyMessageLikeEventContent::RoomMessage(c) => {
                    self.add(NewEventTimelineItem::message(c, self.meta.relations.clone()));
                }
                AnyMessageLikeEventContent::RoomEncrypted(c) => self.handle_room_encrypted(c),
                AnyMessageLikeEventContent::Sticker(c) => {
                    self.add(NewEventTimelineItem::sticker(c));
                }
                // TODO
                _ => {
                    debug!(
                        "Ignoring message-like event of type `{}`, not supported (yet)",
                        content.event_type()
                    );
                }
            },
            TimelineEventKind::RedactedMessage => {
                self.add(NewEventTimelineItem::redacted_message());
            }
            TimelineEventKind::Redaction { redacts, content } => {
                self.handle_redaction(redacts, content);
            }
            TimelineEventKind::RoomMember { user_id, content, sender } => {
                self.add(NewEventTimelineItem::room_member(user_id, content, sender));
            }
            TimelineEventKind::OtherState { state_key, content } => {
                self.add(NewEventTimelineItem::other_state(state_key, content));
            }
            TimelineEventKind::FailedToParseMessageLike { event_type, error } => {
                self.add(NewEventTimelineItem::failed_to_parse_message_like(event_type, error));
            }
            TimelineEventKind::FailedToParseState { event_type, state_key, error } => {
                self.add(NewEventTimelineItem::failed_to_parse_state(event_type, state_key, error));
            }
        }

        if !self.result.item_added {
            // TODO: Add event as raw
        }

        self.result
    }

    #[instrument(skip_all, fields(replacement_event_id = ?replacement.event_id))]
    fn handle_room_message_edit(&mut self, replacement: Replacement<MessageType>) {
        update_timeline_item!(self, &replacement.event_id, "edit", |event_item| {
            if self.meta.sender != event_item.sender() {
                info!(
                    original_sender = ?event_item.sender(), edit_sender = ?self.meta.sender,
                    "Edit event applies to another user's timeline item, discarding"
                );
                return None;
            }

            let msg = match &event_item.content() {
                TimelineItemContent::Message(msg) => msg,
                TimelineItemContent::RedactedMessage => {
                    info!("Edit event applies to a redacted message, discarding");
                    return None;
                }
                TimelineItemContent::Sticker(_) => {
                    info!("Edit event applies to a sticker, discarding");
                    return None;
                }
                TimelineItemContent::UnableToDecrypt(_) => {
                    info!("Edit event applies to event that couldn't be decrypted, discarding");
                    return None;
                }
                TimelineItemContent::MembershipChange(_)
                | TimelineItemContent::ProfileChange(_)
                | TimelineItemContent::OtherState { .. } => {
                    info!("Edit event applies to a state event, discarding");
                    return None;
                }
                TimelineItemContent::FailedToParseMessageLike { .. }
                | TimelineItemContent::FailedToParseState { .. } => {
                    info!("Edit event applies to event that couldn't be parsed, discarding");
                    return None;
                }
            };

            let content = TimelineItemContent::Message(Message {
                msgtype: replacement.new_content,
                in_reply_to: msg.in_reply_to.clone(),
                edited: true,
            });

            trace!("Applying edit");
            Some(event_item.with_content(content))
        });
    }

    // Redacted reaction events are no-ops so don't need to be handled
    #[instrument(skip_all, fields(relates_to_event_id = ?c.relates_to.event_id))]
    fn handle_reaction(&mut self, c: ReactionEventContent) {
        let event_id: &EventId = &c.relates_to.event_id;
        let old_txn_id = match &self.flow {
            Flow::Local { .. } => None,
            Flow::Remote { txn_id, .. } => txn_id.as_ref(),
        };

<<<<<<< HEAD
        if let Some((idx, item)) = find_event_by_id(self.timeline_items, event_id) {
=======
        update_timeline_item!(self, event_id, "reaction", |event_item| {
            let EventTimelineItem::Remote(remote_event_item) = event_item else {
                error!("inconsistent state: reaction received on a non-remote event item");
                return None;
            };

>>>>>>> 4086492e
            // Handling of reactions on redacted events is an open question.
            // For now, ignore reactions on redacted events like Element does.
            if let TimelineItemContent::RedactedMessage = remote_event_item.content {
                debug!("Ignoring reaction on redacted event");
                return;
            } else {
<<<<<<< HEAD
                let mut reactions = item.reactions.clone();
                let reaction_group = reactions.entry(c.relates_to.key.clone()).or_default();

                if let Some(txn_id) = old_txn_id {
                    // Remove the local echo from the related event.
                    if reaction_group
                        .0
                        .remove(&TimelineKey::TransactionId(txn_id.clone()))
                        .is_none()
                    {
                        warn!(
                            "Received reaction with transaction ID, but didn't \
                             find matching reaction in the related event's reactions"
                        );
                    }
=======
                let mut reactions = remote_event_item.reactions.clone();
                let reaction_details =
                    reactions.bundled.entry(c.relates_to.key.clone()).or_default();

                reaction_details.count += uint!(1);
                if let TimelineDetails::Ready(senders) = &mut reaction_details.senders {
                    senders.push(self.meta.sender.clone());
>>>>>>> 4086492e
                }
                reaction_group.0.insert(self.flow.to_key(), self.meta.sender.clone());

                trace!("Adding reaction");
<<<<<<< HEAD
                self.timeline_items
                    .set_cloned(idx, Arc::new(TimelineItem::Event(item.with_reactions(reactions))));
                self.result.items_updated += 1;
=======
                Some(remote_event_item.with_reactions(reactions).into())
>>>>>>> 4086492e
            }
        } else {
            trace!("Timeline item not found, adding reaction to the pending list");
            let pending = self.pending_reactions.entry(event_id.to_owned()).or_default();

<<<<<<< HEAD
            if let Some(txn_id) = old_txn_id {
                // Remove the local echo from the pending reactions.
                if !pending.remove(&TimelineKey::TransactionId(txn_id.clone())) {
                    warn!(
                        "Received reaction with transaction ID, but didn't \
                         find matching reaction in pending_reactions"
                    );
                }
            }

            pending.insert(self.flow.to_key());
=======
        if self.result.items_updated > 0 {
            self.reaction_map.insert(
                match &self.flow {
                    Flow::Local { txn_id, .. } => (Some(txn_id.to_owned()), None),
                    Flow::Remote { event_id, .. } => (None, Some(event_id.to_owned())),
                },
                (self.meta.sender.clone(), c.relates_to),
            );
>>>>>>> 4086492e
        }

        if let Flow::Remote { txn_id: Some(txn_id), .. } = &self.flow {
            // Remove the local echo from the reaction map.
            if self.reaction_map.remove(&TimelineKey::TransactionId(txn_id.clone())).is_none() {
                warn!(
                    "Received reaction with transaction ID, but didn't \
                     find matching reaction in reaction_map"
                );
            }
        }
        self.reaction_map.insert(self.flow.to_key(), (self.meta.sender.clone(), c.relates_to));
    }

    #[instrument(skip_all)]
    fn handle_room_encrypted(&mut self, c: RoomEncryptedEventContent) {
        match c.relates_to {
            Some(encrypted::Relation::Replacement(_) | encrypted::Relation::Annotation(_)) => {
                // Do nothing for these, as they would not produce a new
                // timeline item when decrypted either
                debug!("Ignoring aggregating event that failed to decrypt");
            }
            _ => {
                self.add(NewEventTimelineItem::unable_to_decrypt(c));
            }
        }
    }

    // Redacted redactions are no-ops (unfortunately)
    #[instrument(skip_all, fields(redacts_event_id = ?redacts))]
    fn handle_redaction(&mut self, redacts: OwnedEventId, _content: RoomRedactionEventContent) {
<<<<<<< HEAD
        if let Some((_, rel)) = self.reaction_map.remove(&TimelineKey::EventId(redacts.clone())) {
            update_timeline_item!(self, &rel.event_id, "redaction", |item| {
                let mut reactions = item.reactions.clone();
=======
        if let Some((sender, rel)) = self.reaction_map.remove(&(None, Some(redacts.clone()))) {
            update_timeline_item!(self, &rel.event_id, "redaction", |event_item| {
                let EventTimelineItem::Remote(remote_event_item) = event_item else {
                    error!("inconsistent state: reaction received on a non-remote event item");
                    return None;
                };

                let mut reactions = remote_event_item.reactions.clone();
>>>>>>> 4086492e

                let count = {
                    let Entry::Occupied(mut group_entry) = reactions.entry(rel.key.clone()) else {
                        return None;
                    };
                    let group = group_entry.get_mut();

<<<<<<< HEAD
                    if group.0.remove(&TimelineKey::EventId(redacts.clone())).is_none() {
                        error!(
                            "inconsistent state: reaction from reaction_map not in reaction list \
                             of timeline item"
                        );
                        return None;
                    }
=======
                if details.count == uint!(0) {
                    details_entry.remove();

                    return Some(remote_event_item.with_reactions(reactions).into());
                }
>>>>>>> 4086492e

                    group.len()
                };

                if count == 0 {
                    reactions.remove(&rel.key);
                }

                trace!("Removing reaction");
                Some(remote_event_item.with_reactions(reactions).into())
            });

            if !self.result.items_updated > 0 {
                if let Some(reactions) = self.pending_reactions.get_mut(&rel.event_id) {
                    if !reactions.remove(&TimelineKey::EventId(redacts.clone())) {
                        error!(
                            "inconsistent state: reaction from reaction_map not in reaction list \
                             of pending_reactions"
                        );
                    }
                } else {
                    warn!("reaction_map out of sync with timeline items");
                }
            }
        }

        // Even if the event being redacted is a reaction (found in
        // `reaction_map`), it can still be present in the timeline items
        // directly with the raw event timeline feature (not yet implemented).
        update_timeline_item!(self, &redacts, "redaction", |event_item| {
            let EventTimelineItem::Remote(remote_event_item) = event_item else {
                    error!("inconsistent state: reaction received on a non-remote event item");
                    return None;
                };

            Some(remote_event_item.to_redacted().into())
        });

        if self.result.items_updated > 0 {
            // We will want to know this when debugging redaction issues.
            debug!(redaction_key = ?redacts, "redaction affected no event");
        }
    }

    fn add(&mut self, item: NewEventTimelineItem) {
        self.result.item_added = true;

<<<<<<< HEAD
        let NewEventTimelineItem { content } = item;
        let mut reactions = self.pending_reactions().unwrap_or_default();

        // Drop pending reactions if the message is redacted.
        if let TimelineItemContent::RedactedMessage = content {
            if !reactions.is_empty() {
                reactions = BundledReactions::default();
            }
        }

        let item = EventTimelineItem {
            key: self.flow.to_key(),
            event_id: None,
            sender: self.meta.sender.to_owned(),
            sender_profile: self.meta.sender_profile.clone(),
            content,
            reactions,
            timestamp: self.flow.timestamp(),
            is_own: self.meta.is_own_event,
            encryption_info: self.meta.encryption_info.clone(),
            raw: self.flow.raw_event().cloned(),
=======
        let NewEventTimelineItem { content, reactions } = item;

        let item = {
            let sender = self.meta.sender.to_owned();
            let sender_profile = self.meta.sender_profile.clone();

            match &self.flow {
                Flow::Local { txn_id, timestamp } => {
                    EventTimelineItem::Local(LocalEventTimelineItem {
                        transaction_id: txn_id.to_owned(),
                        event_id: None,
                        sender,
                        sender_profile,
                        timestamp: *timestamp,
                        content,
                    })
                }
                Flow::Remote { event_id, origin_server_ts, raw_event, .. } => {
                    EventTimelineItem::Remote(RemoteEventTimelineItem {
                        event_id: event_id.clone(),
                        sender,
                        sender_profile,
                        timestamp: *origin_server_ts,
                        content,
                        reactions,
                        is_own: self.meta.is_own_event,
                        encryption_info: self.meta.encryption_info.clone(),
                        raw: raw_event.clone(),
                    })
                }
            }
>>>>>>> 4086492e
        };

        let item = Arc::new(TimelineItem::Event(item));

        match &self.flow {
            Flow::Local { timestamp, .. } => {
                // Check if the latest event has the same date as this event.
                if let Some(latest_event) = self
                    .timeline_items
                    .iter()
                    .rfind(|item| item.as_event().is_some())
                    .and_then(|item| item.as_event())
                {
                    let old_ts = latest_event.timestamp();

                    if let Some(day_divider_item) =
                        maybe_create_day_divider_from_timestamps(old_ts, *timestamp)
                    {
                        self.timeline_items.push_cloned(Arc::new(day_divider_item));
                    }
                } else {
                    // If there is no event item, there is no day divider yet.
                    self.timeline_items
                        .push_cloned(Arc::new(TimelineItem::day_divider(*timestamp)));
                }

                self.timeline_items.push_cloned(item);
            }

            Flow::Remote { position: TimelineItemPosition::Start, origin_server_ts, .. } => {
                // If there is a loading indicator at the top, check for / insert the day
                // divider at position 1 and the new event at 2 rather than 0 and 1.
                let offset = match self.timeline_items.first().and_then(|item| item.as_virtual()) {
                    Some(
                        VirtualTimelineItem::LoadingIndicator | VirtualTimelineItem::TimelineStart,
                    ) => 1,
                    _ => 0,
                };

                // Check if the earliest day divider has the same date as this event.
                if let Some(VirtualTimelineItem::DayDivider(divider_ts)) =
                    self.timeline_items.get(offset).and_then(|item| item.as_virtual())
                {
                    if let Some(day_divider_item) =
                        maybe_create_day_divider_from_timestamps(*divider_ts, *origin_server_ts)
                    {
                        self.timeline_items.insert_cloned(offset, Arc::new(day_divider_item));
                    }
                } else {
                    // The list must always start with a day divider.
                    self.timeline_items.insert_cloned(
                        offset,
                        Arc::new(TimelineItem::day_divider(*origin_server_ts)),
                    );
                }

                self.timeline_items.insert_cloned(offset + 1, item);
            }

            Flow::Remote {
                position: TimelineItemPosition::End,
                txn_id,
                event_id,
                origin_server_ts,
                ..
            } => {
                if let Some(txn_id) = txn_id {
                    if let Some((idx, _old_item)) =
                        find_event_by_txn_id(self.timeline_items, txn_id)
                    {
                        // TODO: Check whether anything is different about the
                        //       old and new item?
                        // Remove local echo, remote echo will be added below
                        self.timeline_items.remove(idx);
                    } else {
                        warn!(
                            "Received event with transaction ID, but didn't \
                             find matching timeline item"
                        );
                    }
                } else if let Some((idx, _old_item)) =
                    find_local_echo_by_event_id(self.timeline_items, event_id)
                {
                    // This occurs very often right now due to a sliding-sync
                    // bug: https://github.com/matrix-org/sliding-sync/issues/3
                    // TODO: Remove this branch once the bug is fixed?
                    trace!("Received remote echo without transaction ID");
                    self.timeline_items.remove(idx);
                } else if let Some((idx, old_item)) =
                    find_event_by_id(self.timeline_items, event_id)
                {
                    // TODO: Remove for better performance? Doing another scan
                    // over all the items if the event is not a remote echo is
                    // slow.
                    warn!(
                        ?item,
                        ?old_item,
                        "Received event with an ID we already have a timeline item for"
                    );

                    // With /messages and /sync sometimes disagreeing on order
                    // of messages, we might want to change the position in some
                    // circumstances, but for now this should be good enough.
                    self.timeline_items.set_cloned(idx, item);
                    return;
                }

                // Check if the latest event has the same date as this event.
                if let Some(latest_event) =
                    self.timeline_items.iter().rev().find_map(|item| item.as_event())
                {
                    let old_ts = latest_event.timestamp();

                    if let Some(day_divider_item) =
                        maybe_create_day_divider_from_timestamps(old_ts, *origin_server_ts)
                    {
                        self.timeline_items.push_cloned(Arc::new(day_divider_item));
                    }
                } else {
                    // If there is not event item, there is no day divider yet.
                    self.timeline_items
                        .push_cloned(Arc::new(TimelineItem::day_divider(*origin_server_ts)));
                }

                self.timeline_items.push_cloned(item);
            }

            #[cfg(feature = "e2e-encryption")]
            Flow::Remote { position: TimelineItemPosition::Update(idx), .. } => {
                self.timeline_items.set_cloned(*idx, item);
            }
        }

        // See if we got the event corresponding to the read marker now.
        if !*self.fully_read_event_in_timeline {
            update_read_marker(
                self.timeline_items,
                self.fully_read_event.as_deref(),
                self.fully_read_event_in_timeline,
            );
        }
    }

    fn pending_reactions(&mut self) -> Option<BundledReactions> {
        match &self.flow {
            Flow::Local { .. } => None,
            Flow::Remote { event_id, .. } => {
                let reactions = self.pending_reactions.remove(event_id)?;
                let mut bundled = IndexMap::new();

                for timeline_key in reactions {
                    let Some((sender, annotation)) = self.reaction_map.get(&timeline_key) else {
                        error!(
                            "inconsistent state: reaction from pending_reactions not in reaction_map"
                        );
                        continue;
                    };

                    let group: &mut ReactionGroup =
                        bundled.entry(annotation.key.clone()).or_default();
                    group.0.insert(timeline_key, sender.clone());
                }

                Some(bundled)
            }
        }
    }
}

pub(crate) fn update_read_marker(
    items_lock: &mut MutableVecLockMut<'_, Arc<TimelineItem>>,
    fully_read_event: Option<&EventId>,
    fully_read_event_in_timeline: &mut bool,
) {
    let Some(fully_read_event) = fully_read_event else { return };
    let read_marker_idx = find_read_marker(items_lock);
    let fully_read_event_idx = find_event_by_id(items_lock, fully_read_event).map(|(idx, _)| idx);

    match (read_marker_idx, fully_read_event_idx) {
        (None, None) => {}
        (None, Some(idx)) => {
            *fully_read_event_in_timeline = true;
            items_lock.insert_cloned(idx + 1, Arc::new(TimelineItem::read_marker()));
        }
        (Some(_), None) => {
            // Keep the current position of the read marker, hopefully we
            // should have a new position later.
            *fully_read_event_in_timeline = false;
        }
        (Some(from), Some(to)) => {
            *fully_read_event_in_timeline = true;

            // The read marker can't move backwards.
            if from < to {
                items_lock.move_from_to(from, to);
            }
        }
    }
}

fn _update_timeline_item(
    timeline_items: &mut MutableVecLockMut<'_, Arc<TimelineItem>>,
    items_updated: &mut u16,
    event_id: &EventId,
    action: &str,
    update: impl FnOnce(&EventTimelineItem) -> Option<EventTimelineItem>,
) {
    if let Some((idx, item)) = find_event_by_id(timeline_items, event_id) {
        if let Some(new_item) = update(item) {
            timeline_items.set_cloned(idx, Arc::new(TimelineItem::Event(new_item)));
            *items_updated += 1;
        }
    } else {
        debug!("Timeline item not found, discarding {action}");
    }
}

fn find_local_echo_by_event_id<'a>(
    items: &'a [Arc<TimelineItem>],
    event_id: &EventId,
) -> Option<(usize, &'a LocalEventTimelineItem)> {
    items
        .iter()
        .enumerate()
        .filter_map(|(idx, event_item)| match event_item.as_event()? {
            EventTimelineItem::Local(local_event_item) => Some((idx, local_event_item)),
            _ => None,
        })
        .rfind(|(_, local_event_item)| local_event_item.event_id.as_deref() == Some(event_id))
}

/// Converts a timestamp since Unix Epoch to a local date and time.
fn timestamp_to_local_datetime(ts: MilliSecondsSinceUnixEpoch) -> DateTime<Local> {
    Local
        .timestamp_millis_opt(ts.0.into())
        // Only returns `None` if date is after Dec 31, 262143 BCE.
        .single()
        // Fallback to the current date to avoid issues with malicious
        // homeservers.
        .unwrap_or_else(Local::now)
}

fn datetime_to_ymd(datetime: DateTime<Local>) -> (i32, u32, u32) {
    (datetime.year(), datetime.month(), datetime.day())
}

/// Returns a new day divider item for the new timestamp if it is on a different
/// day than the old timestamp
fn maybe_create_day_divider_from_timestamps(
    old_ts: MilliSecondsSinceUnixEpoch,
    new_ts: MilliSecondsSinceUnixEpoch,
) -> Option<TimelineItem> {
    let old_date = timestamp_to_local_datetime(old_ts);
    let new_date = timestamp_to_local_datetime(new_ts);

    if datetime_to_ymd(old_date) != datetime_to_ymd(new_date) {
        Some(TimelineItem::day_divider(new_ts))
    } else {
        None
    }
}

struct NewEventTimelineItem {
    content: TimelineItemContent,
}

impl NewEventTimelineItem {
    // These constructors could also be `From` implementations, but that would
    // allow users to call them directly, which should not be supported
    fn message(c: RoomMessageEventContent, relations: BundledRelations) -> Self {
        let edited = relations.replace.is_some();
        let content = TimelineItemContent::Message(Message {
            msgtype: c.msgtype,
            in_reply_to: c.relates_to.and_then(|rel| match rel {
                message::Relation::Reply { in_reply_to } => Some(in_reply_to.event_id),
                _ => None,
            }),
            edited,
        });

        Self::from_content(content)
    }

    fn unable_to_decrypt(content: RoomEncryptedEventContent) -> Self {
        Self::from_content(TimelineItemContent::UnableToDecrypt(content.into()))
    }

    fn redacted_message() -> Self {
        Self::from_content(TimelineItemContent::RedactedMessage)
    }

    fn sticker(content: StickerEventContent) -> Self {
        Self::from_content(TimelineItemContent::Sticker(Sticker { content }))
    }

    fn room_member(
        user_id: OwnedUserId,
        full_content: FullStateEventContent<RoomMemberEventContent>,
        sender: OwnedUserId,
    ) -> Self {
        use ruma::events::room::member::MembershipChange as MChange;
        let item_content = match &full_content {
            FullStateEventContent::Original { content, prev_content } => {
                let membership_change = content.membership_change(
                    prev_content.as_ref().map(|c| c.details()),
                    &sender,
                    &user_id,
                );

                if let MChange::ProfileChanged { displayname_change, avatar_url_change } =
                    membership_change
                {
                    TimelineItemContent::ProfileChange(MemberProfileChange {
                        user_id,
                        displayname_change: displayname_change.map(|c| Change {
                            new: c.new.map(ToOwned::to_owned),
                            old: c.old.map(ToOwned::to_owned),
                        }),
                        avatar_url_change: avatar_url_change.map(|c| Change {
                            new: c.new.map(ToOwned::to_owned),
                            old: c.old.map(ToOwned::to_owned),
                        }),
                    })
                } else {
                    let change = match membership_change {
                        MChange::None => MembershipChange::None,
                        MChange::Error => MembershipChange::Error,
                        MChange::Joined => MembershipChange::Joined,
                        MChange::Left => MembershipChange::Left,
                        MChange::Banned => MembershipChange::Banned,
                        MChange::Unbanned => MembershipChange::Unbanned,
                        MChange::Kicked => MembershipChange::Kicked,
                        MChange::Invited => MembershipChange::Invited,
                        MChange::KickedAndBanned => MembershipChange::KickedAndBanned,
                        MChange::InvitationAccepted => MembershipChange::InvitationAccepted,
                        MChange::InvitationRejected => MembershipChange::InvitationRejected,
                        MChange::InvitationRevoked => MembershipChange::InvitationRevoked,
                        MChange::Knocked => MembershipChange::Knocked,
                        MChange::KnockAccepted => MembershipChange::KnockAccepted,
                        MChange::KnockRetracted => MembershipChange::KnockRetracted,
                        MChange::KnockDenied => MembershipChange::KnockDenied,
                        MChange::ProfileChanged { .. } => unreachable!(),
                        _ => MembershipChange::NotImplemented,
                    };

                    TimelineItemContent::MembershipChange(RoomMembershipChange {
                        user_id,
                        content: full_content,
                        change: Some(change),
                    })
                }
            }
            FullStateEventContent::Redacted(_) => {
                TimelineItemContent::MembershipChange(RoomMembershipChange {
                    user_id,
                    content: full_content,
                    change: None,
                })
            }
        };

        Self::from_content(item_content)
    }

    fn other_state(state_key: String, content: AnyOtherFullStateEventContent) -> Self {
        Self::from_content(TimelineItemContent::OtherState(OtherState { state_key, content }))
    }

    fn failed_to_parse_message_like(
        event_type: MessageLikeEventType,
        error: Arc<serde_json::Error>,
    ) -> NewEventTimelineItem {
        Self::from_content(TimelineItemContent::FailedToParseMessageLike { event_type, error })
    }

    fn failed_to_parse_state(
        event_type: StateEventType,
        state_key: String,
        error: Arc<serde_json::Error>,
    ) -> NewEventTimelineItem {
        Self::from_content(TimelineItemContent::FailedToParseState { event_type, state_key, error })
    }

    fn from_content(content: TimelineItemContent) -> Self {
        Self { content }
    }
}<|MERGE_RESOLUTION|>--- conflicted
+++ resolved
@@ -42,17 +42,12 @@
 
 use super::{
     event_item::{
-<<<<<<< HEAD
-        AnyOtherFullStateEventContent, BundledReactions, OtherState, Profile, ReactionGroup,
-        RoomMember, Sticker,
-=======
         AnyOtherFullStateEventContent, BundledReactions, LocalEventTimelineItem,
         MemberProfileChange, OtherState, Profile, RemoteEventTimelineItem, RoomMembershipChange,
-        Sticker, TimelineDetails,
->>>>>>> 4086492e
+        Sticker,
     },
     find_event_by_id, find_event_by_txn_id, find_read_marker, EventTimelineItem, Message,
-    TimelineInnerMetadata, TimelineItem, TimelineItemContent, VirtualTimelineItem,
+    ReactionGroup, TimelineInnerMetadata, TimelineItem, TimelineItemContent, VirtualTimelineItem,
 };
 use crate::{events::SyncTimelineEventWithoutContent, room::timeline::MembershipChange};
 
@@ -196,16 +191,12 @@
     meta: TimelineEventMetadata,
     flow: Flow,
     timeline_items: &'a mut MutableVecLockMut<'i, Arc<TimelineItem>>,
-<<<<<<< HEAD
-    reaction_map: &'a mut HashMap<TimelineKey, (OwnedUserId, Annotation)>,
-    pending_reactions: &'a mut HashMap<OwnedEventId, IndexSet<TimelineKey>>,
-=======
     #[allow(clippy::type_complexity)]
     reaction_map: &'a mut HashMap<
         (Option<OwnedTransactionId>, Option<OwnedEventId>),
         (OwnedUserId, Annotation),
     >,
->>>>>>> 4086492e
+    pending_reactions: &'a mut HashMap<OwnedEventId, IndexSet<OwnedEventId>>,
     fully_read_event: &'a mut Option<OwnedEventId>,
     fully_read_event_in_timeline: &'a mut bool,
     result: HandleEventResult,
@@ -370,102 +361,70 @@
     #[instrument(skip_all, fields(relates_to_event_id = ?c.relates_to.event_id))]
     fn handle_reaction(&mut self, c: ReactionEventContent) {
         let event_id: &EventId = &c.relates_to.event_id;
-        let old_txn_id = match &self.flow {
-            Flow::Local { .. } => None,
-            Flow::Remote { txn_id, .. } => txn_id.as_ref(),
+        let (reaction_id, old_txn_id) = match &self.flow {
+            Flow::Local { txn_id, .. } => ((Some(txn_id.clone()), None), None),
+            Flow::Remote { event_id, txn_id, .. } => {
+                ((None, Some(event_id.clone())), txn_id.as_ref())
+            }
         };
 
-<<<<<<< HEAD
-        if let Some((idx, item)) = find_event_by_id(self.timeline_items, event_id) {
-=======
-        update_timeline_item!(self, event_id, "reaction", |event_item| {
+        if let Some((idx, event_item)) = find_event_by_id(self.timeline_items, event_id) {
             let EventTimelineItem::Remote(remote_event_item) = event_item else {
                 error!("inconsistent state: reaction received on a non-remote event item");
-                return None;
+                return;
             };
 
->>>>>>> 4086492e
             // Handling of reactions on redacted events is an open question.
             // For now, ignore reactions on redacted events like Element does.
             if let TimelineItemContent::RedactedMessage = remote_event_item.content {
                 debug!("Ignoring reaction on redacted event");
                 return;
             } else {
-<<<<<<< HEAD
-                let mut reactions = item.reactions.clone();
+                let mut reactions = remote_event_item.reactions.clone();
                 let reaction_group = reactions.entry(c.relates_to.key.clone()).or_default();
 
                 if let Some(txn_id) = old_txn_id {
                     // Remove the local echo from the related event.
-                    if reaction_group
-                        .0
-                        .remove(&TimelineKey::TransactionId(txn_id.clone()))
-                        .is_none()
-                    {
+                    if reaction_group.0.remove(&(Some(txn_id.clone()), None)).is_none() {
                         warn!(
                             "Received reaction with transaction ID, but didn't \
                              find matching reaction in the related event's reactions"
                         );
                     }
-=======
-                let mut reactions = remote_event_item.reactions.clone();
-                let reaction_details =
-                    reactions.bundled.entry(c.relates_to.key.clone()).or_default();
-
-                reaction_details.count += uint!(1);
-                if let TimelineDetails::Ready(senders) = &mut reaction_details.senders {
-                    senders.push(self.meta.sender.clone());
->>>>>>> 4086492e
-                }
-                reaction_group.0.insert(self.flow.to_key(), self.meta.sender.clone());
+                }
+                reaction_group.0.insert(reaction_id.clone(), self.meta.sender.clone());
 
                 trace!("Adding reaction");
-<<<<<<< HEAD
-                self.timeline_items
-                    .set_cloned(idx, Arc::new(TimelineItem::Event(item.with_reactions(reactions))));
+                self.timeline_items.set_cloned(
+                    idx,
+                    Arc::new(TimelineItem::Event(
+                        remote_event_item.with_reactions(reactions).into(),
+                    )),
+                );
                 self.result.items_updated += 1;
-=======
-                Some(remote_event_item.with_reactions(reactions).into())
->>>>>>> 4086492e
             }
         } else {
             trace!("Timeline item not found, adding reaction to the pending list");
+            let (None, Some(reaction_event_id)) = &reaction_id else {
+                error!("Adding local reaction echo to event absent from the timeline");
+                return;
+            };
+
             let pending = self.pending_reactions.entry(event_id.to_owned()).or_default();
 
-<<<<<<< HEAD
-            if let Some(txn_id) = old_txn_id {
-                // Remove the local echo from the pending reactions.
-                if !pending.remove(&TimelineKey::TransactionId(txn_id.clone())) {
-                    warn!(
-                        "Received reaction with transaction ID, but didn't \
-                         find matching reaction in pending_reactions"
-                    );
-                }
-            }
-
-            pending.insert(self.flow.to_key());
-=======
-        if self.result.items_updated > 0 {
-            self.reaction_map.insert(
-                match &self.flow {
-                    Flow::Local { txn_id, .. } => (Some(txn_id.to_owned()), None),
-                    Flow::Remote { event_id, .. } => (None, Some(event_id.to_owned())),
-                },
-                (self.meta.sender.clone(), c.relates_to),
-            );
->>>>>>> 4086492e
+            pending.insert(reaction_event_id.clone());
         }
 
         if let Flow::Remote { txn_id: Some(txn_id), .. } = &self.flow {
             // Remove the local echo from the reaction map.
-            if self.reaction_map.remove(&TimelineKey::TransactionId(txn_id.clone())).is_none() {
+            if self.reaction_map.remove(&(Some(txn_id.clone()), None)).is_none() {
                 warn!(
                     "Received reaction with transaction ID, but didn't \
                      find matching reaction in reaction_map"
                 );
             }
         }
-        self.reaction_map.insert(self.flow.to_key(), (self.meta.sender.clone(), c.relates_to));
+        self.reaction_map.insert(reaction_id, (self.meta.sender.clone(), c.relates_to));
     }
 
     #[instrument(skip_all)]
@@ -485,12 +444,7 @@
     // Redacted redactions are no-ops (unfortunately)
     #[instrument(skip_all, fields(redacts_event_id = ?redacts))]
     fn handle_redaction(&mut self, redacts: OwnedEventId, _content: RoomRedactionEventContent) {
-<<<<<<< HEAD
-        if let Some((_, rel)) = self.reaction_map.remove(&TimelineKey::EventId(redacts.clone())) {
-            update_timeline_item!(self, &rel.event_id, "redaction", |item| {
-                let mut reactions = item.reactions.clone();
-=======
-        if let Some((sender, rel)) = self.reaction_map.remove(&(None, Some(redacts.clone()))) {
+        if let Some((_, rel)) = self.reaction_map.remove(&(None, Some(redacts.clone()))) {
             update_timeline_item!(self, &rel.event_id, "redaction", |event_item| {
                 let EventTimelineItem::Remote(remote_event_item) = event_item else {
                     error!("inconsistent state: reaction received on a non-remote event item");
@@ -498,7 +452,6 @@
                 };
 
                 let mut reactions = remote_event_item.reactions.clone();
->>>>>>> 4086492e
 
                 let count = {
                     let Entry::Occupied(mut group_entry) = reactions.entry(rel.key.clone()) else {
@@ -506,21 +459,13 @@
                     };
                     let group = group_entry.get_mut();
 
-<<<<<<< HEAD
-                    if group.0.remove(&TimelineKey::EventId(redacts.clone())).is_none() {
+                    if group.0.remove(&(None, Some(redacts.clone()))).is_none() {
                         error!(
                             "inconsistent state: reaction from reaction_map not in reaction list \
                              of timeline item"
                         );
                         return None;
                     }
-=======
-                if details.count == uint!(0) {
-                    details_entry.remove();
-
-                    return Some(remote_event_item.with_reactions(reactions).into());
-                }
->>>>>>> 4086492e
 
                     group.len()
                 };
@@ -535,7 +480,7 @@
 
             if !self.result.items_updated > 0 {
                 if let Some(reactions) = self.pending_reactions.get_mut(&rel.event_id) {
-                    if !reactions.remove(&TimelineKey::EventId(redacts.clone())) {
+                    if !reactions.remove(&redacts) {
                         error!(
                             "inconsistent state: reaction from reaction_map not in reaction list \
                              of pending_reactions"
@@ -568,34 +513,12 @@
     fn add(&mut self, item: NewEventTimelineItem) {
         self.result.item_added = true;
 
-<<<<<<< HEAD
         let NewEventTimelineItem { content } = item;
-        let mut reactions = self.pending_reactions().unwrap_or_default();
-
-        // Drop pending reactions if the message is redacted.
-        if let TimelineItemContent::RedactedMessage = content {
-            if !reactions.is_empty() {
-                reactions = BundledReactions::default();
-            }
-        }
-
-        let item = EventTimelineItem {
-            key: self.flow.to_key(),
-            event_id: None,
-            sender: self.meta.sender.to_owned(),
-            sender_profile: self.meta.sender_profile.clone(),
-            content,
-            reactions,
-            timestamp: self.flow.timestamp(),
-            is_own: self.meta.is_own_event,
-            encryption_info: self.meta.encryption_info.clone(),
-            raw: self.flow.raw_event().cloned(),
-=======
-        let NewEventTimelineItem { content, reactions } = item;
 
         let item = {
             let sender = self.meta.sender.to_owned();
             let sender_profile = self.meta.sender_profile.clone();
+            let mut reactions = self.pending_reactions().unwrap_or_default();
 
             match &self.flow {
                 Flow::Local { txn_id, timestamp } => {
@@ -609,6 +532,13 @@
                     })
                 }
                 Flow::Remote { event_id, origin_server_ts, raw_event, .. } => {
+                    // Drop pending reactions if the message is redacted.
+                    if let TimelineItemContent::RedactedMessage = content {
+                        if !reactions.is_empty() {
+                            reactions = BundledReactions::default();
+                        }
+                    }
+
                     EventTimelineItem::Remote(RemoteEventTimelineItem {
                         event_id: event_id.clone(),
                         sender,
@@ -622,7 +552,6 @@
                     })
                 }
             }
->>>>>>> 4086492e
         };
 
         let item = Arc::new(TimelineItem::Event(item));
@@ -773,8 +702,9 @@
                 let reactions = self.pending_reactions.remove(event_id)?;
                 let mut bundled = IndexMap::new();
 
-                for timeline_key in reactions {
-                    let Some((sender, annotation)) = self.reaction_map.get(&timeline_key) else {
+                for reaction_event_id in reactions {
+                    let reaction_id = (None, Some(reaction_event_id));
+                    let Some((sender, annotation)) = self.reaction_map.get(&reaction_id) else {
                         error!(
                             "inconsistent state: reaction from pending_reactions not in reaction_map"
                         );
@@ -783,7 +713,7 @@
 
                     let group: &mut ReactionGroup =
                         bundled.entry(annotation.key.clone()).or_default();
-                    group.0.insert(timeline_key, sender.clone());
+                    group.0.insert(reaction_id, sender.clone());
                 }
 
                 Some(bundled)
