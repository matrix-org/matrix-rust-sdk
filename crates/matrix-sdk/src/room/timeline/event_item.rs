// Copyright 2022 The Matrix.org Foundation C.I.C.
//
// Licensed under the Apache License, Version 2.0 (the "License");
// you may not use this file except in compliance with the License.
// You may obtain a copy of the License at
//
//     http://www.apache.org/licenses/LICENSE-2.0
//
// Unless required by applicable law or agreed to in writing, software
// distributed under the License is distributed on an "AS IS" BASIS,
// WITHOUT WARRANTIES OR CONDITIONS OF ANY KIND, either express or implied.
// See the License for the specific language governing permissions and
// limitations under the License.

use std::{fmt, ops::Deref, sync::Arc};

use indexmap::IndexMap;
use matrix_sdk_base::deserialized_responses::{EncryptionInfo, TimelineEvent};
use ruma::{
    events::{
        policy::rule::{
            room::PolicyRuleRoomEventContent, server::PolicyRuleServerEventContent,
            user::PolicyRuleUserEventContent,
        },
        room::{
            aliases::RoomAliasesEventContent,
            avatar::RoomAvatarEventContent,
            canonical_alias::RoomCanonicalAliasEventContent,
            create::RoomCreateEventContent,
            encrypted::{EncryptedEventScheme, MegolmV1AesSha2Content, RoomEncryptedEventContent},
            encryption::RoomEncryptionEventContent,
            guest_access::RoomGuestAccessEventContent,
            history_visibility::RoomHistoryVisibilityEventContent,
            join_rules::RoomJoinRulesEventContent,
            member::{Change, RoomMemberEventContent},
            message::{self, MessageType, Relation},
            name::RoomNameEventContent,
            pinned_events::RoomPinnedEventsEventContent,
            power_levels::RoomPowerLevelsEventContent,
            server_acl::RoomServerAclEventContent,
            third_party_invite::RoomThirdPartyInviteEventContent,
            tombstone::RoomTombstoneEventContent,
            topic::RoomTopicEventContent,
        },
        space::{child::SpaceChildEventContent, parent::SpaceParentEventContent},
        sticker::StickerEventContent,
        AnyFullStateEventContent, AnyMessageLikeEventContent, AnySyncTimelineEvent,
        AnyTimelineEvent, FullStateEventContent, MessageLikeEventType, StateEventType,
    },
    serde::Raw,
    EventId, MilliSecondsSinceUnixEpoch, OwnedDeviceId, OwnedEventId, OwnedMxcUri,
    OwnedTransactionId, OwnedUserId, TransactionId, UserId,
};

<<<<<<< HEAD
use super::inner::ProfileProvider;
use crate::{Error, Result};
=======
use crate::Error;
>>>>>>> ce973b35

/// An item in the timeline that represents at least one event.
///
/// There is always one main event that gives the `EventTimelineItem` its
/// identity but in many cases, additional events like reactions and edits are
/// also part of the item.
#[derive(Debug, Clone)]
pub enum EventTimelineItem {
    /// An event item that has been sent, but not yet acknowledged by the
    /// server.
    Local(LocalEventTimelineItem),
    /// An event item that has eben sent _and_ acknowledged by the server.
    Remote(RemoteEventTimelineItem),
}

impl EventTimelineItem {
    /// Get the `LocalEventTimelineItem` if `self` is `Local`.
    pub fn as_local(&self) -> Option<&LocalEventTimelineItem> {
        match self {
            Self::Local(local_event_item) => Some(local_event_item),
            Self::Remote(_) => None,
        }
    }

    /// Get the `RemoteEventTimelineItem` if `self` is `Remote`.
    pub fn as_remote(&self) -> Option<&RemoteEventTimelineItem> {
        match self {
            Self::Local(_) => None,
            Self::Remote(remote_event_item) => Some(remote_event_item),
        }
    }

    /// Get a unique identifier to identify the event item, either by using
    /// transaction ID or event ID in case of a local event, or by event ID in
    /// case of a remote event.
    pub fn unique_identifier(&self) -> String {
        match self {
            Self::Local(LocalEventTimelineItem { transaction_id, send_state, .. }) => {
                match send_state {
                    EventSendState::Sent { event_id } => event_id.to_string(),
                    _ => transaction_id.to_string(),
                }
            }

            Self::Remote(RemoteEventTimelineItem { event_id, .. }) => event_id.to_string(),
        }
    }

    /// Get the transaction ID of this item.
    ///
    /// The transaction ID is only kept until the remote echo for a local event
    /// is received, at which point the `EventTimelineItem::Local` is
    /// transformed to `EventTimelineItem::Remote` and the transaction ID
    /// discarded.
    pub fn transaction_id(&self) -> Option<&TransactionId> {
        match self {
            Self::Local(local) => Some(&local.transaction_id),
            Self::Remote(_) => None,
        }
    }

    /// Get the event ID of this item.
    ///
    /// If this returns `Some(_)`, the event was successfully created by the
    /// server.
    ///
    /// Even if this is a [`Local`](Self::Local) event,, this can be `Some(_)`
    /// as the event ID can be known not just from the remote echo via
    /// `sync_events`, but also from the response of the send request that
    /// created the event.
    pub fn event_id(&self) -> Option<&EventId> {
        match self {
            Self::Local(local_event) => local_event.event_id(),
            Self::Remote(remote_event) => Some(&remote_event.event_id),
        }
    }

    /// Get the sender of this item.
    pub fn sender(&self) -> &UserId {
        match self {
            Self::Local(local_event) => &local_event.sender,
            Self::Remote(remote_event) => &remote_event.sender,
        }
    }

    /// Get the profile of the sender.
    pub fn sender_profile(&self) -> &Profile {
        match self {
            Self::Local(local_event) => &local_event.sender_profile,
            Self::Remote(remote_event) => &remote_event.sender_profile,
        }
    }

    /// Get the content of this item.
    pub fn content(&self) -> &TimelineItemContent {
        match self {
            Self::Local(local_event) => &local_event.content,
            Self::Remote(remote_event) => &remote_event.content,
        }
    }

    /// Get the timestamp of this item.
    ///
    /// If this event hasn't been echoed back by the server yet, returns the
    /// time the local event was created. Otherwise, returns the origin
    /// server timestamp.
    pub fn timestamp(&self) -> MilliSecondsSinceUnixEpoch {
        match self {
            Self::Local(local_event) => local_event.timestamp,
            Self::Remote(remote_event) => remote_event.timestamp,
        }
    }

    /// Whether this timeline item was sent by the logged-in user themselves.
    pub fn is_own(&self) -> bool {
        match self {
            Self::Local(_) => true,
            Self::Remote(remote_event) => remote_event.is_own,
        }
    }

    /// Flag indicating this timeline item can be edited by current user.
    pub fn is_editable(&self) -> bool {
        match self.content() {
            TimelineItemContent::Message(message) => {
                self.is_own()
                    && matches!(message.msgtype(), MessageType::Text(_) | MessageType::Emote(_))
            }
            _ => false,
        }
    }

    /// Get the raw JSON representation of the initial event (the one that
    /// caused this timeline item to be created).
    ///
    /// Returns `None` if this event hasn't been echoed back by the server
    /// yet.
    pub fn raw(&self) -> Option<&Raw<AnySyncTimelineEvent>> {
        match self {
            Self::Local(_local_event) => None,
            Self::Remote(remote_event) => Some(&remote_event.raw),
        }
    }

    /// Clone the current event item, and update its `content`.
    pub(super) fn with_content(&self, content: TimelineItemContent) -> Self {
        match self {
            Self::Local(local_event_item) => {
                Self::Local(LocalEventTimelineItem { content, ..local_event_item.clone() })
            }
            Self::Remote(remote_event_item) => {
                Self::Remote(RemoteEventTimelineItem { content, ..remote_event_item.clone() })
            }
        }
    }
}

/// This type represents the "send state" of a local event timeline item.
#[derive(Clone, Debug)]
pub enum EventSendState {
    /// The local event has not been sent yet.
    NotSentYet,
    /// The local event has been sent to the server, but unsuccessfully: The
    /// sending has failed.
    SendingFailed {
        /// Details about how sending the event failed.
        error: Arc<Error>,
    },
    /// The local event has been sent successfully to the server.
    Sent {
        /// The event ID assigned by the server.
        event_id: OwnedEventId,
    },
}

#[derive(Debug, Clone)]
pub struct LocalEventTimelineItem {
    /// The send state of this local event.
    pub send_state: EventSendState,
    /// The transaction ID.
    pub transaction_id: OwnedTransactionId,
    /// The sender of the event.
    pub sender: OwnedUserId,
    /// The sender's profile of the event.
    pub sender_profile: Profile,
    /// The timestamp of the event.
    pub timestamp: MilliSecondsSinceUnixEpoch,
    /// The content of the event.
    pub content: TimelineItemContent,
}

impl LocalEventTimelineItem {
    /// Get the event ID of this item.
    ///
    /// Will be `Some` if and only if `send_state` is `EventSendState::Sent`.
    pub fn event_id(&self) -> Option<&EventId> {
        match &self.send_state {
            EventSendState::Sent { event_id } => Some(event_id),
            _ => None,
        }
    }

    /// Clone the current event item, and update its `send_state`.
    pub(super) fn with_send_state(&self, send_state: EventSendState) -> Self {
        Self { send_state, ..self.clone() }
    }
}

impl From<LocalEventTimelineItem> for EventTimelineItem {
    fn from(value: LocalEventTimelineItem) -> Self {
        Self::Local(value)
    }
}

#[derive(Clone)]
pub struct RemoteEventTimelineItem {
    /// The event ID.
    pub event_id: OwnedEventId,
    /// The sender of the event.
    pub sender: OwnedUserId,
    /// The sender's profile of the event.
    pub sender_profile: Profile,
    /// The timestamp of the event.
    pub timestamp: MilliSecondsSinceUnixEpoch,
    /// The content of the event.
    pub content: TimelineItemContent,
    /// All bundled reactions about the event.
    pub reactions: BundledReactions,
    /// Whether the event has been sent by the the logged-in user themselves.
    pub is_own: bool,
    /// Encryption information.
    pub encryption_info: Option<EncryptionInfo>,
    // FIXME: Expose the raw JSON of aggregated events somehow
    pub raw: Raw<AnySyncTimelineEvent>,
}

impl RemoteEventTimelineItem {
    /// Clone the current event item, and update its `reactions`.
    pub(super) fn with_reactions(&self, reactions: BundledReactions) -> Self {
        Self { reactions, ..self.clone() }
    }

    /// Clone the current event item, change its `content` to
    /// [`TimelineItemContent::RedactedMessage`], and reset its `reactions`.
    pub(super) fn to_redacted(&self) -> Self {
        Self {
            // FIXME: Change when we support state events
            content: TimelineItemContent::RedactedMessage,
            reactions: BundledReactions::default(),
            ..self.clone()
        }
    }

    /// Get the reactions of this item.
    pub fn reactions(&self) -> &BundledReactions {
        // FIXME: Find out the state of incomplete bundled reactions, adjust
        //        Ruma if necessary, return the whole BundledReactions field
        &self.reactions
    }
}

impl From<RemoteEventTimelineItem> for EventTimelineItem {
    fn from(value: RemoteEventTimelineItem) -> Self {
        Self::Remote(value)
    }
}

impl fmt::Debug for RemoteEventTimelineItem {
    fn fmt(&self, f: &mut fmt::Formatter<'_>) -> fmt::Result {
        f.debug_struct("RemoteEventTimelineItem")
            .field("event_id", &self.event_id)
            .field("sender", &self.sender)
            .field("timestamp", &self.timestamp)
            .field("content", &self.content)
            .field("reactions", &self.reactions)
            .field("is_own", &self.is_own)
            .field("encryption_info", &self.encryption_info)
            // skip raw, too noisy
            .finish_non_exhaustive()
    }
}

/// The display name and avatar URL of a room member.
#[derive(Clone, Debug)]
pub struct Profile {
    /// The display name, if set.
    pub display_name: Option<String>,
    /// Whether the display name is ambiguous.
    ///
    /// Note that in rooms with lazy-loading enabled, this could be `false` even
    /// though the display name is actually ambiguous if not all member events
    /// have been seen yet.
    pub display_name_ambiguous: bool,
    /// The avatar URL, if set.
    pub avatar_url: Option<OwnedMxcUri>,
}

/// Some details of an [`EventTimelineItem`] that may require server requests
/// other than just the regular
/// [`sync_events`][ruma::api::client::sync::sync_events].
#[derive(Clone, Debug)]
pub enum TimelineDetails<T> {
    /// The details are not available yet, and have not been request from the
    /// server.
    Unavailable,

    /// The details are not available yet, but have been requested.
    Pending,

    /// The details are available.
    Ready(T),

    /// An error occurred when fetching the details.
    Error(Arc<Error>),
}

/// The content of an [`EventTimelineItem`].
#[derive(Clone, Debug)]
pub enum TimelineItemContent {
    /// An `m.room.message` event or extensible event, including edits.
    Message(Message),

    /// A redacted message.
    RedactedMessage,

    /// An `m.sticker` event.
    Sticker(Sticker),

    /// An `m.room.encrypted` event that could not be decrypted.
    UnableToDecrypt(EncryptedMessage),

    /// A room membership change.
    MembershipChange(RoomMembershipChange),

    /// A room member profile change.
    ProfileChange(MemberProfileChange),

    /// Another state event.
    OtherState(OtherState),

    /// A message-like event that failed to deserialize.
    FailedToParseMessageLike {
        /// The event `type`.
        event_type: MessageLikeEventType,

        /// The deserialization error.
        error: Arc<serde_json::Error>,
    },

    /// A state event that failed to deserialize.
    FailedToParseState {
        /// The event `type`.
        event_type: StateEventType,

        /// The state key.
        state_key: String,

        /// The deserialization error.
        error: Arc<serde_json::Error>,
    },
}

impl TimelineItemContent {
    /// If `self` is of the [`Message`][Self::Message] variant, return the inner
    /// [`Message`].
    pub fn as_message(&self) -> Option<&Message> {
        match self {
            Self::Message(v) => Some(v),
            _ => None,
        }
    }

    /// If `self` is of the [`UnableToDecrypt`][Self::UnableToDecrypt] variant,
    /// return the inner [`EncryptedMessage`].
    pub fn as_unable_to_decrypt(&self) -> Option<&EncryptedMessage> {
        match self {
            Self::UnableToDecrypt(v) => Some(v),
            _ => None,
        }
    }
}

/// An `m.room.message` event or extensible event, including edits.
#[derive(Clone)]
pub struct Message {
    pub(super) msgtype: MessageType,
    pub(super) in_reply_to: Option<InReplyToDetails>,
    pub(super) edited: bool,
}

impl Message {
    /// Get the `msgtype`-specific data of this message.
    pub fn msgtype(&self) -> &MessageType {
        &self.msgtype
    }

    /// Get a reference to the message body.
    ///
    /// Shorthand for `.msgtype().body()`.
    pub fn body(&self) -> &str {
        self.msgtype.body()
    }

    /// Get the event this message is replying to, if any.
    pub fn in_reply_to(&self) -> Option<&InReplyToDetails> {
        self.in_reply_to.as_ref()
    }

    /// Get the edit state of this message (has been edited: `true` / `false`).
    pub fn is_edited(&self) -> bool {
        self.edited
    }

    pub(super) fn with_in_reply_to(&self, in_reply_to: InReplyToDetails) -> Self {
        Self { in_reply_to: Some(in_reply_to), ..self.clone() }
    }
}

impl fmt::Debug for Message {
    fn fmt(&self, f: &mut fmt::Formatter<'_>) -> fmt::Result {
        // since timeline items are logged, don't include all fields here so
        // people don't leak personal data in bug reports
        f.debug_struct("Message").field("edited", &self.edited).finish_non_exhaustive()
    }
}

/// Details about an event being replied to.
#[derive(Clone, Debug)]
pub struct InReplyToDetails {
    /// The ID of the event.
    pub event_id: OwnedEventId,

    /// The details of the event.
    ///
    /// Use [`Timeline::fetch_item_details`] to fetch the data if it is
    /// unavailable. The `replies_nesting_level` field in
    /// [`TimelineDetailsSettings`] decides if this should be fetched.
    ///
    /// [`Timeline::fetch_item_details`]: super::Timeline::fetch_item_details
    /// [`TimelineDetailsSettings`]: super::TimelineDetailsSettings
    pub details: TimelineDetails<Box<RepliedToEvent>>,
}

impl InReplyToDetails {
    pub(super) fn from_relation<C>(relation: Relation<C>) -> Option<Self> {
        match relation {
            message::Relation::Reply { in_reply_to } => {
                Some(Self { event_id: in_reply_to.event_id, details: TimelineDetails::Unavailable })
            }
            _ => None,
        }
    }
}

/// An event that is replied to.
#[derive(Clone, Debug)]
pub struct RepliedToEvent {
    pub(super) message: Message,
    pub(super) sender: OwnedUserId,
    pub(super) sender_profile: Profile,
}

impl RepliedToEvent {
    /// Get the message of this event.
    pub fn message(&self) -> &Message {
        &self.message
    }

    /// Get the sender of this event.
    pub fn sender(&self) -> &UserId {
        &self.sender
    }

    /// Get the profile of the sender.
    pub fn sender_profile(&self) -> &Profile {
        &self.sender_profile
    }

    pub(super) async fn try_from_timeline_event<P: ProfileProvider>(
        timeline_event: TimelineEvent,
        profile_provider: &P,
    ) -> Result<Self> {
        let event = match timeline_event.event.deserialize() {
            Ok(AnyTimelineEvent::MessageLike(event)) => event,
            _ => {
                return Err(super::Error::UnsupportedEvent.into());
            }
        };

        let Some(AnyMessageLikeEventContent::RoomMessage(c)) = event.original_content() else {
            return Err(super::Error::UnsupportedEvent.into());
        };

        let message = Message {
            msgtype: c.msgtype,
            in_reply_to: c.relates_to.and_then(InReplyToDetails::from_relation),
            edited: event.relations().replace.is_some(),
        };
        let sender = event.sender().to_owned();
        let sender_profile = profile_provider.profile(&sender).await;

        Ok(Self { message, sender, sender_profile })
    }
}

/// Metadata about an `m.room.encrypted` event that could not be decrypted.
#[derive(Clone, Debug)]
pub enum EncryptedMessage {
    /// Metadata about an event using the `m.olm.v1.curve25519-aes-sha2`
    /// algorithm.
    OlmV1Curve25519AesSha2 {
        /// The Curve25519 key of the sender.
        sender_key: String,
    },
    /// Metadata about an event using the `m.megolm.v1.aes-sha2` algorithm.
    MegolmV1AesSha2 {
        /// The Curve25519 key of the sender.
        #[deprecated = "this field still needs to be sent but should not be used when received"]
        #[doc(hidden)] // Included for Debug formatting only
        sender_key: String,

        /// The ID of the sending device.
        #[deprecated = "this field still needs to be sent but should not be used when received"]
        #[doc(hidden)] // Included for Debug formatting only
        device_id: OwnedDeviceId,

        /// The ID of the session used to encrypt the message.
        session_id: String,
    },
    /// No metadata because the event uses an unknown algorithm.
    Unknown,
}

impl From<RoomEncryptedEventContent> for EncryptedMessage {
    fn from(c: RoomEncryptedEventContent) -> Self {
        match c.scheme {
            EncryptedEventScheme::OlmV1Curve25519AesSha2(s) => {
                Self::OlmV1Curve25519AesSha2 { sender_key: s.sender_key }
            }
            #[allow(deprecated)]
            EncryptedEventScheme::MegolmV1AesSha2(s) => {
                let MegolmV1AesSha2Content { sender_key, device_id, session_id, .. } = s;
                Self::MegolmV1AesSha2 { sender_key, device_id, session_id }
            }
            _ => Self::Unknown,
        }
    }
}

/// The reactions grouped by key.
///
/// Key: The reaction, usually an emoji.\
/// Value: The group of reactions.
pub type BundledReactions = IndexMap<String, ReactionGroup>;

/// A group of reaction events on the same event with the same key.
///
/// This is a map of the event ID or transaction ID of the reactions to the ID
/// of the sender of the reaction.
#[derive(Clone, Debug, Default)]
pub struct ReactionGroup(
    pub(super) IndexMap<(Option<OwnedTransactionId>, Option<OwnedEventId>), OwnedUserId>,
);

impl ReactionGroup {
    /// The senders of the reactions in this group.
    pub fn senders(&self) -> impl Iterator<Item = &UserId> {
        self.values().map(AsRef::as_ref)
    }
}

impl Deref for ReactionGroup {
    type Target = IndexMap<(Option<OwnedTransactionId>, Option<OwnedEventId>), OwnedUserId>;

    fn deref(&self) -> &Self::Target {
        &self.0
    }
}

/// An `m.sticker` event.
#[derive(Clone, Debug)]
pub struct Sticker {
    pub(super) content: StickerEventContent,
}

impl Sticker {
    /// Get the data of this sticker.
    pub fn content(&self) -> &StickerEventContent {
        &self.content
    }
}

/// An event changing a room membership.
#[derive(Clone, Debug)]
pub struct RoomMembershipChange {
    pub(super) user_id: OwnedUserId,
    pub(super) content: FullStateEventContent<RoomMemberEventContent>,
    pub(super) change: Option<MembershipChange>,
}

impl RoomMembershipChange {
    /// The ID of the user whose membership changed.
    pub fn user_id(&self) -> &UserId {
        &self.user_id
    }

    /// The full content of the event.
    pub fn content(&self) -> &FullStateEventContent<RoomMemberEventContent> {
        &self.content
    }

    /// The membership change induced by this event.
    ///
    /// If this returns `None`, it doesn't mean that there was no change, but
    /// that the change could not be computed. This is currently always the case
    /// with redacted events.
    // FIXME: Fetch the prev_content when missing so we can compute this with
    // redacted events?
    pub fn change(&self) -> Option<MembershipChange> {
        self.change
    }
}

/// An enum over all the possible room membership changes.
#[derive(Clone, Copy, Debug, PartialEq, Eq)]
pub enum MembershipChange {
    /// No change.
    None,

    /// Must never happen.
    Error,

    /// User joined the room.
    Joined,

    /// User left the room.
    Left,

    /// User was banned.
    Banned,

    /// User was unbanned.
    Unbanned,

    /// User was kicked.
    Kicked,

    /// User was invited.
    Invited,

    /// User was kicked and banned.
    KickedAndBanned,

    /// User accepted the invite.
    InvitationAccepted,

    /// User rejected the invite.
    InvitationRejected,

    /// User had their invite revoked.
    InvitationRevoked,

    /// User knocked.
    Knocked,

    /// User had their knock accepted.
    KnockAccepted,

    /// User retracted their knock.
    KnockRetracted,

    /// User had their knock denied.
    KnockDenied,

    /// Not implemented.
    NotImplemented,
}

/// An event changing a member's profile.
///
/// Note that profile changes only occur in the timeline when the user's
/// membership is already `join`.
#[derive(Clone, Debug)]
pub struct MemberProfileChange {
    pub(super) user_id: OwnedUserId,
    pub(super) displayname_change: Option<Change<Option<String>>>,
    pub(super) avatar_url_change: Option<Change<Option<OwnedMxcUri>>>,
}

impl MemberProfileChange {
    /// The ID of the user whose profile changed.
    pub fn user_id(&self) -> &UserId {
        &self.user_id
    }

    /// The display name change induced by this event.
    pub fn displayname_change(&self) -> Option<&Change<Option<String>>> {
        self.displayname_change.as_ref()
    }

    /// The avatar URL change induced by this event.
    pub fn avatar_url_change(&self) -> Option<&Change<Option<OwnedMxcUri>>> {
        self.avatar_url_change.as_ref()
    }
}

/// An enum over all the full state event contents that don't have their own
/// `TimelineItemContent` variant.
#[derive(Clone, Debug)]
pub enum AnyOtherFullStateEventContent {
    /// m.policy.rule.room
    PolicyRuleRoom(FullStateEventContent<PolicyRuleRoomEventContent>),

    /// m.policy.rule.server
    PolicyRuleServer(FullStateEventContent<PolicyRuleServerEventContent>),

    /// m.policy.rule.user
    PolicyRuleUser(FullStateEventContent<PolicyRuleUserEventContent>),

    /// m.room.aliases
    RoomAliases(FullStateEventContent<RoomAliasesEventContent>),

    /// m.room.avatar
    RoomAvatar(FullStateEventContent<RoomAvatarEventContent>),

    /// m.room.canonical_alias
    RoomCanonicalAlias(FullStateEventContent<RoomCanonicalAliasEventContent>),

    /// m.room.create
    RoomCreate(FullStateEventContent<RoomCreateEventContent>),

    /// m.room.encryption
    RoomEncryption(FullStateEventContent<RoomEncryptionEventContent>),

    /// m.room.guest_access
    RoomGuestAccess(FullStateEventContent<RoomGuestAccessEventContent>),

    /// m.room.history_visibility
    RoomHistoryVisibility(FullStateEventContent<RoomHistoryVisibilityEventContent>),

    /// m.room.join_rules
    RoomJoinRules(FullStateEventContent<RoomJoinRulesEventContent>),

    /// m.room.name
    RoomName(FullStateEventContent<RoomNameEventContent>),

    /// m.room.pinned_events
    RoomPinnedEvents(FullStateEventContent<RoomPinnedEventsEventContent>),

    /// m.room.power_levels
    RoomPowerLevels(FullStateEventContent<RoomPowerLevelsEventContent>),

    /// m.room.server_acl
    RoomServerAcl(FullStateEventContent<RoomServerAclEventContent>),

    /// m.room.third_party_invite
    RoomThirdPartyInvite(FullStateEventContent<RoomThirdPartyInviteEventContent>),

    /// m.room.tombstone
    RoomTombstone(FullStateEventContent<RoomTombstoneEventContent>),

    /// m.room.topic
    RoomTopic(FullStateEventContent<RoomTopicEventContent>),

    /// m.space.child
    SpaceChild(FullStateEventContent<SpaceChildEventContent>),

    /// m.space.parent
    SpaceParent(FullStateEventContent<SpaceParentEventContent>),

    #[doc(hidden)]
    _Custom { event_type: String },
}

impl AnyOtherFullStateEventContent {
    /// Create an `AnyOtherFullStateEventContent` from an
    /// `AnyFullStateEventContent`.
    ///
    /// Panics if the event content does not match one of the variants.
    // This could be a `From` implementation but we don't want it in the public API.
    pub(crate) fn with_event_content(content: AnyFullStateEventContent) -> Self {
        let event_type = content.event_type();

        match content {
            AnyFullStateEventContent::PolicyRuleRoom(c) => Self::PolicyRuleRoom(c),
            AnyFullStateEventContent::PolicyRuleServer(c) => Self::PolicyRuleServer(c),
            AnyFullStateEventContent::PolicyRuleUser(c) => Self::PolicyRuleUser(c),
            AnyFullStateEventContent::RoomAliases(c) => Self::RoomAliases(c),
            AnyFullStateEventContent::RoomAvatar(c) => Self::RoomAvatar(c),
            AnyFullStateEventContent::RoomCanonicalAlias(c) => Self::RoomCanonicalAlias(c),
            AnyFullStateEventContent::RoomCreate(c) => Self::RoomCreate(c),
            AnyFullStateEventContent::RoomEncryption(c) => Self::RoomEncryption(c),
            AnyFullStateEventContent::RoomGuestAccess(c) => Self::RoomGuestAccess(c),
            AnyFullStateEventContent::RoomHistoryVisibility(c) => Self::RoomHistoryVisibility(c),
            AnyFullStateEventContent::RoomJoinRules(c) => Self::RoomJoinRules(c),
            AnyFullStateEventContent::RoomName(c) => Self::RoomName(c),
            AnyFullStateEventContent::RoomPinnedEvents(c) => Self::RoomPinnedEvents(c),
            AnyFullStateEventContent::RoomPowerLevels(c) => Self::RoomPowerLevels(c),
            AnyFullStateEventContent::RoomServerAcl(c) => Self::RoomServerAcl(c),
            AnyFullStateEventContent::RoomThirdPartyInvite(c) => Self::RoomThirdPartyInvite(c),
            AnyFullStateEventContent::RoomTombstone(c) => Self::RoomTombstone(c),
            AnyFullStateEventContent::RoomTopic(c) => Self::RoomTopic(c),
            AnyFullStateEventContent::SpaceChild(c) => Self::SpaceChild(c),
            AnyFullStateEventContent::SpaceParent(c) => Self::SpaceParent(c),
            AnyFullStateEventContent::RoomMember(_) => unreachable!(),
            _ => Self::_Custom { event_type: event_type.to_string() },
        }
    }

    /// Get the event's type, like `m.room.create`.
    pub fn event_type(&self) -> StateEventType {
        match self {
            Self::PolicyRuleRoom(c) => c.event_type(),
            Self::PolicyRuleServer(c) => c.event_type(),
            Self::PolicyRuleUser(c) => c.event_type(),
            Self::RoomAliases(c) => c.event_type(),
            Self::RoomAvatar(c) => c.event_type(),
            Self::RoomCanonicalAlias(c) => c.event_type(),
            Self::RoomCreate(c) => c.event_type(),
            Self::RoomEncryption(c) => c.event_type(),
            Self::RoomGuestAccess(c) => c.event_type(),
            Self::RoomHistoryVisibility(c) => c.event_type(),
            Self::RoomJoinRules(c) => c.event_type(),
            Self::RoomName(c) => c.event_type(),
            Self::RoomPinnedEvents(c) => c.event_type(),
            Self::RoomPowerLevels(c) => c.event_type(),
            Self::RoomServerAcl(c) => c.event_type(),
            Self::RoomThirdPartyInvite(c) => c.event_type(),
            Self::RoomTombstone(c) => c.event_type(),
            Self::RoomTopic(c) => c.event_type(),
            Self::SpaceChild(c) => c.event_type(),
            Self::SpaceParent(c) => c.event_type(),
            Self::_Custom { event_type } => event_type.as_str().into(),
        }
    }
}

/// A state event that doesn't have its own variant.
#[derive(Clone, Debug)]
pub struct OtherState {
    pub(super) state_key: String,
    pub(super) content: AnyOtherFullStateEventContent,
}

impl OtherState {
    /// The state key of the event.
    pub fn state_key(&self) -> &str {
        &self.state_key
    }

    /// The content of the event.
    pub fn content(&self) -> &AnyOtherFullStateEventContent {
        &self.content
    }
}<|MERGE_RESOLUTION|>--- conflicted
+++ resolved
@@ -52,12 +52,8 @@
     OwnedTransactionId, OwnedUserId, TransactionId, UserId,
 };
 
-<<<<<<< HEAD
 use super::inner::ProfileProvider;
 use crate::{Error, Result};
-=======
-use crate::Error;
->>>>>>> ce973b35
 
 /// An item in the timeline that represents at least one event.
 ///
