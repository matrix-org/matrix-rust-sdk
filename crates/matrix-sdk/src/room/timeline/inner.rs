--- conflicted
+++ resolved
@@ -5,12 +5,9 @@
 
 use async_trait::async_trait;
 use futures_signals::signal_vec::{MutableVec, MutableVecLockRef, SignalVec};
-<<<<<<< HEAD
 use indexmap::IndexSet;
-=======
 #[cfg(any(test, feature = "experimental-sliding-sync"))]
 use matrix_sdk_base::deserialized_responses::SyncTimelineEvent;
->>>>>>> 4086492e
 use matrix_sdk_base::{
     crypto::OlmMachine,
     deserialized_responses::{EncryptionInfo, TimelineEvent},
@@ -52,14 +49,10 @@
 #[derive(Debug, Default)]
 pub(super) struct TimelineInnerMetadata {
     // Reaction event / txn ID => sender and reaction data
-<<<<<<< HEAD
-    pub(super) reaction_map: HashMap<TimelineKey, (OwnedUserId, Annotation)>,
-    // ID of event that is not in the timeline yet => List of reaction event / txn ID
-    pub(super) pending_reactions: HashMap<OwnedEventId, IndexSet<TimelineKey>>,
-=======
     pub(super) reaction_map:
         HashMap<(Option<OwnedTransactionId>, Option<OwnedEventId>), (OwnedUserId, Annotation)>,
->>>>>>> 4086492e
+    // ID of event that is not in the timeline yet => List of reaction event / txn ID
+    pub(super) pending_reactions: HashMap<OwnedEventId, IndexSet<OwnedEventId>>,
     pub(super) fully_read_event: Option<OwnedEventId>,
     /// Whether the event that the fully-ready event _refers to_ is part of the
     /// timeline.
