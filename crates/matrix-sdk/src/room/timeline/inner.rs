--- conflicted
+++ resolved
@@ -31,12 +31,8 @@
         update_read_marker, Flow, HandleEventResult, TimelineEventHandler, TimelineEventKind,
         TimelineEventMetadata, TimelineItemPosition,
     },
-<<<<<<< HEAD
-    rfind_event_by_id, rfind_event_item, EventTimelineItem, InReplyToDetails, Message, Profile,
-    RepliedToEvent, TimelineDetails, TimelineItem, TimelineItemContent,
-=======
-    rfind_event_item, EventSendState, EventTimelineItem, Profile, TimelineItem,
->>>>>>> ce973b35
+    rfind_event_by_id, rfind_event_item, EventSendState, EventTimelineItem, InReplyToDetails,
+    Message, Profile, RepliedToEvent, TimelineDetails, TimelineItem, TimelineItemContent,
 };
 use crate::{
     events::SyncTimelineEventWithoutContent,
