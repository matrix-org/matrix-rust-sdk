// Copyright 2022 The Matrix.org Foundation C.I.C.
//
// Licensed under the Apache License, Version 2.0 (the "License");
// you may not use this file except in compliance with the License.
// You may obtain a copy of the License at
//
//     http://www.apache.org/licenses/LICENSE-2.0
//
// Unless required by applicable law or agreed to in writing, software
// distributed under the License is distributed on an "AS IS" BASIS,
// WITHOUT WARRANTIES OR CONDITIONS OF ANY KIND, either express or implied.
// See the License for the specific language governing permissions and
// limitations under the License.

//! Unit tests (based on private methods) for the timeline API.

use std::sync::{
    atomic::{AtomicU32, Ordering::SeqCst},
    Arc,
};

use assert_matches::assert_matches;
use futures_core::Stream;
use futures_signals::signal_vec::{SignalVecExt, VecDiff};
use futures_util::StreamExt;
use matrix_sdk_base::crypto::OlmMachine;
use matrix_sdk_test::async_test;
use once_cell::sync::Lazy;
use ruma::{
    assign, event_id,
    events::{
        reaction::ReactionEventContent,
        relation::{Annotation, Replacement},
        room::{
            encrypted::{
                EncryptedEventScheme, MegolmV1AesSha2ContentInit, RoomEncryptedEventContent,
            },
            message::{self, MessageType, RoomMessageEventContent},
            redaction::OriginalSyncRoomRedactionEvent,
        },
        AnyMessageLikeEventContent, MessageLikeEventContent, MessageLikeEventType,
        OriginalSyncMessageLikeEvent, StateEventType,
    },
    room_id,
    serde::Raw,
    server_name, uint, user_id, EventId, MilliSecondsSinceUnixEpoch, OwnedTransactionId,
    OwnedUserId, TransactionId, UserId,
};
use serde_json::{json, Value as JsonValue};

use super::{
    EncryptedMessage, TimelineInner, TimelineItem, TimelineItemContent, TimelineKey,
    VirtualTimelineItem,
};

static ALICE: Lazy<&UserId> = Lazy::new(|| user_id!("@alice:server.name"));
static BOB: Lazy<&UserId> = Lazy::new(|| user_id!("@bob:other.server"));

#[async_test]
async fn reaction_redaction() {
    let timeline = TestTimeline::new(&ALICE);
    let mut stream = timeline.stream();

    timeline.handle_live_message_event(&ALICE, RoomMessageEventContent::text_plain("hi!")).await;
    let _day_divider = assert_matches!(stream.next().await, Some(VecDiff::Push { value }) => value);
    let item = assert_matches!(stream.next().await, Some(VecDiff::Push { value }) => value);
    let event = item.as_event().unwrap();
    assert_eq!(event.reactions().len(), 0);

    let msg_event_id = event.event_id().unwrap();

    let rel = Annotation::new(msg_event_id.to_owned(), "+1".to_owned());
    timeline.handle_live_message_event(&BOB, ReactionEventContent::new(rel)).await;
    let item =
        assert_matches!(stream.next().await, Some(VecDiff::UpdateAt { index: 1, value }) => value);
    let event = item.as_event().unwrap();
    assert_eq!(event.reactions().len(), 1);

    // TODO: After adding raw timeline items, check for one here

    let reaction_event_id = event.event_id().unwrap();

    timeline.handle_live_redaction(&BOB, reaction_event_id).await;
    let item =
        assert_matches!(stream.next().await, Some(VecDiff::UpdateAt { index: 1, value }) => value);
    let event = item.as_event().unwrap();
    assert_eq!(event.reactions().len(), 0);
}

#[async_test]
async fn invalid_edit() {
    let timeline = TestTimeline::new(&ALICE);
    let mut stream = timeline.stream();

    timeline.handle_live_message_event(&ALICE, RoomMessageEventContent::text_plain("test")).await;
    let _day_divider = assert_matches!(stream.next().await, Some(VecDiff::Push { value }) => value);
    let item = assert_matches!(stream.next().await, Some(VecDiff::Push { value }) => value);
    let event = item.as_event().unwrap();
    let msg = event.content.as_message().unwrap();
    assert_eq!(msg.body(), "test");

    let msg_event_id = event.event_id().unwrap();

    let edit = assign!(RoomMessageEventContent::text_plain(" * fake"), {
        relates_to: Some(message::Relation::Replacement(Replacement::new(
            msg_event_id.to_owned(),
            MessageType::text_plain("fake"),
        ))),
    });
    // Edit is from a different user than the previous event
    timeline.handle_live_message_event(&BOB, edit).await;

    // Can't easily test the non-arrival of an item using the stream. Instead
    // just assert that there is still just a couple items in the timeline.
    assert_eq!(timeline.inner.items.lock_ref().len(), 2);
}

#[async_test]
async fn edit_redacted() {
    let timeline = TestTimeline::new(&ALICE);
    let mut stream = timeline.stream();

    // Ruma currently fails to serialize most redacted events correctly
    timeline
        .handle_live_custom_event(json!({
            "content": {},
            "event_id": "$eeG0HA0FAZ37wP8kXlNkxx3I",
            "origin_server_ts": 10,
            "sender": "@alice:example.org",
            "type": "m.room.message",
            "unsigned": {
                "redacted_because": {
                    "content": {},
                    "redacts": "$eeG0HA0FAZ37wP8kXlNkxx3K",
                    "event_id": "$N6eUCBc3vu58PL8TobGaVQzM",
                    "sender": "@alice:example.org",
                    "origin_server_ts": 5,
                    "type": "m.room.redaction",
                },
            },
        }))
        .await;
    let _day_divider = assert_matches!(stream.next().await, Some(VecDiff::Push { value }) => value);
    let item = assert_matches!(stream.next().await, Some(VecDiff::Push { value }) => value);

    let redacted_event_id = item.as_event().unwrap().event_id().unwrap();

    let edit = assign!(RoomMessageEventContent::text_plain(" * test"), {
        relates_to: Some(message::Relation::Replacement(Replacement::new(
            redacted_event_id.to_owned(),
            MessageType::text_plain("test"),
        ))),
    });
    timeline.handle_live_message_event(&ALICE, edit).await;

    assert_eq!(timeline.inner.items.lock_ref().len(), 2);
}

#[cfg(not(target_arch = "wasm32"))]
#[async_test]
async fn unable_to_decrypt() {
    use std::{io::Cursor, iter};

    use matrix_sdk_base::crypto::decrypt_room_key_export;

    const SESSION_ID: &str = "gM8i47Xhu0q52xLfgUXzanCMpLinoyVyH7R58cBuVBU";
    const SESSION_KEY: &[u8] = b"\
        -----BEGIN MEGOLM SESSION DATA-----\n\
        ASKcWoiAVUM97482UAi83Avce62hSLce7i5JhsqoF6xeAAAACqt2Cg3nyJPRWTTMXxXH7TXnkfdlmBXbQtq5\
        bpHo3LRijcq2Gc6TXilESCmJN14pIsfKRJrWjZ0squ/XsoTFytuVLWwkNaW3QF6obeg2IoVtJXLMPdw3b2vO\
        vgwGY3OMP0XafH13j1vcb6YLzvgLkZQLnYvd47hv3yK/9GmKS9tokuaQ7dCVYckYcIOS09EDTs70YdxUd5WG\
        rQynATCLFP1p/NAGv70r9MK7Cy/mNpjD0r4qC7UEDIoi1kOWzHgnLo19wtvwsb8Fg8ATxcs3Wmtj8hIUYpDx\
        ia4sM10zbytUuaPUAfCDf42IyxdmOnGe1CueXhgI71y+RW0s0argNqUt7jB70JT0o9CyX6UBGRaqLk2MPY9T\
        hUu5J8X3UgIa6rcbWigzohzWm9rdbEHFrSWqjpfQYMaAKQQgETrjSy4XTrp2RhC2oNqG/hylI4ab+F4X6fpH\
        DYP1NqNMP5g36xNu7LhDnrUB5qsPjYOmWORxGLfudpF3oLYCSlr3DgHqEIB6HjQblLZ3KQuPBse3zxyROTnS\
        AhdPH4a/z1wioFtKNVph3hecsiKEdqnz4Y2coSIdhz58mJ9JWNQoFAENE5CSsoEZAGvafYZVpW4C75YY2zq1\
        wIeiFi1dT43/jLAUGkslsi1VvnyfUu8qO404RxYO3XHoGLMFoFLOO+lZ+VGci2Vz10AhxJhEBHxRKxw4k2uB\
        HztoSJUr/2Y\n\
        -----END MEGOLM SESSION DATA-----";

    let timeline = TestTimeline::new(&ALICE);
    let mut stream = timeline.stream();

    timeline
        .handle_live_message_event(
            &BOB,
            RoomEncryptedEventContent::new(
                EncryptedEventScheme::MegolmV1AesSha2(
                    MegolmV1AesSha2ContentInit {
                        ciphertext: "\
                            AwgAEtABPRMavuZMDJrPo6pGQP4qVmpcuapuXtzKXJyi3YpEsjSWdzuRKIgJzD4P\
                            cSqJM1A8kzxecTQNJsC5q22+KSFEPxPnI4ltpm7GFowSoPSW9+bFdnlfUzEP1jPq\
                            YevHAsMJp2fRKkzQQbPordrUk1gNqEpGl4BYFeRqKl9GPdKFwy45huvQCLNNueql\
                            CFZVoYMuhxrfyMiJJAVNTofkr2um2mKjDTlajHtr39pTG8k0eOjSXkLOSdZvNOMz\
                            hGhSaFNeERSA2G2YbeknOvU7MvjiO0AKuxaAe1CaVhAI14FCgzrJ8g0y5nly+n7x\
                            QzL2G2Dn8EoXM5Iqj8W99iokQoVsSrUEnaQ1WnSIfewvDDt4LCaD/w7PGETMCQ"
                            .to_owned(),
                        sender_key: "DeHIg4gwhClxzFYcmNntPNF9YtsdZbmMy8+3kzCMXHA".to_owned(),
                        device_id: "NLAZCWIOCO".into(),
                        session_id: SESSION_ID.into(),
                    }
                    .into(),
                ),
                None,
            ),
        )
        .await;

    assert_eq!(timeline.inner.items.lock_ref().len(), 2);

    let _day_divider = assert_matches!(stream.next().await, Some(VecDiff::Push { value }) => value);
    let item = assert_matches!(stream.next().await, Some(VecDiff::Push { value }) => value);
    let event = item.as_event().unwrap();
    let session_id = assert_matches!(
        event.content(),
        TimelineItemContent::UnableToDecrypt(
            EncryptedMessage::MegolmV1AesSha2 { session_id, .. },
        ) => session_id
    );
    assert_eq!(session_id, SESSION_ID);

    let own_user_id = user_id!("@example:morheus.localhost");
    let exported_keys = decrypt_room_key_export(Cursor::new(SESSION_KEY), "1234").unwrap();

    let olm_machine = OlmMachine::new(own_user_id, "SomeDeviceId".into()).await;
    olm_machine.import_room_keys(exported_keys, false, |_, _| {}).await.unwrap();

    timeline
        .inner
        .retry_event_decryption(
            room_id!("!DovneieKSTkdHKpIXy:morpheus.localhost"),
            &olm_machine,
            iter::once(SESSION_ID).collect(),
            own_user_id,
        )
        .await;

    assert_eq!(timeline.inner.items.lock_ref().len(), 2);

    let item =
        assert_matches!(stream.next().await, Some(VecDiff::UpdateAt { index: 1, value }) => value);
    let event = item.as_event().unwrap();
    assert_matches!(&event.encryption_info, Some(_));
    let text = assert_matches!(event.content(), TimelineItemContent::Message(msg) => msg.body());
    assert_eq!(text, "It's a secret to everybody");
}

#[async_test]
async fn update_read_marker() {
    let timeline = TestTimeline::new(&ALICE);
    let mut stream = timeline.stream();

    timeline.handle_live_message_event(&ALICE, RoomMessageEventContent::text_plain("A")).await;
    let _day_divider = assert_matches!(stream.next().await, Some(VecDiff::Push { value }) => value);
    let item = assert_matches!(stream.next().await, Some(VecDiff::Push { value }) => value);
    let event_id = item.as_event().unwrap().event_id().unwrap().to_owned();

    timeline.inner.set_fully_read_event(event_id).await;
    let item = assert_matches!(stream.next().await, Some(VecDiff::Push { value }) => value);
    assert_matches!(item.as_virtual(), Some(VirtualTimelineItem::ReadMarker));

    timeline.handle_live_message_event(&BOB, RoomMessageEventContent::text_plain("B")).await;
    let item = assert_matches!(stream.next().await, Some(VecDiff::Push { value }) => value);
    let event_id = item.as_event().unwrap().event_id().unwrap().to_owned();

    timeline.inner.set_fully_read_event(event_id.clone()).await;
    assert_matches!(stream.next().await, Some(VecDiff::Move { old_index: 2, new_index: 3 }));

    // Nothing should happen if the fully read event isn't found.
    timeline.inner.set_fully_read_event(event_id!("$fake_event_id").to_owned()).await;

    // Nothing should happen if the fully read event is set back to the same event
    // as before.
    timeline.inner.set_fully_read_event(event_id).await;

    timeline.handle_live_message_event(&ALICE, RoomMessageEventContent::text_plain("C")).await;
    let item = assert_matches!(stream.next().await, Some(VecDiff::Push { value }) => value);
    let event_id = item.as_event().unwrap().event_id().unwrap().to_owned();

    timeline.inner.set_fully_read_event(event_id).await;
    assert_matches!(stream.next().await, Some(VecDiff::Move { old_index: 3, new_index: 4 }));
}

#[async_test]
async fn invalid_event_content() {
    let timeline = TestTimeline::new(&ALICE);
    let mut stream = timeline.stream();

    // m.room.message events must have a msgtype and body in content, so this
    // event with an empty content object should fail to deserialize.
    timeline
        .handle_live_custom_event(json!({
            "content": {},
            "event_id": "$eeG0HA0FAZ37wP8kXlNkxx3I",
            "origin_server_ts": 10,
            "sender": "@alice:example.org",
            "type": "m.room.message",
        }))
        .await;

    let _day_divider = assert_matches!(stream.next().await, Some(VecDiff::Push { value }) => value);
    let item = assert_matches!(stream.next().await, Some(VecDiff::Push { value }) => value);
    let event_item = item.as_event().unwrap();
    assert_eq!(event_item.sender(), "@alice:example.org");
    assert_eq!(
        *event_item.key(),
        TimelineKey::EventId(event_id!("$eeG0HA0FAZ37wP8kXlNkxx3I").to_owned())
    );
    assert_eq!(event_item.origin_server_ts(), Some(MilliSecondsSinceUnixEpoch(uint!(10))));
    let event_type = assert_matches!(
        event_item.content(),
        TimelineItemContent::FailedToParseMessageLike { event_type, .. } => event_type
    );
    assert_eq!(*event_type, MessageLikeEventType::RoomMessage);

    // Similar to above, the m.room.member state event must also not have an
    // empty content object.
    timeline
        .handle_live_custom_event(json!({
            "content": {},
            "event_id": "$d5G0HA0FAZ37wP8kXlNkxx3I",
            "origin_server_ts": 2179,
            "sender": "@alice:example.org",
            "type": "m.room.member",
            "state_key": "@alice:example.org",
        }))
        .await;

    let item = assert_matches!(stream.next().await, Some(VecDiff::Push { value }) => value);
    let event_item = item.as_event().unwrap();
    assert_eq!(event_item.sender(), "@alice:example.org");
    assert_eq!(
        *event_item.key(),
        TimelineKey::EventId(event_id!("$d5G0HA0FAZ37wP8kXlNkxx3I").to_owned())
    );
    assert_eq!(event_item.origin_server_ts(), Some(MilliSecondsSinceUnixEpoch(uint!(2179))));
    let (event_type, state_key) = assert_matches!(
        event_item.content(),
        TimelineItemContent::FailedToParseState {
            event_type,
            state_key,
            ..
        } => (event_type, state_key)
    );
    assert_eq!(*event_type, StateEventType::RoomMember);
    assert_eq!(*state_key, "@alice:example.org");
}

#[async_test]
async fn invalid_event() {
    let timeline = TestTimeline::new(&ALICE);

    // This event is missing the sender field which the homeserver must add to
    // all timeline events. Because the event is malformed, it will be ignored.
    timeline
        .handle_live_custom_event(json!({
            "content": {
                "body": "hello world",
                "msgtype": "m.text"
            },
            "event_id": "$eeG0HA0FAZ37wP8kXlNkxx3I",
            "origin_server_ts": 10,
            "type": "m.room.message",
        }))
        .await;
    assert_eq!(timeline.inner.items.lock_ref().len(), 0);
}

#[async_test]
<<<<<<< HEAD
async fn day_divider() {
    let timeline = TestTimeline::new(&ALICE);
    let mut stream = timeline.stream();

    timeline
        .handle_live_custom_event(json!({
            "content": {
                "msgtype": "m.text",
                "body": "This is a first message on the first day"
            },
            "event_id": "$eeG0HA0FAZ37wP8kXlNkxx3I",
            "origin_server_ts": 1669897395000u64,
            "sender": "@alice:example.org",
            "type": "m.room.message",
        }))
        .await;

    let day_divider = assert_matches!(stream.next().await, Some(VecDiff::Push { value }) => value);
    let (year, month, day) = assert_matches!(
        day_divider.as_virtual().unwrap(),
        VirtualTimelineItem::DayDivider { year, month, day } => (*year, *month, *day)
    );
    assert_eq!(year, 2022);
    assert_eq!(month, 12);
    assert_eq!(day, 1);

    let item = assert_matches!(stream.next().await, Some(VecDiff::Push { value }) => value);
    item.as_event().unwrap();

    timeline
        .handle_live_custom_event(json!({
            "content": {
                "msgtype": "m.text",
                "body": "This is a second message on the first day"
            },
            "event_id": "$feG0HA0FAZ37wP8kXlNkxx3I",
            "origin_server_ts": 1669906604000u64,
            "sender": "@alice:example.org",
            "type": "m.room.message",
        }))
        .await;

    let item = assert_matches!(stream.next().await, Some(VecDiff::Push { value }) => value);
    item.as_event().unwrap();

    timeline
        .handle_live_custom_event(json!({
            "content": {
                "msgtype": "m.text",
                "body": "This is a first message on the next day"
            },
            "event_id": "$geG0HA0FAZ37wP8kXlNkxx3I",
            "origin_server_ts": 1669992963000u64,
            "sender": "@alice:example.org",
=======
async fn remote_echo_without_txn_id() {
    let timeline = TestTimeline::new(&ALICE);
    let mut stream = timeline.stream();

    // Given a local event…
    let txn_id = timeline
        .handle_local_event(AnyMessageLikeEventContent::RoomMessage(
            RoomMessageEventContent::text_plain("echo"),
        ))
        .await;

    let item = assert_matches!(stream.next().await, Some(VecDiff::Push { value }) => value);
    assert_matches!(item.as_event().unwrap().key(), TimelineKey::TransactionId(_));

    // That has an event ID assigned already (from the response to sending it)…
    let event_id = event_id!("$W6mZSLWMmfuQQ9jhZWeTxFIM");
    timeline.inner.add_event_id(&txn_id, event_id.to_owned());

    let item =
        assert_matches!(stream.next().await, Some(VecDiff::UpdateAt { value, index: 0 }) => value);
    assert_matches!(item.as_event().unwrap().key(), TimelineKey::TransactionId(_));

    // When an event with the same ID comes in…
    timeline
        .handle_live_custom_event(json!({
            "content": {
                "body": "echo",
                "msgtype": "m.text",
            },
            "sender": &*ALICE,
            "event_id": event_id,
            "origin_server_ts": 5,
>>>>>>> 1c555654
            "type": "m.room.message",
        }))
        .await;

<<<<<<< HEAD
    let day_divider = assert_matches!(stream.next().await, Some(VecDiff::Push { value }) => value);
    let (year, month, day) = assert_matches!(
        day_divider.as_virtual().unwrap(),
        VirtualTimelineItem::DayDivider { year, month, day } => (*year, *month, *day)
    );
    assert_eq!(year, 2022);
    assert_eq!(month, 12);
    assert_eq!(day, 2);

    let item = assert_matches!(stream.next().await, Some(VecDiff::Push { value }) => value);
    item.as_event().unwrap();
=======
    let item =
        assert_matches!(stream.next().await, Some(VecDiff::UpdateAt { value, index: 0 }) => value);
    assert_matches!(item.as_event().unwrap().key(), TimelineKey::EventId(_));
>>>>>>> 1c555654
}

struct TestTimeline {
    own_user_id: OwnedUserId,
    inner: TimelineInner,
}

impl TestTimeline {
    fn new(own_user_id: &UserId) -> Self {
        Self { own_user_id: own_user_id.to_owned(), inner: Default::default() }
    }

    fn stream(&self) -> impl Stream<Item = VecDiff<Arc<TimelineItem>>> {
        self.inner.items.signal_vec_cloned().to_stream()
    }

    async fn handle_live_message_event<C>(&self, sender: &UserId, content: C)
    where
        C: MessageLikeEventContent,
    {
        let ev = OriginalSyncMessageLikeEvent {
            content,
            event_id: EventId::new(server_name!("dummy.server")),
            sender: sender.to_owned(),
            origin_server_ts: next_server_ts(),
            unsigned: Default::default(),
        };
        let raw = Raw::new(&ev).unwrap().cast();
        self.inner.handle_live_event(raw, None, &self.own_user_id).await;
    }

    async fn handle_live_custom_event(&self, event: JsonValue) {
        let raw = Raw::new(&event).unwrap().cast();
        self.inner.handle_live_event(raw, None, &self.own_user_id).await;
    }

    async fn handle_live_redaction(&self, sender: &UserId, redacts: &EventId) {
        let ev = OriginalSyncRoomRedactionEvent {
            content: Default::default(),
            redacts: redacts.to_owned(),
            event_id: EventId::new(server_name!("dummy.server")),
            sender: sender.to_owned(),
            origin_server_ts: next_server_ts(),
            unsigned: Default::default(),
        };
        let raw = Raw::new(&ev).unwrap().cast();
        self.inner.handle_live_event(raw, None, &self.own_user_id).await;
    }

    async fn handle_local_event(&self, content: AnyMessageLikeEventContent) -> OwnedTransactionId {
        let txn_id = TransactionId::new();
        self.inner.handle_local_event(txn_id.clone(), content, &self.own_user_id).await;
        txn_id
    }
}

fn next_server_ts() -> MilliSecondsSinceUnixEpoch {
    static NEXT_TS: AtomicU32 = AtomicU32::new(0);
    MilliSecondsSinceUnixEpoch(NEXT_TS.fetch_add(1, SeqCst).into())
}<|MERGE_RESOLUTION|>--- conflicted
+++ resolved
@@ -367,62 +367,6 @@
 }
 
 #[async_test]
-<<<<<<< HEAD
-async fn day_divider() {
-    let timeline = TestTimeline::new(&ALICE);
-    let mut stream = timeline.stream();
-
-    timeline
-        .handle_live_custom_event(json!({
-            "content": {
-                "msgtype": "m.text",
-                "body": "This is a first message on the first day"
-            },
-            "event_id": "$eeG0HA0FAZ37wP8kXlNkxx3I",
-            "origin_server_ts": 1669897395000u64,
-            "sender": "@alice:example.org",
-            "type": "m.room.message",
-        }))
-        .await;
-
-    let day_divider = assert_matches!(stream.next().await, Some(VecDiff::Push { value }) => value);
-    let (year, month, day) = assert_matches!(
-        day_divider.as_virtual().unwrap(),
-        VirtualTimelineItem::DayDivider { year, month, day } => (*year, *month, *day)
-    );
-    assert_eq!(year, 2022);
-    assert_eq!(month, 12);
-    assert_eq!(day, 1);
-
-    let item = assert_matches!(stream.next().await, Some(VecDiff::Push { value }) => value);
-    item.as_event().unwrap();
-
-    timeline
-        .handle_live_custom_event(json!({
-            "content": {
-                "msgtype": "m.text",
-                "body": "This is a second message on the first day"
-            },
-            "event_id": "$feG0HA0FAZ37wP8kXlNkxx3I",
-            "origin_server_ts": 1669906604000u64,
-            "sender": "@alice:example.org",
-            "type": "m.room.message",
-        }))
-        .await;
-
-    let item = assert_matches!(stream.next().await, Some(VecDiff::Push { value }) => value);
-    item.as_event().unwrap();
-
-    timeline
-        .handle_live_custom_event(json!({
-            "content": {
-                "msgtype": "m.text",
-                "body": "This is a first message on the next day"
-            },
-            "event_id": "$geG0HA0FAZ37wP8kXlNkxx3I",
-            "origin_server_ts": 1669992963000u64,
-            "sender": "@alice:example.org",
-=======
 async fn remote_echo_without_txn_id() {
     let timeline = TestTimeline::new(&ALICE);
     let mut stream = timeline.stream();
@@ -455,12 +399,33 @@
             "sender": &*ALICE,
             "event_id": event_id,
             "origin_server_ts": 5,
->>>>>>> 1c555654
-            "type": "m.room.message",
-        }))
-        .await;
-
-<<<<<<< HEAD
+            "type": "m.room.message",
+        }))
+        .await;
+
+    let item =
+        assert_matches!(stream.next().await, Some(VecDiff::UpdateAt { value, index: 0 }) => value);
+    assert_matches!(item.as_event().unwrap().key(), TimelineKey::EventId(_));
+}
+
+#[async_test]
+async fn day_divider() {
+    let timeline = TestTimeline::new(&ALICE);
+    let mut stream = timeline.stream();
+
+    timeline
+        .handle_live_custom_event(json!({
+            "content": {
+                "msgtype": "m.text",
+                "body": "This is a first message on the first day"
+            },
+            "event_id": "$eeG0HA0FAZ37wP8kXlNkxx3I",
+            "origin_server_ts": 1669897395000u64,
+            "sender": "@alice:example.org",
+            "type": "m.room.message",
+        }))
+        .await;
+
     let day_divider = assert_matches!(stream.next().await, Some(VecDiff::Push { value }) => value);
     let (year, month, day) = assert_matches!(
         day_divider.as_virtual().unwrap(),
@@ -468,15 +433,51 @@
     );
     assert_eq!(year, 2022);
     assert_eq!(month, 12);
+    assert_eq!(day, 1);
+
+    let item = assert_matches!(stream.next().await, Some(VecDiff::Push { value }) => value);
+    item.as_event().unwrap();
+
+    timeline
+        .handle_live_custom_event(json!({
+            "content": {
+                "msgtype": "m.text",
+                "body": "This is a second message on the first day"
+            },
+            "event_id": "$feG0HA0FAZ37wP8kXlNkxx3I",
+            "origin_server_ts": 1669906604000u64,
+            "sender": "@alice:example.org",
+            "type": "m.room.message",
+        }))
+        .await;
+
+    let item = assert_matches!(stream.next().await, Some(VecDiff::Push { value }) => value);
+    item.as_event().unwrap();
+
+    timeline
+        .handle_live_custom_event(json!({
+            "content": {
+                "msgtype": "m.text",
+                "body": "This is a first message on the next day"
+            },
+            "event_id": "$geG0HA0FAZ37wP8kXlNkxx3I",
+            "origin_server_ts": 1669992963000u64,
+            "sender": "@alice:example.org",
+            "type": "m.room.message",
+        }))
+        .await;
+
+    let day_divider = assert_matches!(stream.next().await, Some(VecDiff::Push { value }) => value);
+    let (year, month, day) = assert_matches!(
+        day_divider.as_virtual().unwrap(),
+        VirtualTimelineItem::DayDivider { year, month, day } => (*year, *month, *day)
+    );
+    assert_eq!(year, 2022);
+    assert_eq!(month, 12);
     assert_eq!(day, 2);
 
     let item = assert_matches!(stream.next().await, Some(VecDiff::Push { value }) => value);
     item.as_event().unwrap();
-=======
-    let item =
-        assert_matches!(stream.next().await, Some(VecDiff::UpdateAt { value, index: 0 }) => value);
-    assert_matches!(item.as_event().unwrap().key(), TimelineKey::EventId(_));
->>>>>>> 1c555654
 }
 
 struct TestTimeline {
