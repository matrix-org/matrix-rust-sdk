--- conflicted
+++ resolved
@@ -3636,12 +3636,11 @@
         opts.send(self, event_id).await
     }
 
-<<<<<<< HEAD
     /// Add an [`AnyMessageLikeEvent`] to this room's [`RoomIndex`]
     #[cfg(feature = "search")]
     pub async fn index_event(&self, event: AnyMessageLikeEvent) -> Result<()> {
         self.client.index_event(event, self.room_id()).await
-=======
+      
     /// Subscribe to a given thread in this room.
     ///
     /// This will subscribe the user to the thread, so that they will receive
@@ -3768,7 +3767,6 @@
                 _ => Err(http_error.into()),
             },
         }
->>>>>>> 033c6bd6
     }
 }
 
