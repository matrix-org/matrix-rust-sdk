//! High-level room API

<<<<<<< HEAD
use std::{
    borrow::Borrow,
    collections::{BTreeMap, HashMap},
    ops::Deref,
    time::Duration,
};
=======
use std::{borrow::Borrow, collections::BTreeMap, ops::Deref, sync::Arc, time::Duration};
>>>>>>> 4b56ca18

use eyeball::SharedObservable;
use futures_core::Stream;
use futures_util::stream::FuturesUnordered;
use matrix_sdk_base::{
    deserialized_responses::{
        RawAnySyncOrStrippedState, RawSyncOrStrippedState, SyncOrStrippedState, TimelineEvent,
    },
    instant::Instant,
    store::StateStoreExt,
    RoomMemberships, StateChanges,
};
use matrix_sdk_common::timeout::timeout;
use mime::Mime;
#[cfg(feature = "e2e-encryption")]
use ruma::events::{
    room::encrypted::OriginalSyncRoomEncryptedEvent, AnySyncMessageLikeEvent, AnySyncTimelineEvent,
    SyncMessageLikeEvent,
};
use ruma::{
    api::client::{
        config::{set_global_account_data, set_room_account_data},
        context,
        error::ErrorKind,
        filter::LazyLoadOptions,
        membership::{
            ban_user, forget_room, get_member_events,
            invite_user::{self, v3::InvitationRecipient},
            join_room_by_id, kick_user, leave_room, unban_user, Invite3pid,
        },
        message::send_message_event,
        read_marker::set_read_marker,
        receipt::create_receipt,
        redact::redact_event,
        room::{get_room_event, report_content},
        state::{get_state_events_for_key, send_state_event},
        tag::{create_tag, delete_tag},
        typing::create_typing_event::{self, v3::Typing},
    },
    assign,
    events::{
        direct::DirectEventContent,
        marked_unread::MarkedUnreadEventContent,
        receipt::{Receipt, ReceiptThread, ReceiptType},
        room::{
            avatar::{self, RoomAvatarEventContent},
            encryption::RoomEncryptionEventContent,
            history_visibility::HistoryVisibility,
            message::RoomMessageEventContent,
            name::RoomNameEventContent,
            power_levels::{RoomPowerLevels, RoomPowerLevelsEventContent},
            server_acl::RoomServerAclEventContent,
            topic::RoomTopicEventContent,
            MediaSource,
        },
        space::{child::SpaceChildEventContent, parent::SpaceParentEventContent},
        tag::{TagInfo, TagName},
        typing::SyncTypingEvent,
        AnyRoomAccountDataEvent, AnyStateEvent, EmptyStateKey, MessageLikeEventContent,
        MessageLikeEventType, RedactContent, RedactedStateEventContent, RoomAccountDataEvent,
        RoomAccountDataEventContent, RoomAccountDataEventType, StateEventContent, StateEventType,
        StaticEventContent, StaticStateEventContent, SyncStateEvent,
    },
    push::{Action, PushConditionRoomCtx},
    serde::Raw,
    uint, EventId, Int, MatrixToUri, MatrixUri, MxcUri, OwnedEventId, OwnedRoomId, OwnedServerName,
    OwnedTransactionId, OwnedUserId, TransactionId, UInt, UserId,
};
use serde::de::DeserializeOwned;
use thiserror::Error;
use tokio::sync::broadcast;
use tracing::{debug, info, instrument, warn};

use self::futures::{SendAttachment, SendMessageLikeEvent, SendRawMessageLikeEvent};
pub use self::{
    member::{RoomMember, RoomMemberRole},
    messages::{Messages, MessagesOptions},
};
#[cfg(doc)]
use crate::event_cache::EventCache;
use crate::{
    attachment::AttachmentConfig,
    config::RequestConfig,
    error::WrongRoomState,
    event_cache::{self, EventCacheDropHandles, RoomEventCache},
    event_handler::{EventHandler, EventHandlerDropGuard, EventHandlerHandle, SyncEvent},
    media::{MediaFormat, MediaRequest},
    notification_settings::{IsEncrypted, IsOneToOne, RoomNotificationMode},
    room::power_levels::{RoomPowerLevelChanges, RoomPowerLevelsExt},
    sync::RoomUpdate,
    utils::{IntoRawMessageLikeEventContent, IntoRawStateEventContent},
    BaseRoom, Client, Error, HttpError, HttpResult, Result, RoomState, TransmissionProgress,
};

pub mod futures;
mod member;
mod messages;
pub mod power_levels;

/// A struct containing methods that are common for Joined, Invited and Left
/// Rooms
#[derive(Debug, Clone)]
pub struct Room {
    inner: BaseRoom,
    pub(crate) client: Client,
}

impl Deref for Room {
    type Target = BaseRoom;

    fn deref(&self) -> &Self::Target {
        &self.inner
    }
}

const TYPING_NOTICE_TIMEOUT: Duration = Duration::from_secs(4);
const TYPING_NOTICE_RESEND_TIMEOUT: Duration = Duration::from_secs(3);

impl Room {
    /// Create a new `Room`
    ///
    /// # Arguments
    /// * `client` - The client used to make requests.
    ///
    /// * `room` - The underlying room.
    pub(crate) fn new(client: Client, room: BaseRoom) -> Self {
        Self { inner: room, client }
    }

    /// Leave this room.
    ///
    /// Only invited and joined rooms can be left.
    #[doc(alias = "reject_invitation")]
    pub async fn leave(&self) -> Result<()> {
        let state = self.state();
        if state == RoomState::Left {
            return Err(Error::WrongRoomState(WrongRoomState::new("Joined or Invited", state)));
        }

        let request = leave_room::v3::Request::new(self.inner.room_id().to_owned());
        self.client.send(request, None).await?;
        self.client.base_client().room_left(self.room_id()).await?;
        Ok(())
    }

    /// Join this room.
    ///
    /// Only invited and left rooms can be joined via this method.
    #[doc(alias = "accept_invitation")]
    pub async fn join(&self) -> Result<()> {
        let state = self.state();
        if state == RoomState::Joined {
            return Err(Error::WrongRoomState(WrongRoomState::new("Invited or Left", state)));
        }

        let prev_room_state = self.inner.state();

        let mark_as_direct = prev_room_state == RoomState::Invited
            && self.inner.is_direct().await.unwrap_or_else(|e| {
                warn!(room_id = ?self.room_id(), "is_direct() failed: {e}");
                false
            });

        let request = join_room_by_id::v3::Request::new(self.inner.room_id().to_owned());
        let response = self.client.send(request, None).await?;
        self.client.base_client().room_joined(&response.room_id).await?;

        if mark_as_direct {
            self.set_is_direct(true).await?;
        }

        Ok(())
    }

    /// Get the inner client saved in this room instance.
    ///
    /// Returns the client this room is part of.
    pub fn client(&self) -> Client {
        self.client.clone()
    }

    /// Get the sync state of this room, i.e. whether it was fully synced with
    /// the server.
    pub fn is_synced(&self) -> bool {
        self.inner.is_state_fully_synced()
    }

    /// Gets the avatar of this room, if set.
    ///
    /// Returns the avatar.
    /// If a thumbnail is requested no guarantee on the size of the image is
    /// given.
    ///
    /// # Arguments
    ///
    /// * `format` - The desired format of the avatar.
    ///
    /// # Examples
    ///
    /// ```no_run
    /// # use matrix_sdk::Client;
    /// # use matrix_sdk::ruma::room_id;
    /// # use matrix_sdk::media::MediaFormat;
    /// # use url::Url;
    /// # let homeserver = Url::parse("http://example.com").unwrap();
    /// # async {
    /// # let user = "example";
    /// let client = Client::new(homeserver).await.unwrap();
    /// client.matrix_auth().login_username(user, "password").send().await.unwrap();
    /// let room_id = room_id!("!roomid:example.com");
    /// let room = client.get_room(&room_id).unwrap();
    /// if let Some(avatar) = room.avatar(MediaFormat::File).await.unwrap() {
    ///     std::fs::write("avatar.png", avatar);
    /// }
    /// # };
    /// ```
    pub async fn avatar(&self, format: MediaFormat) -> Result<Option<Vec<u8>>> {
        let Some(url) = self.avatar_url() else { return Ok(None) };
        let request = MediaRequest { source: MediaSource::Plain(url.to_owned()), format };
        Ok(Some(self.client.media().get_media_content(&request, true).await?))
    }

    /// Sends a request to `/_matrix/client/r0/rooms/{room_id}/messages` and
    /// returns a `Messages` struct that contains a chunk of room and state
    /// events (`RoomEvent` and `AnyStateEvent`).
    ///
    /// With the encryption feature, messages are decrypted if possible. If
    /// decryption fails for an individual message, that message is returned
    /// undecrypted.
    ///
    /// # Examples
    ///
    /// ```no_run
    /// use matrix_sdk::{room::MessagesOptions, Client};
    /// # use matrix_sdk::ruma::{
    /// #     api::client::filter::RoomEventFilter,
    /// #     room_id,
    /// # };
    /// # use url::Url;
    ///
    /// # let homeserver = Url::parse("http://example.com").unwrap();
    /// # async {
    /// let options =
    ///     MessagesOptions::backward().from("t47429-4392820_219380_26003_2265");
    ///
    /// let mut client = Client::new(homeserver).await.unwrap();
    /// let room = client.get_room(room_id!("!roomid:example.com")).unwrap();
    /// assert!(room.messages(options).await.is_ok());
    /// # };
    /// ```
    #[instrument(skip_all, fields(room_id = ?self.inner.room_id(), ?options))]
    pub async fn messages(&self, options: MessagesOptions) -> Result<Messages> {
        let room_id = self.inner.room_id();
        let request = options.into_request(room_id);
        let http_response = self.client.send(request, None).await?;

        #[allow(unused_mut)]
        let mut response = Messages {
            start: http_response.start,
            end: http_response.end,
            #[cfg(not(feature = "e2e-encryption"))]
            chunk: http_response.chunk.into_iter().map(TimelineEvent::new).collect(),
            #[cfg(feature = "e2e-encryption")]
            chunk: Vec::with_capacity(http_response.chunk.len()),
            state: http_response.state,
        };

        #[cfg(feature = "e2e-encryption")]
        for event in http_response.chunk {
            let decrypted_event = if let Ok(AnySyncTimelineEvent::MessageLike(
                AnySyncMessageLikeEvent::RoomEncrypted(SyncMessageLikeEvent::Original(_)),
            )) = event.deserialize_as::<AnySyncTimelineEvent>()
            {
                if let Ok(event) = self.decrypt_event(event.cast_ref()).await {
                    event
                } else {
                    TimelineEvent::new(event)
                }
            } else {
                TimelineEvent::new(event)
            };
            response.chunk.push(decrypted_event);
        }

        if let Some(push_context) = self.push_context().await? {
            let push_rules = self.client().account().push_rules().await?;

            for event in &mut response.chunk {
                event.push_actions =
                    Some(push_rules.get_actions(&event.event, &push_context).to_owned());
            }
        }

        Ok(response)
    }

    /// Register a handler for events of a specific type, within this room.
    ///
    /// This method works the same way as [`Client::add_event_handler`], except
    /// that the handler will only be called for events within this room. See
    /// that method for more details on event handler functions.
    ///
    /// `room.add_event_handler(hdl)` is equivalent to
    /// `client.add_room_event_handler(room_id, hdl)`. Use whichever one is more
    /// convenient in your use case.
    pub fn add_event_handler<Ev, Ctx, H>(&self, handler: H) -> EventHandlerHandle
    where
        Ev: SyncEvent + DeserializeOwned + Send + 'static,
        H: EventHandler<Ev, Ctx>,
    {
        self.client.add_room_event_handler(self.room_id(), handler)
    }

    /// Subscribe to all updates for this room.
    ///
    /// The returned receiver will receive a new message for each sync response
    /// that contains updates for this room.
    pub fn subscribe_to_updates(&self) -> broadcast::Receiver<RoomUpdate> {
        self.client.subscribe_to_room_updates(self.room_id())
    }

    /// Subscribe to typing notifications for this room.
    ///
    /// The returned receiver will receive a new vector of user IDs for each
    /// sync response that contains 'm.typing' event. The current user ID will
    /// be filtered out.
    pub fn subscribe_to_typing_notifications(
        &self,
    ) -> (EventHandlerDropGuard, broadcast::Receiver<Vec<OwnedUserId>>) {
        let (sender, receiver) = broadcast::channel(16);
        let typing_event_handler_handle = self.client.add_room_event_handler(self.room_id(), {
            let own_user_id = self.own_user_id().to_owned();
            move |event: SyncTypingEvent| async move {
                // Ignore typing notifications from own user.
                let typing_user_ids = event
                    .content
                    .user_ids
                    .into_iter()
                    .filter(|user_id| *user_id != own_user_id)
                    .collect();
                // Ignore the result. It can only fail if there are no listeners.
                let _ = sender.send(typing_user_ids);
            }
        });
        let drop_guard = self.client().event_handler_drop_guard(typing_event_handler_handle);
        (drop_guard, receiver)
    }

    /// Fetch the event with the given `EventId` in this room.
    pub async fn event(&self, event_id: &EventId) -> Result<TimelineEvent> {
        let request =
            get_room_event::v3::Request::new(self.room_id().to_owned(), event_id.to_owned());
        let event = self.client.send(request, None).await?.event;

        #[cfg(feature = "e2e-encryption")]
        if let Ok(AnySyncTimelineEvent::MessageLike(AnySyncMessageLikeEvent::RoomEncrypted(
            SyncMessageLikeEvent::Original(_),
        ))) = event.deserialize_as::<AnySyncTimelineEvent>()
        {
            if let Ok(event) = self.decrypt_event(event.cast_ref()).await {
                return Ok(event);
            }
        }

        let push_actions = self.event_push_actions(&event).await?;

        Ok(TimelineEvent { event, encryption_info: None, push_actions })
    }

    /// Fetch the event with the given `EventId` in this room, using the
    /// `/context` endpoint to get more information.
    pub async fn event_with_context(
        &self,
        event_id: &EventId,
        lazy_load_members: bool,
    ) -> Result<Option<(TimelineEvent, Vec<Raw<AnyStateEvent>>)>> {
        let mut request =
            context::get_context::v3::Request::new(self.room_id().to_owned(), event_id.to_owned());

        request.limit = uint!(0);

        if lazy_load_members {
            request.filter.lazy_load_options =
                LazyLoadOptions::Enabled { include_redundant_members: false };
        }

        let response = self.client.send(request, None).await?;

        let Some(event) = response.event else {
            return Ok(None);
        };

        #[cfg(feature = "e2e-encryption")]
        if let Ok(AnySyncTimelineEvent::MessageLike(AnySyncMessageLikeEvent::RoomEncrypted(
            SyncMessageLikeEvent::Original(_),
        ))) = event.deserialize_as::<AnySyncTimelineEvent>()
        {
            if let Ok(event) = self.decrypt_event(event.cast_ref()).await {
                return Ok(Some((event, response.state)));
            }
        }

        let push_actions = self.event_push_actions(&event).await?;

        Ok(Some((TimelineEvent { event, encryption_info: None, push_actions }, response.state)))
    }

    pub(crate) async fn request_members(&self) -> Result<()> {
        self.client
            .locks()
            .members_request_deduplicated_handler
            .run(self.room_id().to_owned(), async move {
                let request = get_member_events::v3::Request::new(self.inner.room_id().to_owned());
                let response = self
                    .client
                    .send(
                        request,
                        // In some cases it can take longer than 30s to load:
                        // https://github.com/element-hq/synapse/issues/16872
                        Some(RequestConfig::new().timeout(Duration::from_secs(60)).retry_limit(3)),
                    )
                    .await?;

                // That's a large `Future`. Let's `Box::pin` to reduce its size on the stack.
                Box::pin(self.client.base_client().receive_members(self.room_id(), &response))
                    .await?;

                Ok(())
            })
            .await
    }

    async fn request_encryption_state(&self) -> Result<()> {
        self.client
            .locks()
            .encryption_state_deduplicated_handler
            .run(self.room_id().to_owned(), async move {
                // Request the event from the server.
                let request = get_state_events_for_key::v3::Request::new(
                    self.room_id().to_owned(),
                    StateEventType::RoomEncryption,
                    "".to_owned(),
                );
                let response = match self.client.send(request, None).await {
                    Ok(response) => {
                        Some(response.content.deserialize_as::<RoomEncryptionEventContent>()?)
                    }
                    Err(err) if err.client_api_error_kind() == Some(&ErrorKind::NotFound) => None,
                    Err(err) => return Err(err.into()),
                };

                let _sync_lock = self.client.base_client().sync_lock().lock().await;

                // Persist the event and the fact that we requested it from the server in
                // `RoomInfo`.
                let mut room_info = self.clone_info();
                room_info.mark_encryption_state_synced();
                room_info.set_encryption_event(response.clone());
                let mut changes = StateChanges::default();
                changes.add_room(room_info.clone());

                self.client.store().save_changes(&changes).await?;
                self.set_room_info(room_info, false);

                Ok(())
            })
            .await
    }

    /// Check whether this room is encrypted. If the room encryption state is
    /// not synced yet, it will send a request to fetch it.
    ///
    /// Returns true if the room is encrypted, otherwise false.
    pub async fn is_encrypted(&self) -> Result<bool> {
        if !self.is_encryption_state_synced() {
            self.request_encryption_state().await?;
        }

        Ok(self.inner.is_encrypted())
    }

    fn are_events_visible(&self) -> bool {
        if let RoomState::Invited = self.inner.state() {
            return matches!(
                self.inner.history_visibility(),
                HistoryVisibility::WorldReadable | HistoryVisibility::Invited
            );
        }

        true
    }

    /// Sync the member list with the server.
    ///
    /// This method will de-duplicate requests if it is called multiple times in
    /// quick succession, in that case the return value will be `None`. This
    /// method does nothing if the members are already synced.
    pub async fn sync_members(&self) -> Result<()> {
        if !self.are_events_visible() {
            return Ok(());
        }

        if !self.are_members_synced() {
            self.request_members().await
        } else {
            Ok(())
        }
    }

    /// Get active members for this room, includes invited, joined members.
    ///
    /// *Note*: This method will fetch the members from the homeserver if the
    /// member list isn't synchronized due to member lazy loading. Because of
    /// that, it might panic if it isn't run on a tokio thread.
    ///
    /// Use [active_members_no_sync()](#method.active_members_no_sync) if you
    /// want a method that doesn't do any requests.
    #[deprecated = "Use members with RoomMemberships::ACTIVE instead"]
    pub async fn active_members(&self) -> Result<Vec<RoomMember>> {
        self.sync_members().await?;
        self.members_no_sync(RoomMemberships::ACTIVE).await
    }

    /// Get active members for this room, includes invited, joined members.
    ///
    /// *Note*: This method will not fetch the members from the homeserver if
    /// the member list isn't synchronized due to member lazy loading. Thus,
    /// members could be missing from the list.
    ///
    /// Use [active_members()](#method.active_members) if you want to ensure to
    /// always get the full member list.
    #[deprecated = "Use members_no_sync with RoomMemberships::ACTIVE instead"]
    pub async fn active_members_no_sync(&self) -> Result<Vec<RoomMember>> {
        self.members_no_sync(RoomMemberships::ACTIVE).await
    }

    /// Get all the joined members of this room.
    ///
    /// *Note*: This method will fetch the members from the homeserver if the
    /// member list isn't synchronized due to member lazy loading. Because of
    /// that it might panic if it isn't run on a tokio thread.
    ///
    /// Use [joined_members_no_sync()](#method.joined_members_no_sync) if you
    /// want a method that doesn't do any requests.
    #[deprecated = "Use members with RoomMemberships::JOIN instead"]
    pub async fn joined_members(&self) -> Result<Vec<RoomMember>> {
        self.sync_members().await?;
        self.members_no_sync(RoomMemberships::JOIN).await
    }

    /// Get all the joined members of this room.
    ///
    /// *Note*: This method will not fetch the members from the homeserver if
    /// the member list isn't synchronized due to member lazy loading. Thus,
    /// members could be missing from the list.
    ///
    /// Use [joined_members()](#method.joined_members) if you want to ensure to
    /// always get the full member list.
    #[deprecated = "Use members_no_sync with RoomMemberships::JOIN instead"]
    pub async fn joined_members_no_sync(&self) -> Result<Vec<RoomMember>> {
        self.members_no_sync(RoomMemberships::JOIN).await
    }

    /// Get a specific member of this room.
    ///
    /// *Note*: This method will fetch the members from the homeserver if the
    /// member list isn't synchronized due to member lazy loading. Because of
    /// that it might panic if it isn't run on a tokio thread.
    ///
    /// Use [get_member_no_sync()](#method.get_member_no_sync) if you want a
    /// method that doesn't do any requests.
    ///
    /// # Arguments
    ///
    /// * `user_id` - The ID of the user that should be fetched out of the
    /// store.
    pub async fn get_member(&self, user_id: &UserId) -> Result<Option<RoomMember>> {
        self.sync_members().await?;
        self.get_member_no_sync(user_id).await
    }

    /// Get a specific member of this room.
    ///
    /// *Note*: This method will not fetch the members from the homeserver if
    /// the member list isn't synchronized due to member lazy loading. Thus,
    /// members could be missing.
    ///
    /// Use [get_member()](#method.get_member) if you want to ensure to always
    /// have the full member list to chose from.
    ///
    /// # Arguments
    ///
    /// * `user_id` - The ID of the user that should be fetched out of the
    /// store.
    pub async fn get_member_no_sync(&self, user_id: &UserId) -> Result<Option<RoomMember>> {
        Ok(self
            .inner
            .get_member(user_id)
            .await?
            .map(|member| RoomMember::new(self.client.clone(), member)))
    }

    /// Get members for this room, with the given memberships.
    ///
    /// *Note*: This method will fetch the members from the homeserver if the
    /// member list isn't synchronized due to member lazy loading. Because of
    /// that it might panic if it isn't run on a tokio thread.
    ///
    /// Use [members_no_sync()](#method.members_no_sync) if you want a
    /// method that doesn't do any requests.
    pub async fn members(&self, memberships: RoomMemberships) -> Result<Vec<RoomMember>> {
        self.sync_members().await?;
        self.members_no_sync(memberships).await
    }

    /// Get members for this room, with the given memberships.
    ///
    /// *Note*: This method will not fetch the members from the homeserver if
    /// the member list isn't synchronized due to member lazy loading. Thus,
    /// members could be missing.
    ///
    /// Use [members()](#method.members) if you want to ensure to always get
    /// the full member list.
    pub async fn members_no_sync(&self, memberships: RoomMemberships) -> Result<Vec<RoomMember>> {
        Ok(self
            .inner
            .members(memberships)
            .await?
            .into_iter()
            .map(|member| RoomMember::new(self.client.clone(), member))
            .collect())
    }

    /// Get all state events of a given type in this room.
    pub async fn get_state_events(
        &self,
        event_type: StateEventType,
    ) -> Result<Vec<RawAnySyncOrStrippedState>> {
        self.client.store().get_state_events(self.room_id(), event_type).await.map_err(Into::into)
    }

    /// Get all state events of a given statically-known type in this room.
    ///
    /// # Examples
    ///
    /// ```no_run
    /// # async {
    /// # let room: matrix_sdk::Room = todo!();
    /// use matrix_sdk::ruma::{
    ///     events::room::member::RoomMemberEventContent, serde::Raw,
    /// };
    ///
    /// let room_members =
    ///     room.get_state_events_static::<RoomMemberEventContent>().await?;
    /// # anyhow::Ok(())
    /// # };
    /// ```
    pub async fn get_state_events_static<C>(&self) -> Result<Vec<RawSyncOrStrippedState<C>>>
    where
        C: StaticEventContent + StaticStateEventContent + RedactContent,
        C::Redacted: RedactedStateEventContent,
    {
        Ok(self.client.store().get_state_events_static(self.room_id()).await?)
    }

    /// Get the state events of a given type with the given state keys in this
    /// room.
    pub async fn get_state_events_for_keys(
        &self,
        event_type: StateEventType,
        state_keys: &[&str],
    ) -> Result<Vec<RawAnySyncOrStrippedState>> {
        self.client
            .store()
            .get_state_events_for_keys(self.room_id(), event_type, state_keys)
            .await
            .map_err(Into::into)
    }

    /// Get the state events of a given statically-known type with the given
    /// state keys in this room.
    ///
    /// # Examples
    ///
    /// ```no_run
    /// # async {
    /// # let room: matrix_sdk::Room = todo!();
    /// # let user_ids: &[matrix_sdk::ruma::OwnedUserId] = &[];
    /// use matrix_sdk::ruma::events::room::member::RoomMemberEventContent;
    ///
    /// let room_members = room
    ///     .get_state_events_for_keys_static::<RoomMemberEventContent, _, _>(
    ///         user_ids,
    ///     )
    ///     .await?;
    /// # anyhow::Ok(())
    /// # };
    /// ```
    pub async fn get_state_events_for_keys_static<'a, C, K, I>(
        &self,
        state_keys: I,
    ) -> Result<Vec<RawSyncOrStrippedState<C>>>
    where
        C: StaticEventContent + StaticStateEventContent + RedactContent,
        C::StateKey: Borrow<K>,
        C::Redacted: RedactedStateEventContent,
        K: AsRef<str> + Sized + Sync + 'a,
        I: IntoIterator<Item = &'a K> + Send,
        I::IntoIter: Send,
    {
        Ok(self.client.store().get_state_events_for_keys_static(self.room_id(), state_keys).await?)
    }

    /// Get a specific state event in this room.
    pub async fn get_state_event(
        &self,
        event_type: StateEventType,
        state_key: &str,
    ) -> Result<Option<RawAnySyncOrStrippedState>> {
        self.client
            .store()
            .get_state_event(self.room_id(), event_type, state_key)
            .await
            .map_err(Into::into)
    }

    /// Get a specific state event of statically-known type with an empty state
    /// key in this room.
    ///
    /// # Examples
    ///
    /// ```no_run
    /// # async {
    /// # let room: matrix_sdk::Room = todo!();
    /// use matrix_sdk::ruma::events::room::power_levels::RoomPowerLevelsEventContent;
    ///
    /// let power_levels = room
    ///     .get_state_event_static::<RoomPowerLevelsEventContent>()
    ///     .await?
    ///     .expect("every room has a power_levels event")
    ///     .deserialize()?;
    /// # anyhow::Ok(())
    /// # };
    /// ```
    pub async fn get_state_event_static<C>(&self) -> Result<Option<RawSyncOrStrippedState<C>>>
    where
        C: StaticEventContent + StaticStateEventContent<StateKey = EmptyStateKey> + RedactContent,
        C::Redacted: RedactedStateEventContent,
    {
        self.get_state_event_static_for_key(&EmptyStateKey).await
    }

    /// Get a specific state event of statically-known type in this room.
    ///
    /// # Examples
    ///
    /// ```no_run
    /// # async {
    /// # let room: matrix_sdk::Room = todo!();
    /// use matrix_sdk::ruma::{
    ///     events::room::member::RoomMemberEventContent, serde::Raw, user_id,
    /// };
    ///
    /// let member_event = room
    ///     .get_state_event_static_for_key::<RoomMemberEventContent, _>(user_id!(
    ///         "@alice:example.org"
    ///     ))
    ///     .await?;
    /// # anyhow::Ok(())
    /// # };
    /// ```
    pub async fn get_state_event_static_for_key<C, K>(
        &self,
        state_key: &K,
    ) -> Result<Option<RawSyncOrStrippedState<C>>>
    where
        C: StaticEventContent + StaticStateEventContent + RedactContent,
        C::StateKey: Borrow<K>,
        C::Redacted: RedactedStateEventContent,
        K: AsRef<str> + ?Sized + Sync,
    {
        Ok(self.client.store().get_state_event_static_for_key(self.room_id(), state_key).await?)
    }

    /// Returns the parents this room advertises as its parents.
    ///
    /// Results are in no particular order.
    pub async fn parent_spaces(&self) -> Result<impl Stream<Item = Result<ParentSpace>> + '_> {
        // Implements this algorithm:
        // https://spec.matrix.org/v1.8/client-server-api/#mspaceparent-relationships

        // Get all m.room.parent events for this room
        Ok(self
            .get_state_events_static::<SpaceParentEventContent>()
            .await?
            .into_iter()
            // Extract state key (ie. the parent's id) and sender
            .flat_map(|parent_event| match parent_event.deserialize() {
                Ok(SyncOrStrippedState::Sync(SyncStateEvent::Original(e))) => {
                    Some((e.state_key.to_owned(), e.sender))
                }
                Ok(SyncOrStrippedState::Sync(SyncStateEvent::Redacted(_))) => None,
                Ok(SyncOrStrippedState::Stripped(e)) => Some((e.state_key.to_owned(), e.sender)),
                Err(e) => {
                    info!(room_id = ?self.room_id(), "Could not deserialize m.room.parent: {e}");
                    None
                }
            })
            // Check whether the parent recognizes this room as its child
            .map(|(state_key, sender): (OwnedRoomId, OwnedUserId)| async move {
                let Some(parent_room) = self.client.get_room(&state_key) else {
                    // We are not in the room, cannot check if the relationship is reciprocal
                    // TODO: try peeking into the room
                    return Ok(ParentSpace::Unverifiable(state_key));
                };
                // Get the m.room.child state of the parent with this room's id
                // as state key.
                if let Some(child_event) = parent_room
                    .get_state_event_static_for_key::<SpaceChildEventContent, _>(self.room_id())
                    .await?
                {
                    match child_event.deserialize() {
                        Ok(SyncOrStrippedState::Sync(SyncStateEvent::Original(_))) => {
                            // There is a valid m.room.child in the parent pointing to
                            // this room
                            return Ok(ParentSpace::Reciprocal(parent_room));
                        }
                        Ok(SyncOrStrippedState::Sync(SyncStateEvent::Redacted(_))) => {}
                        Ok(SyncOrStrippedState::Stripped(_)) => {}
                        Err(e) => {
                            info!(
                                room_id = ?self.room_id(), parent_room_id = ?state_key,
                                "Could not deserialize m.room.child: {e}"
                            );
                        }
                    }
                    // Otherwise the event is either invalid or redacted. If
                    // redacted it would be missing the
                    // `via` key, thereby invalidating that end of the
                    // relationship: https://spec.matrix.org/v1.8/client-server-api/#mspacechild
                }

                // No reciprocal m.room.child found, let's check if the sender has the
                // power to set it
                let Some(member) = parent_room.get_member(&sender).await? else {
                    // Sender is not even in the parent room
                    return Ok(ParentSpace::Illegitimate(parent_room));
                };

                if member.can_send_state(StateEventType::SpaceChild) {
                    // Sender does have the power to set m.room.child
                    Ok(ParentSpace::WithPowerlevel(parent_room))
                } else {
                    Ok(ParentSpace::Illegitimate(parent_room))
                }
            })
            .collect::<FuturesUnordered<_>>())
    }

    /// Read account data in this room, from storage.
    pub async fn account_data(
        &self,
        data_type: RoomAccountDataEventType,
    ) -> Result<Option<Raw<AnyRoomAccountDataEvent>>> {
        self.client
            .store()
            .get_room_account_data_event(self.room_id(), data_type)
            .await
            .map_err(Into::into)
    }

    /// Get account data of a statically-known type in this room, from storage.
    ///
    /// # Examples
    ///
    /// ```no_run
    /// # async {
    /// # let room: matrix_sdk::Room = todo!();
    /// use matrix_sdk::ruma::events::fully_read::FullyReadEventContent;
    ///
    /// match room.account_data_static::<FullyReadEventContent>().await? {
    ///     Some(fully_read) => {
    ///         println!("Found read marker: {:?}", fully_read.deserialize()?)
    ///     }
    ///     None => println!("No read marker for this room"),
    /// }
    /// # anyhow::Ok(())
    /// # };
    /// ```
    pub async fn account_data_static<C>(&self) -> Result<Option<Raw<RoomAccountDataEvent<C>>>>
    where
        C: StaticEventContent + RoomAccountDataEventContent,
    {
        Ok(self.account_data(C::TYPE.into()).await?.map(Raw::cast))
    }

    /// Check if all members of this room are verified and all their devices are
    /// verified.
    ///
    /// Returns true if all devices in the room are verified, otherwise false.
    #[cfg(feature = "e2e-encryption")]
    pub async fn contains_only_verified_devices(&self) -> Result<bool> {
        let user_ids =
            self.client.store().get_user_ids(self.room_id(), RoomMemberships::empty()).await?;

        for user_id in user_ids {
            let devices = self.client.encryption().get_user_devices(&user_id).await?;
            let any_unverified = devices.devices().any(|d| !d.is_verified());

            if any_unverified {
                return Ok(false);
            }
        }

        Ok(true)
    }

    /// Adds a tag to the room, or updates it if it already exists.
    ///
    /// Returns the [`create_tag::v3::Response`] from the server.
    ///
    /// # Arguments
    /// * `tag` - The tag to add or update.
    ///
    /// * `tag_info` - Information about the tag, generally containing the
    ///   `order` parameter.
    ///
    /// # Examples
    ///
    /// ```no_run
    /// # use std::str::FromStr;
    /// # use ruma::events::tag::{TagInfo, TagName, UserTagName};
    /// # async {
    /// # let homeserver = url::Url::parse("http://localhost:8080")?;
    /// # let mut client = matrix_sdk::Client::new(homeserver).await?;
    /// # let room_id = matrix_sdk::ruma::room_id!("!test:localhost");
    /// use matrix_sdk::ruma::events::tag::TagInfo;
    ///
    /// if let Some(room) = client.get_room(&room_id) {
    ///     let mut tag_info = TagInfo::new();
    ///     tag_info.order = Some(0.9);
    ///     let user_tag = UserTagName::from_str("u.work")?;
    ///
    ///     room.set_tag(TagName::User(user_tag), tag_info).await?;
    /// }
    /// # anyhow::Ok(()) };
    /// ```
    pub async fn set_tag(
        &self,
        tag: TagName,
        tag_info: TagInfo,
    ) -> HttpResult<create_tag::v3::Response> {
        let user_id = self.client.user_id().ok_or(HttpError::AuthenticationRequired)?;
        let request = create_tag::v3::Request::new(
            user_id.to_owned(),
            self.inner.room_id().to_owned(),
            tag.to_string(),
            tag_info,
        );
        self.client.send(request, None).await
    }

    /// Removes a tag from the room.
    ///
    /// Returns the [`delete_tag::v3::Response`] from the server.
    ///
    /// # Arguments
    /// * `tag` - The tag to remove.
    pub async fn remove_tag(&self, tag: TagName) -> HttpResult<delete_tag::v3::Response> {
        let user_id = self.client.user_id().ok_or(HttpError::AuthenticationRequired)?;
        let request = delete_tag::v3::Request::new(
            user_id.to_owned(),
            self.inner.room_id().to_owned(),
            tag.to_string(),
        );
        self.client.send(request, None).await
    }

    /// Add or remove the `m.favourite` flag for this room.
    ///
    /// If `is_favourite` is `true`, and the `m.low_priority` tag is set on the
    /// room, the tag will be removed too.
    ///
    /// # Arguments
    ///
    /// * `is_favourite` - Whether to mark this room as favourite.
    /// * `tag_order` - The order of the tag if any.
    pub async fn set_is_favourite(&self, is_favourite: bool, tag_order: Option<f64>) -> Result<()> {
        if is_favourite {
            let tag_info = assign!(TagInfo::new(), { order: tag_order });

            self.set_tag(TagName::Favorite, tag_info).await?;

            if self.is_low_priority() {
                self.remove_tag(TagName::LowPriority).await?;
            }
        } else {
            self.remove_tag(TagName::Favorite).await?;
        }
        Ok(())
    }

    /// Add or remove the `m.lowpriority` flag for this room.
    ///
    /// If `is_low_priority` is `true`, and the `m.favourite` tag is set on the
    /// room, the tag will be removed too.
    ///
    /// # Arguments
    ///
    /// * `is_low_priority` - Whether to mark this room as low_priority or not.
    /// * `tag_order` - The order of the tag if any.
    pub async fn set_is_low_priority(
        &self,
        is_low_priority: bool,
        tag_order: Option<f64>,
    ) -> Result<()> {
        if is_low_priority {
            let tag_info = assign!(TagInfo::new(), { order: tag_order });

            self.set_tag(TagName::LowPriority, tag_info).await?;

            if self.is_favourite() {
                self.remove_tag(TagName::Favorite).await?;
            }
        } else {
            self.remove_tag(TagName::LowPriority).await?;
        }
        Ok(())
    }

    /// Sets whether this room is a DM.
    ///
    /// When setting this room as DM, it will be marked as DM for all active
    /// members of the room. When unsetting this room as DM, it will be
    /// unmarked as DM for all users, not just the members.
    ///
    /// # Arguments
    /// * `is_direct` - Whether to mark this room as direct.
    pub async fn set_is_direct(&self, is_direct: bool) -> Result<()> {
        let user_id =
            self.client.user_id().ok_or_else(|| Error::from(HttpError::AuthenticationRequired))?;

        let mut content = self
            .client
            .account()
            .account_data::<DirectEventContent>()
            .await?
            .map(|c| c.deserialize())
            .transpose()?
            .unwrap_or_default();

        let this_room_id = self.inner.room_id();

        if is_direct {
            let mut room_members = self.members(RoomMemberships::ACTIVE).await?;
            room_members.retain(|member| member.user_id() != self.own_user_id());

            for member in room_members {
                let entry = content.entry(member.user_id().to_owned()).or_default();
                if !entry.iter().any(|room_id| room_id == this_room_id) {
                    entry.push(this_room_id.to_owned());
                }
            }
        } else {
            for (_, list) in content.iter_mut() {
                list.retain(|room_id| *room_id != this_room_id);
            }

            // Remove user ids that don't have any room marked as DM
            content.retain(|_, list| !list.is_empty());
        }

        let request = set_global_account_data::v3::Request::new(user_id.to_owned(), &content)?;

        self.client.send(request, None).await?;
        Ok(())
    }

    /// Tries to decrypt a room event.
    ///
    /// # Arguments
    /// * `event` - The room event to be decrypted.
    ///
    /// Returns the decrypted event.
    #[cfg(feature = "e2e-encryption")]
    pub async fn decrypt_event(
        &self,
        event: &Raw<OriginalSyncRoomEncryptedEvent>,
    ) -> Result<TimelineEvent> {
        use ruma::events::room::encrypted::EncryptedEventScheme;

        let machine = self.client.olm_machine().await;
        if let Some(machine) = machine.as_ref() {
            let mut event =
                match machine.decrypt_room_event(event.cast_ref(), self.inner.room_id()).await {
                    Ok(event) => event,
                    Err(e) => {
                        let event = event.deserialize()?;
                        if let EncryptedEventScheme::MegolmV1AesSha2(c) = event.content.scheme {
                            self.client
                                .encryption()
                                .backups()
                                .maybe_download_room_key(self.room_id().to_owned(), c.session_id);
                        }

                        return Err(e.into());
                    }
                };

            event.push_actions = self.event_push_actions(&event.event).await?;

            Ok(event)
        } else {
            Err(Error::NoOlmMachine)
        }
    }

    /// Forces the currently active room key, which is used to encrypt messages,
    /// to be rotated.
    ///
    /// A new room key will be crated and shared with all the room members the
    /// next time a message will be sent. You don't have to call this method,
    /// room keys will be rotated automatically when necessary. This method is
    /// still useful for debugging purposes.
    ///
    /// For more info please take a look a the [`encryption`] module
    /// documentation.
    ///
    /// [`encryption`]: crate::encryption
    #[cfg(feature = "e2e-encryption")]
    pub async fn discard_room_key(&self) -> Result<()> {
        let machine = self.client.olm_machine().await;
        if let Some(machine) = machine.as_ref() {
            machine.discard_room_key(self.inner.room_id()).await?;
            Ok(())
        } else {
            Err(Error::NoOlmMachine)
        }
    }

    /// Ban the user with `UserId` from this room.
    ///
    /// # Arguments
    ///
    /// * `user_id` - The user to ban with `UserId`.
    ///
    /// * `reason` - The reason for banning this user.
    #[instrument(skip_all)]
    pub async fn ban_user(&self, user_id: &UserId, reason: Option<&str>) -> Result<()> {
        let request = assign!(
            ban_user::v3::Request::new(self.room_id().to_owned(), user_id.to_owned()),
            { reason: reason.map(ToOwned::to_owned) }
        );
        self.client.send(request, None).await?;
        Ok(())
    }

    /// Unban the user with `UserId` from this room.
    ///
    /// # Arguments
    ///
    /// * `user_id` - The user to unban with `UserId`.
    ///
    /// * `reason` - The reason for unbanning this user.
    #[instrument(skip_all)]
    pub async fn unban_user(&self, user_id: &UserId, reason: Option<&str>) -> Result<()> {
        let request = assign!(
            unban_user::v3::Request::new(self.room_id().to_owned(), user_id.to_owned()),
            { reason: reason.map(ToOwned::to_owned) }
        );
        self.client.send(request, None).await?;
        Ok(())
    }

    /// Kick a user out of this room.
    ///
    /// # Arguments
    ///
    /// * `user_id` - The `UserId` of the user that should be kicked out of the
    ///   room.
    ///
    /// * `reason` - Optional reason why the room member is being kicked out.
    #[instrument(skip_all)]
    pub async fn kick_user(&self, user_id: &UserId, reason: Option<&str>) -> Result<()> {
        let request = assign!(
            kick_user::v3::Request::new(self.room_id().to_owned(), user_id.to_owned()),
            { reason: reason.map(ToOwned::to_owned) }
        );
        self.client.send(request, None).await?;
        Ok(())
    }

    /// Invite the specified user by `UserId` to this room.
    ///
    /// # Arguments
    ///
    /// * `user_id` - The `UserId` of the user to invite to the room.
    #[instrument(skip_all)]
    pub async fn invite_user_by_id(&self, user_id: &UserId) -> Result<()> {
        let recipient = InvitationRecipient::UserId { user_id: user_id.to_owned() };
        let request = invite_user::v3::Request::new(self.room_id().to_owned(), recipient);
        self.client.send(request, None).await?;

        Ok(())
    }

    /// Invite the specified user by third party id to this room.
    ///
    /// # Arguments
    ///
    /// * `invite_id` - A third party id of a user to invite to the room.
    #[instrument(skip_all)]
    pub async fn invite_user_by_3pid(&self, invite_id: Invite3pid) -> Result<()> {
        let recipient = InvitationRecipient::ThirdPartyId(invite_id);
        let request = invite_user::v3::Request::new(self.room_id().to_owned(), recipient);
        self.client.send(request, None).await?;

        Ok(())
    }

    /// Activate typing notice for this room.
    ///
    /// The typing notice remains active for 4s. It can be deactivate at any
    /// point by setting typing to `false`. If this method is called while
    /// the typing notice is active nothing will happen. This method can be
    /// called on every key stroke, since it will do nothing while typing is
    /// active.
    ///
    /// # Arguments
    ///
    /// * `typing` - Whether the user is typing or has stopped typing.
    ///
    /// # Examples
    ///
    /// ```no_run
    /// use std::time::Duration;
    ///
    /// use matrix_sdk::ruma::api::client::typing::create_typing_event::v3::Typing;
    /// # use matrix_sdk::{
    /// #     Client, config::SyncSettings,
    /// #     ruma::room_id,
    /// # };
    /// # use url::Url;
    ///
    /// # async {
    /// # let homeserver = Url::parse("http://localhost:8080")?;
    /// # let client = Client::new(homeserver).await?;
    /// let room_id = room_id!("!SVkFJHzfwvuaIEawgC:localhost");
    ///
    /// if let Some(room) = client.get_room(&room_id) {
    ///     room.typing_notice(true).await?
    /// }
    /// # anyhow::Ok(()) };
    /// ```
    pub async fn typing_notice(&self, typing: bool) -> Result<()> {
        self.ensure_room_joined()?;

        // Only send a request to the homeserver if the old timeout has elapsed
        // or the typing notice changed state within the `TYPING_NOTICE_TIMEOUT`
        let send = if let Some(typing_time) =
            self.client.inner.typing_notice_times.read().unwrap().get(self.room_id())
        {
            if typing_time.elapsed() > TYPING_NOTICE_RESEND_TIMEOUT {
                // We always reactivate the typing notice if typing is true or
                // we may need to deactivate it if it's
                // currently active if typing is false
                typing || typing_time.elapsed() <= TYPING_NOTICE_TIMEOUT
            } else {
                // Only send a request when we need to deactivate typing
                !typing
            }
        } else {
            // Typing notice is currently deactivated, therefore, send a request
            // only when it's about to be activated
            typing
        };

        if send {
            self.send_typing_notice(typing).await?;
        }

        Ok(())
    }

    #[instrument(name = "typing_notice", skip(self))]
    async fn send_typing_notice(&self, typing: bool) -> Result<()> {
        let typing = if typing {
            self.client
                .inner
                .typing_notice_times
                .write()
                .unwrap()
                .insert(self.room_id().to_owned(), Instant::now());
            Typing::Yes(TYPING_NOTICE_TIMEOUT)
        } else {
            self.client.inner.typing_notice_times.write().unwrap().remove(self.room_id());
            Typing::No
        };

        let request = create_typing_event::v3::Request::new(
            self.own_user_id().to_owned(),
            self.room_id().to_owned(),
            typing,
        );

        self.client.send(request, None).await?;

        Ok(())
    }

    /// Send a request to set a single receipt.
    ///
    /// # Arguments
    ///
    /// * `receipt_type` - The type of the receipt to set. Note that it is
    ///   possible to set the fully-read marker although it is technically not a
    ///   receipt.
    ///
    /// * `thread` - The thread where this receipt should apply, if any. Note
    ///   that this must be [`ReceiptThread::Unthreaded`] when sending a
    ///   [`ReceiptType::FullyRead`][create_receipt::v3::ReceiptType::FullyRead].
    ///
    /// * `event_id` - The `EventId` of the event to set the receipt on.
    #[instrument(skip_all)]
    pub async fn send_single_receipt(
        &self,
        receipt_type: create_receipt::v3::ReceiptType,
        thread: ReceiptThread,
        event_id: OwnedEventId,
    ) -> Result<()> {
        // Since the receipt type and the thread aren't Hash/Ord, flatten then as a
        // string key.
        let request_key = format!("{}|{}", receipt_type, thread.as_str().unwrap_or("<unthreaded>"));

        self.client
            .inner
            .locks
            .read_receipt_deduplicated_handler
            .run((request_key, event_id.clone()), async {
                let mut request = create_receipt::v3::Request::new(
                    self.room_id().to_owned(),
                    receipt_type,
                    event_id,
                );
                request.thread = thread;

                self.client.send(request, None).await?;
                Ok(())
            })
            .await
    }

    /// Send a request to set multiple receipts at once.
    ///
    /// # Arguments
    ///
    /// * `receipts` - The `Receipts` to send.
    ///
    /// If `receipts` is empty, this is a no-op.
    #[instrument(skip_all)]
    pub async fn send_multiple_receipts(&self, receipts: Receipts) -> Result<()> {
        if receipts.is_empty() {
            return Ok(());
        }

        let Receipts { fully_read, public_read_receipt, private_read_receipt } = receipts;
        let request = assign!(set_read_marker::v3::Request::new(self.room_id().to_owned()), {
            fully_read,
            read_receipt: public_read_receipt,
            private_read_receipt,
        });

        self.client.send(request, None).await?;
        Ok(())
    }

    /// Enable End-to-end encryption in this room.
    ///
    /// This method will be a noop if encryption is already enabled, otherwise
    /// sends a `m.room.encryption` state event to the room. This might fail if
    /// you don't have the appropriate power level to enable end-to-end
    /// encryption.
    ///
    /// A sync needs to be received to update the local room state. This method
    /// will wait for a sync to be received, this might time out if no
    /// sync loop is running or if the server is slow.
    ///
    /// # Examples
    ///
    /// ```no_run
    /// # use matrix_sdk::{
    /// #     Client, config::SyncSettings,
    /// #     ruma::room_id,
    /// # };
    /// # use url::Url;
    /// #
    /// # async {
    /// # let homeserver = Url::parse("http://localhost:8080")?;
    /// # let client = Client::new(homeserver).await?;
    /// # let room_id = room_id!("!test:localhost");
    /// let room_id = room_id!("!SVkFJHzfwvuaIEawgC:localhost");
    ///
    /// if let Some(room) = client.get_room(&room_id) {
    ///     room.enable_encryption().await?
    /// }
    /// # anyhow::Ok(()) };
    /// ```
    #[instrument(skip_all)]
    pub async fn enable_encryption(&self) -> Result<()> {
        use ruma::{
            events::room::encryption::RoomEncryptionEventContent, EventEncryptionAlgorithm,
        };
        const SYNC_WAIT_TIME: Duration = Duration::from_secs(3);

        if !self.is_encrypted().await? {
            let content =
                RoomEncryptionEventContent::new(EventEncryptionAlgorithm::MegolmV1AesSha2);
            self.send_state_event(content).await?;

            // TODO do we want to return an error here if we time out? This
            // could be quite useful if someone wants to enable encryption and
            // send a message right after it's enabled.
            _ = timeout(self.client.inner.sync_beat.listen(), SYNC_WAIT_TIME).await;
        }

        Ok(())
    }

    /// Share a room key with users in the given room.
    ///
    /// This will create Olm sessions with all the users/device pairs in the
    /// room if necessary and share a room key that can be shared with them.
    ///
    /// Does nothing if no room key needs to be shared.
    // TODO: expose this publicly so people can pre-share a group session if
    // e.g. a user starts to type a message for a room.
    #[cfg(feature = "e2e-encryption")]
    #[instrument(skip_all, fields(room_id = ?self.room_id()))]
    async fn preshare_room_key(&self) -> Result<()> {
        self.ensure_room_joined()?;

        // Take and release the lock on the store, if needs be.
        let _guard = self.client.encryption().spin_lock_store(Some(60000)).await?;

        self.client
            .locks()
            .group_session_deduplicated_handler
            .run(self.room_id().to_owned(), async move {
                {
                    let members = self
                        .client
                        .store()
                        .get_user_ids(self.room_id(), RoomMemberships::ACTIVE)
                        .await?;
                    self.client.claim_one_time_keys(members.iter().map(Deref::deref)).await?;
                };

                let response = self.share_room_key().await;

                // If one of the responses failed invalidate the group
                // session as using it would end up in undecryptable
                // messages.
                if let Err(r) = response {
                    let machine = self.client.olm_machine().await;
                    if let Some(machine) = machine.as_ref() {
                        machine.discard_room_key(self.room_id()).await?;
                    }
                    return Err(r);
                }

                Ok(())
            })
            .await
    }

    /// Share a group session for a room.
    ///
    /// # Panics
    ///
    /// Panics if the client isn't logged in.
    #[cfg(feature = "e2e-encryption")]
    #[instrument(skip_all)]
    async fn share_room_key(&self) -> Result<()> {
        self.ensure_room_joined()?;

        let requests = self.client.base_client().share_room_key(self.room_id()).await?;

        for request in requests {
            let response = self.client.send_to_device(&request).await?;
            self.client.mark_request_as_sent(&request.txn_id, &response).await?;
        }

        Ok(())
    }

    /// Wait for the room to be fully synced.
    ///
    /// This method makes sure the room that was returned when joining a room
    /// has been echoed back in the sync.
    ///
    /// Warning: This waits until a sync happens and does not return if no sync
    /// is happening. It can also return early when the room is not a joined
    /// room anymore.
    #[instrument(skip_all)]
    pub async fn sync_up(&self) {
        while !self.is_synced() && self.state() == RoomState::Joined {
            let wait_for_beat = self.client.inner.sync_beat.listen();
            // We don't care whether it's a timeout or a sync beat.
            let _ = timeout(wait_for_beat, Duration::from_millis(1000)).await;
        }
    }

    /// Send a message-like event to this room.
    ///
    /// Returns the parsed response from the server.
    ///
    /// If the encryption feature is enabled this method will transparently
    /// encrypt the event if this room is encrypted (except for `m.reaction`
    /// events, which are never encrypted).
    ///
    /// **Note**: If you just want to send an event with custom JSON content to
    /// a room, you can use the [`send_raw()`][Self::send_raw] method for that.
    ///
    /// If you want to set a transaction ID for the event, use
    /// [`.with_transaction_id()`][SendMessageLikeEvent::with_transaction_id]
    /// on the returned value before `.await`ing it.
    ///
    /// # Arguments
    ///
    /// * `content` - The content of the message event.
    ///
    /// # Examples
    ///
    /// ```no_run
    /// # use std::sync::{Arc, RwLock};
    /// # use matrix_sdk::{Client, config::SyncSettings};
    /// # use url::Url;
    /// # use matrix_sdk::ruma::room_id;
    /// # use serde::{Deserialize, Serialize};
    /// use matrix_sdk::ruma::{
    ///     events::{
    ///         macros::EventContent,
    ///         room::message::{RoomMessageEventContent, TextMessageEventContent},
    ///     },
    ///     uint, MilliSecondsSinceUnixEpoch, TransactionId,
    /// };
    ///
    /// # async {
    /// # let homeserver = Url::parse("http://localhost:8080")?;
    /// # let mut client = Client::new(homeserver).await?;
    /// # let room_id = room_id!("!test:localhost");
    /// let content = RoomMessageEventContent::text_plain("Hello world");
    /// let txn_id = TransactionId::new();
    ///
    /// if let Some(room) = client.get_room(&room_id) {
    ///     room.send(content).with_transaction_id(&txn_id).await?;
    /// }
    ///
    /// // Custom events work too:
    /// #[derive(Clone, Debug, Deserialize, Serialize, EventContent)]
    /// #[ruma_event(type = "org.shiny_new_2fa.token", kind = MessageLike)]
    /// struct TokenEventContent {
    ///     token: String,
    ///     #[serde(rename = "exp")]
    ///     expires_at: MilliSecondsSinceUnixEpoch,
    /// }
    ///
    /// # fn generate_token() -> String { todo!() }
    /// let content = TokenEventContent {
    ///     token: generate_token(),
    ///     expires_at: {
    ///         let now = MilliSecondsSinceUnixEpoch::now();
    ///         MilliSecondsSinceUnixEpoch(now.0 + uint!(30_000))
    ///     },
    /// };
    ///
    /// if let Some(room) = client.get_room(&room_id) {
    ///     room.send(content).await?;
    /// }
    /// # anyhow::Ok(()) };
    /// ```
    pub fn send(&self, content: impl MessageLikeEventContent) -> SendMessageLikeEvent<'_> {
        SendMessageLikeEvent::new(self, content)
    }

    /// Run /keys/query requests for all the non-tracked users.
    #[cfg(feature = "e2e-encryption")]
    async fn query_keys_for_untracked_users(&self) -> Result<()> {
        let olm = self.client.olm_machine().await;
        let olm = olm.as_ref().expect("Olm machine wasn't started");

        let members =
            self.client.store().get_user_ids(self.room_id(), RoomMemberships::ACTIVE).await?;

        let tracked: HashMap<_, _> = olm
            .store()
            .load_tracked_users()
            .await?
            .into_iter()
            .map(|tracked| (tracked.user_id, tracked.dirty))
            .collect();

        // A member has no unknown devices iff it was tracked *and* the tracking is
        // not considered dirty.
        let members_with_unknown_devices =
            members.iter().filter(|member| tracked.get(*member).map_or(true, |dirty| *dirty));

        let (req_id, request) =
            olm.query_keys_for_users(members_with_unknown_devices.map(|owned| owned.borrow()));

        if !request.device_keys.is_empty() {
            self.client.keys_query(&req_id, request.device_keys).await?;
        }

        Ok(())
    }

    /// Send a message-like event with custom JSON content to this room.
    ///
    /// Returns the parsed response from the server.
    ///
    /// If the encryption feature is enabled this method will transparently
    /// encrypt the event if this room is encrypted (except for `m.reaction`
    /// events, which are never encrypted).
    ///
    /// This method is equivalent to the [`send()`][Self::send] method but
    /// allows sending custom JSON payloads, e.g. constructed using the
    /// [`serde_json::json!()`] macro.
    ///
    /// If you want to set a transaction ID for the event, use
    /// [`.with_transaction_id()`][SendRawMessageLikeEvent::with_transaction_id]
    /// on the returned value before `.await`ing it.
    ///
    /// # Arguments
    ///
    /// * `event_type` - The type of the event.
    ///
    /// * `content` - The content of the event as a raw JSON value. The argument
    ///   type can be `serde_json::Value`, but also other raw JSON types; for
    ///   the full list check the documentation of
    ///   [`IntoRawMessageLikeEventContent`].
    ///
    /// # Examples
    ///
    /// ```no_run
    /// # use std::sync::{Arc, RwLock};
    /// # use matrix_sdk::{Client, config::SyncSettings};
    /// # use url::Url;
    /// # use matrix_sdk::ruma::room_id;
    /// # async {
    /// # let homeserver = Url::parse("http://localhost:8080")?;
    /// # let mut client = Client::new(homeserver).await?;
    /// # let room_id = room_id!("!test:localhost");
    /// use serde_json::json;
    ///
    /// if let Some(room) = client.get_room(&room_id) {
    ///     room.send_raw("m.room.message", json!({ "body": "Hello world" })).await?;
    /// }
    /// # anyhow::Ok(()) };
    /// ```
    #[instrument(skip_all, fields(event_type, room_id = ?self.room_id(), transaction_id, encrypted, event_id))]
    pub fn send_raw<'a>(
        &'a self,
        event_type: &'a str,
        content: impl IntoRawMessageLikeEventContent,
    ) -> SendRawMessageLikeEvent<'a> {
        SendRawMessageLikeEvent::new(self, event_type, content)
    }

    /// Send an attachment to this room.
    ///
    /// This will upload the given data that the reader produces using the
    /// [`upload()`] method and post an event to the given room.
    /// If the room is encrypted and the encryption feature is enabled the
    /// upload will be encrypted.
    ///
    /// This is a convenience method that calls the
    /// [`upload()`] and afterwards the [`send()`].
    ///
    /// # Arguments
    /// * `body` - A textual representation of the media that is going to be
    /// uploaded. Usually the file name.
    ///
    /// * `content_type` - The type of the media, this will be used as the
    /// content-type header.
    ///
    /// * `reader` - A `Reader` that will be used to fetch the raw bytes of the
    /// media.
    ///
    /// * `config` - Metadata and configuration for the attachment.
    ///
    /// # Examples
    ///
    /// ```no_run
    /// # use std::fs;
    /// # use matrix_sdk::{Client, ruma::room_id, attachment::AttachmentConfig};
    /// # use url::Url;
    /// # use mime;
    /// # async {
    /// # let homeserver = Url::parse("http://localhost:8080")?;
    /// # let mut client = Client::new(homeserver).await?;
    /// # let room_id = room_id!("!test:localhost");
    /// let mut image = fs::read("/home/example/my-cat.jpg")?;
    ///
    /// if let Some(room) = client.get_room(&room_id) {
    ///     room.send_attachment(
    ///         "My favorite cat",
    ///         &mime::IMAGE_JPEG,
    ///         image,
    ///         AttachmentConfig::new(),
    ///     ).await?;
    /// }
    /// # anyhow::Ok(()) };
    /// ```
    ///
    /// [`upload()`]: crate::Media::upload
    /// [`send()`]: Self::send
    #[instrument(skip_all)]
    pub fn send_attachment<'a>(
        &'a self,
        body: &'a str,
        content_type: &'a Mime,
        data: Vec<u8>,
        config: AttachmentConfig,
    ) -> SendAttachment<'a> {
        SendAttachment::new(self, body, content_type, data, config)
    }

    /// Prepare and send an attachment to this room.
    ///
    /// This will upload the given data that the reader produces using the
    /// [`upload()`](#method.upload) method and post an event to the given room.
    /// If the room is encrypted and the encryption feature is enabled the
    /// upload will be encrypted.
    ///
    /// This is a convenience method that calls the
    /// [`Client::upload()`](#Client::method.upload) and afterwards the
    /// [`send()`](#method.send).
    ///
    /// # Arguments
    /// * `body` - A textual representation of the media that is going to be
    /// uploaded. Usually the file name.
    ///
    /// * `content_type` - The type of the media, this will be used as the
    /// content-type header.
    ///
    /// * `reader` - A `Reader` that will be used to fetch the raw bytes of the
    /// media.
    ///
    /// * `config` - Metadata and configuration for the attachment.
    pub(super) async fn prepare_and_send_attachment<'a>(
        &'a self,
        body: &'a str,
        content_type: &'a Mime,
        data: Vec<u8>,
        config: AttachmentConfig,
        send_progress: SharedObservable<TransmissionProgress>,
    ) -> Result<send_message_event::v3::Response> {
        self.ensure_room_joined()?;

        #[cfg(feature = "e2e-encryption")]
        let content = if self.is_encrypted().await? {
            self.client
                .prepare_encrypted_attachment_message(
                    body,
                    content_type,
                    data,
                    config.info,
                    config.thumbnail,
                    send_progress,
                )
                .await?
        } else {
            self.client
                .media()
                .prepare_attachment_message(
                    body,
                    content_type,
                    data,
                    config.info,
                    config.thumbnail,
                    send_progress,
                )
                .await?
        };

        #[cfg(not(feature = "e2e-encryption"))]
        let content = self
            .client
            .media()
            .prepare_attachment_message(
                body,
                content_type,
                data,
                config.info,
                config.thumbnail,
                send_progress,
            )
            .await?;

        let mut fut = self.send(RoomMessageEventContent::new(content));
        if let Some(txn_id) = &config.txn_id {
            fut = fut.with_transaction_id(txn_id);
        }
        fut.await
    }

    /// Update the power levels of a select set of users of this room.
    ///
    /// Issue a `power_levels` state event request to the server, changing the
    /// given UserId -> Int levels. May fail if the `power_levels` aren't
    /// locally known yet or the server rejects the state event update, e.g.
    /// because of insufficient permissions. Neither permissions to update
    /// nor whether the data might be stale is checked prior to issuing the
    /// request.
    pub async fn update_power_levels(
        &self,
        updates: Vec<(&UserId, Int)>,
    ) -> Result<send_state_event::v3::Response> {
        let mut power_levels = self.room_power_levels().await?;

        for (user_id, new_level) in updates {
            if new_level == power_levels.users_default {
                power_levels.users.remove(user_id);
            } else {
                power_levels.users.insert(user_id.to_owned(), new_level);
            }
        }

        self.send_state_event(RoomPowerLevelsEventContent::from(power_levels)).await
    }

    /// Applies a set of power level changes to this room.
    ///
    /// Any values that are `None` in the given `RoomPowerLevelChanges` will
    /// remain unchanged.
    pub async fn apply_power_level_changes(&self, changes: RoomPowerLevelChanges) -> Result<()> {
        let mut power_levels = self.room_power_levels().await?;
        power_levels.apply(changes)?;
        self.send_state_event(RoomPowerLevelsEventContent::from(power_levels)).await?;
        Ok(())
    }

    /// Get the current power levels of this room.
    pub async fn room_power_levels(&self) -> Result<RoomPowerLevels> {
        Ok(self
            .get_state_event_static::<RoomPowerLevelsEventContent>()
            .await?
            .ok_or(Error::InsufficientData)?
            .deserialize()?
            .power_levels())
    }

    /// Gets the suggested role for the user with the provided `user_id`.
    ///
    /// This method checks the `RoomPowerLevels` events instead of loading the
    /// member list and looking for the member.
    pub async fn get_suggested_user_role(&self, user_id: &UserId) -> Result<RoomMemberRole> {
        let power_level = self.get_user_power_level(user_id).await?;
        Ok(RoomMemberRole::suggested_role_for_power_level(power_level))
    }

    /// Gets the power level the user with the provided `user_id`.
    ///
    /// This method checks the `RoomPowerLevels` events instead of loading the
    /// member list and looking for the member.
    pub async fn get_user_power_level(&self, user_id: &UserId) -> Result<i64> {
        let event = self.room_power_levels().await?;
        Ok(event.for_user(user_id).into())
    }

    /// Gets a map with the `UserId` of users with power levels other than `0`
    /// and this power level.
    pub async fn users_with_power_levels(&self) -> HashMap<OwnedUserId, i64> {
        let power_levels = self.room_power_levels().await.ok();
        let mut user_power_levels = HashMap::<OwnedUserId, i64>::new();
        if let Some(power_levels) = power_levels {
            for (id, level) in power_levels.users.into_iter() {
                user_power_levels.insert(id, level.into());
            }
        }
        user_power_levels
    }

    /// Sets the name of this room.
    pub async fn set_name(&self, name: String) -> Result<send_state_event::v3::Response> {
        self.send_state_event(RoomNameEventContent::new(name)).await
    }

    /// Sets a new topic for this room.
    pub async fn set_room_topic(&self, topic: &str) -> Result<send_state_event::v3::Response> {
        self.send_state_event(RoomTopicEventContent::new(topic.into())).await
    }

    /// Sets the new avatar url for this room.
    ///
    /// # Arguments
    /// * `avatar_url` - The owned matrix uri that represents the avatar
    /// * `info` - The optional image info that can be provided for the avatar
    pub async fn set_avatar_url(
        &self,
        url: &MxcUri,
        info: Option<avatar::ImageInfo>,
    ) -> Result<send_state_event::v3::Response> {
        self.ensure_room_joined()?;

        let mut room_avatar_event = RoomAvatarEventContent::new();
        room_avatar_event.url = Some(url.to_owned());
        room_avatar_event.info = info.map(Box::new);

        self.send_state_event(room_avatar_event).await
    }

    /// Removes the avatar from the room
    pub async fn remove_avatar(&self) -> Result<send_state_event::v3::Response> {
        self.send_state_event(RoomAvatarEventContent::new()).await
    }

    /// Uploads a new avatar for this room.
    ///
    /// # Arguments
    /// * `mime` - The mime type describing the data
    /// * `data` - The data representation of the avatar
    /// * `info` - The optional image info provided for the avatar,
    /// the blurhash and the mimetype will always be updated
    pub async fn upload_avatar(
        &self,
        mime: &Mime,
        data: Vec<u8>,
        info: Option<avatar::ImageInfo>,
    ) -> Result<send_state_event::v3::Response> {
        self.ensure_room_joined()?;

        let upload_response = self.client.media().upload(mime, data).await?;
        let mut info = info.unwrap_or_default();
        info.blurhash = upload_response.blurhash;
        info.mimetype = Some(mime.to_string());

        self.set_avatar_url(&upload_response.content_uri, Some(info)).await
    }

    /// Send a state event with an empty state key to the homeserver.
    ///
    /// For state events with a non-empty state key, see
    /// [`send_state_event_for_key`][Self::send_state_event_for_key].
    ///
    /// Returns the parsed response from the server.
    ///
    /// # Arguments
    ///
    /// * `content` - The content of the state event.
    ///
    /// # Examples
    ///
    /// ```no_run
    /// # use serde::{Deserialize, Serialize};
    /// # async {
    /// # let joined_room: matrix_sdk::Room = todo!();
    /// use matrix_sdk::ruma::{
    ///     events::{
    ///         macros::EventContent, room::encryption::RoomEncryptionEventContent,
    ///         EmptyStateKey,
    ///     },
    ///     EventEncryptionAlgorithm,
    /// };
    ///
    /// let encryption_event_content = RoomEncryptionEventContent::new(
    ///     EventEncryptionAlgorithm::MegolmV1AesSha2,
    /// );
    /// joined_room.send_state_event(encryption_event_content).await?;
    ///
    /// // Custom event:
    /// #[derive(Clone, Debug, Deserialize, Serialize, EventContent)]
    /// #[ruma_event(
    ///     type = "org.matrix.msc_9000.xxx",
    ///     kind = State,
    ///     state_key_type = EmptyStateKey,
    /// )]
    /// struct XxxStateEventContent {/* fields... */}
    ///
    /// let content: XxxStateEventContent = todo!();
    /// joined_room.send_state_event(content).await?;
    /// # anyhow::Ok(()) };
    /// ```
    #[instrument(skip_all)]
    pub async fn send_state_event(
        &self,
        content: impl StateEventContent<StateKey = EmptyStateKey>,
    ) -> Result<send_state_event::v3::Response> {
        self.send_state_event_for_key(&EmptyStateKey, content).await
    }

    /// Send a state event to the homeserver.
    ///
    /// Returns the parsed response from the server.
    ///
    /// # Arguments
    ///
    /// * `content` - The content of the state event.
    ///
    /// * `state_key` - A unique key which defines the overwriting semantics for
    ///   this piece of room state.
    ///
    /// # Examples
    ///
    /// ```no_run
    /// # use serde::{Deserialize, Serialize};
    /// # async {
    /// # let joined_room: matrix_sdk::Room = todo!();
    /// use matrix_sdk::ruma::{
    ///     events::{
    ///         macros::EventContent,
    ///         room::member::{RoomMemberEventContent, MembershipState},
    ///     },
    ///     mxc_uri,
    /// };
    ///
    /// let avatar_url = mxc_uri!("mxc://example.org/avatar").to_owned();
    /// let mut content = RoomMemberEventContent::new(MembershipState::Join);
    /// content.avatar_url = Some(avatar_url);
    ///
    /// joined_room.send_state_event_for_key(ruma::user_id!("@foo:bar.com"), content).await?;
    ///
    /// // Custom event:
    /// #[derive(Clone, Debug, Deserialize, Serialize, EventContent)]
    /// #[ruma_event(type = "org.matrix.msc_9000.xxx", kind = State, state_key_type = String)]
    /// struct XxxStateEventContent { /* fields... */ }
    ///
    /// let content: XxxStateEventContent = todo!();
    /// joined_room.send_state_event_for_key("foo", content).await?;
    /// # anyhow::Ok(()) };
    /// ```
    pub async fn send_state_event_for_key<C, K>(
        &self,
        state_key: &K,
        content: C,
    ) -> Result<send_state_event::v3::Response>
    where
        C: StateEventContent,
        C::StateKey: Borrow<K>,
        K: AsRef<str> + ?Sized,
    {
        self.ensure_room_joined()?;
        let request =
            send_state_event::v3::Request::new(self.room_id().to_owned(), state_key, &content)?;
        let response = self.client.send(request, None).await?;
        Ok(response)
    }

    /// Send a raw room state event to the homeserver.
    ///
    /// Returns the parsed response from the server.
    ///
    /// # Arguments
    ///
    /// * `event_type` - The type of the event that we're sending out.
    ///
    /// * `state_key` - A unique key which defines the overwriting semantics for
    /// this piece of room state. This value is often a zero-length string.
    ///
    /// * `content` - The content of the event as a raw JSON value. The argument
    ///   type can be `serde_json::Value`, but also other raw JSON types; for
    ///   the full list check the documentation of [`IntoRawStateEventContent`].
    ///
    /// # Examples
    ///
    /// ```no_run
    /// use serde_json::json;
    ///
    /// # async {
    /// # let homeserver = url::Url::parse("http://localhost:8080")?;
    /// # let mut client = matrix_sdk::Client::new(homeserver).await?;
    /// # let room_id = matrix_sdk::ruma::room_id!("!test:localhost");
    ///
    /// if let Some(room) = client.get_room(&room_id) {
    ///     room.send_state_event_raw("m.room.member", "", json!({
    ///         "avatar_url": "mxc://example.org/SEsfnsuifSDFSSEF",
    ///         "displayname": "Alice Margatroid",
    ///         "membership": "join",
    ///     })).await?;
    /// }
    /// # anyhow::Ok(()) };
    /// ```
    #[instrument(skip_all)]
    pub async fn send_state_event_raw(
        &self,
        event_type: &str,
        state_key: &str,
        content: impl IntoRawStateEventContent,
    ) -> Result<send_state_event::v3::Response> {
        self.ensure_room_joined()?;

        let request = send_state_event::v3::Request::new_raw(
            self.room_id().to_owned(),
            event_type.into(),
            state_key.to_owned(),
            content.into_raw_state_event_content(),
        );

        Ok(self.client.send(request, None).await?)
    }

    /// Strips all information out of an event of the room.
    ///
    /// Returns the [`redact_event::v3::Response`] from the server.
    ///
    /// This cannot be undone. Users may redact their own events, and any user
    /// with a power level greater than or equal to the redact power level of
    /// the room may redact events there.
    ///
    /// # Arguments
    ///
    /// * `event_id` - The ID of the event to redact
    ///
    /// * `reason` - The reason for the event being redacted.
    ///
    /// * `txn_id` - A unique ID that can be attached to this event as
    /// its transaction ID. If not given one is created for the message.
    ///
    /// # Examples
    ///
    /// ```no_run
    /// use matrix_sdk::ruma::event_id;
    ///
    /// # async {
    /// # let homeserver = url::Url::parse("http://localhost:8080")?;
    /// # let mut client = matrix_sdk::Client::new(homeserver).await?;
    /// # let room_id = matrix_sdk::ruma::room_id!("!test:localhost");
    /// #
    /// if let Some(room) = client.get_room(&room_id) {
    ///     let event_id = event_id!("$xxxxxx:example.org");
    ///     let reason = Some("Indecent material");
    ///     room.redact(&event_id, reason, None).await?;
    /// }
    /// # anyhow::Ok(()) };
    /// ```
    #[instrument(skip_all)]
    pub async fn redact(
        &self,
        event_id: &EventId,
        reason: Option<&str>,
        txn_id: Option<OwnedTransactionId>,
    ) -> HttpResult<redact_event::v3::Response> {
        let txn_id = txn_id.unwrap_or_else(TransactionId::new);
        let request = assign!(
            redact_event::v3::Request::new(self.room_id().to_owned(), event_id.to_owned(), txn_id),
            { reason: reason.map(ToOwned::to_owned) }
        );

        self.client.send(request, None).await
    }

    /// Returns true if the user with the given user_id is able to redact
    /// their own messages in the room.
    ///
    /// The call may fail if there is an error in getting the power levels.
    pub async fn can_user_redact_own(&self, user_id: &UserId) -> Result<bool> {
        Ok(self.room_power_levels().await?.user_can_redact_own_event(user_id))
    }

    /// Returns true if the user with the given user_id is able to redact
    /// messages of other users in the room.
    ///
    /// The call may fail if there is an error in getting the power levels.
    pub async fn can_user_redact_other(&self, user_id: &UserId) -> Result<bool> {
        Ok(self.room_power_levels().await?.user_can_redact_event_of_other(user_id))
    }

    /// Returns true if the user with the given user_id is able to ban in the
    /// room.
    ///
    /// The call may fail if there is an error in getting the power levels.
    pub async fn can_user_ban(&self, user_id: &UserId) -> Result<bool> {
        Ok(self.room_power_levels().await?.user_can_ban(user_id))
    }

    /// Returns true if the user with the given user_id is able to kick in the
    /// room.
    ///
    /// The call may fail if there is an error in getting the power levels.
    pub async fn can_user_invite(&self, user_id: &UserId) -> Result<bool> {
        Ok(self.room_power_levels().await?.user_can_invite(user_id))
    }

    /// Returns true if the user with the given user_id is able to kick in the
    /// room.
    ///
    /// The call may fail if there is an error in getting the power levels.
    pub async fn can_user_kick(&self, user_id: &UserId) -> Result<bool> {
        Ok(self.room_power_levels().await?.user_can_kick(user_id))
    }

    /// Returns true if the user with the given user_id is able to send a
    /// specific state event type in the room.
    ///
    /// The call may fail if there is an error in getting the power levels.
    pub async fn can_user_send_state(
        &self,
        user_id: &UserId,
        state_event: StateEventType,
    ) -> Result<bool> {
        Ok(self.room_power_levels().await?.user_can_send_state(user_id, state_event))
    }

    /// Returns true if the user with the given user_id is able to send a
    /// specific message type in the room.
    ///
    /// The call may fail if there is an error in getting the power levels.
    pub async fn can_user_send_message(
        &self,
        user_id: &UserId,
        message: MessageLikeEventType,
    ) -> Result<bool> {
        Ok(self.room_power_levels().await?.user_can_send_message(user_id, message))
    }

    /// Returns true if the user with the given user_id is able to trigger a
    /// notification in the room.
    ///
    /// The call may fail if there is an error in getting the power levels.
    pub async fn can_user_trigger_room_notification(&self, user_id: &UserId) -> Result<bool> {
        Ok(self.room_power_levels().await?.user_can_trigger_room_notification(user_id))
    }

    /// Get a list of servers that should know this room.
    ///
    /// Uses the synced members of the room and the suggested [routing
    /// algorithm] from the Matrix spec.
    ///
    /// Returns at most three servers.
    ///
    /// [routing algorithm]: https://spec.matrix.org/v1.3/appendices/#routing
    pub async fn route(&self) -> Result<Vec<OwnedServerName>> {
        let acl_ev = self
            .get_state_event_static::<RoomServerAclEventContent>()
            .await?
            .and_then(|ev| ev.deserialize().ok());
        let acl = acl_ev.as_ref().and_then(|ev| match ev {
            SyncOrStrippedState::Sync(ev) => ev.as_original().map(|ev| &ev.content),
            SyncOrStrippedState::Stripped(ev) => Some(&ev.content),
        });

        // Filter out server names that:
        // - Are blocked due to server ACLs
        // - Are IP addresses
        let members: Vec<_> = self
            .members_no_sync(RoomMemberships::JOIN)
            .await?
            .into_iter()
            .filter(|member| {
                let server = member.user_id().server_name();
                acl.filter(|acl| !acl.is_allowed(server)).is_none() && !server.is_ip_literal()
            })
            .collect();

        // Get the server of the highest power level user in the room, provided
        // they are at least power level 50.
        let max = members
            .iter()
            .max_by_key(|member| member.power_level())
            .filter(|max| max.power_level() >= 50)
            .map(|member| member.user_id().server_name());

        // Sort the servers by population.
        let servers = members
            .iter()
            .map(|member| member.user_id().server_name())
            .filter(|server| max.filter(|max| max == server).is_none())
            .fold(BTreeMap::<_, u32>::new(), |mut servers, server| {
                *servers.entry(server).or_default() += 1;
                servers
            });
        let mut servers: Vec<_> = servers.into_iter().collect();
        servers.sort_unstable_by(|(_, count_a), (_, count_b)| count_b.cmp(count_a));

        Ok(max
            .into_iter()
            .chain(servers.into_iter().map(|(name, _)| name))
            .take(3)
            .map(ToOwned::to_owned)
            .collect())
    }

    /// Get a `matrix.to` permalink to this room.
    ///
    /// If this room has an alias, we use it. Otherwise, we try to use the
    /// synced members in the room for [routing] the room ID.
    ///
    /// [routing]: https://spec.matrix.org/v1.3/appendices/#routing
    pub async fn matrix_to_permalink(&self) -> Result<MatrixToUri> {
        if let Some(alias) = self.canonical_alias().or_else(|| self.alt_aliases().pop()) {
            return Ok(alias.matrix_to_uri());
        }

        let via = self.route().await?;
        Ok(self.room_id().matrix_to_uri_via(via))
    }

    /// Get a `matrix:` permalink to this room.
    ///
    /// If this room has an alias, we use it. Otherwise, we try to use the
    /// synced members in the room for [routing] the room ID.
    ///
    /// # Arguments
    ///
    /// * `join` - Whether the user should join the room.
    ///
    /// [routing]: https://spec.matrix.org/v1.3/appendices/#routing
    pub async fn matrix_permalink(&self, join: bool) -> Result<MatrixUri> {
        if let Some(alias) = self.canonical_alias().or_else(|| self.alt_aliases().pop()) {
            return Ok(alias.matrix_uri(join));
        }

        let via = self.route().await?;
        Ok(self.room_id().matrix_uri_via(via, join))
    }

    /// Get a `matrix.to` permalink to an event in this room.
    ///
    /// We try to use the synced members in the room for [routing] the room ID.
    ///
    /// *Note*: This method does not check if the given event ID is actually
    /// part of this room. It needs to be checked before calling this method
    /// otherwise the permalink won't work.
    ///
    /// # Arguments
    ///
    /// * `event_id` - The ID of the event.
    ///
    /// [routing]: https://spec.matrix.org/v1.3/appendices/#routing
    pub async fn matrix_to_event_permalink(
        &self,
        event_id: impl Into<OwnedEventId>,
    ) -> Result<MatrixToUri> {
        // Don't use the alias because an event is tied to a room ID, but an
        // alias might point to another room, e.g. after a room upgrade.
        let via = self.route().await?;
        Ok(self.room_id().matrix_to_event_uri_via(event_id, via))
    }

    /// Get a `matrix:` permalink to an event in this room.
    ///
    /// We try to use the synced members in the room for [routing] the room ID.
    ///
    /// *Note*: This method does not check if the given event ID is actually
    /// part of this room. It needs to be checked before calling this method
    /// otherwise the permalink won't work.
    ///
    /// # Arguments
    ///
    /// * `event_id` - The ID of the event.
    ///
    /// [routing]: https://spec.matrix.org/v1.3/appendices/#routing
    pub async fn matrix_event_permalink(
        &self,
        event_id: impl Into<OwnedEventId>,
    ) -> Result<MatrixUri> {
        // Don't use the alias because an event is tied to a room ID, but an
        // alias might point to another room, e.g. after a room upgrade.
        let via = self.route().await?;
        Ok(self.room_id().matrix_event_uri_via(event_id, via))
    }

    /// Get the latest receipt of a user in this room.
    ///
    /// # Arguments
    ///
    /// * `receipt_type` - The type of receipt to get.
    ///
    /// * `thread` - The thread containing the event of the receipt, if any.
    ///
    /// * `user_id` - The ID of the user.
    ///
    /// Returns the ID of the event on which the receipt applies and the
    /// receipt.
    pub async fn load_user_receipt(
        &self,
        receipt_type: ReceiptType,
        thread: ReceiptThread,
        user_id: &UserId,
    ) -> Result<Option<(OwnedEventId, Receipt)>> {
        self.inner.load_user_receipt(receipt_type, thread, user_id).await.map_err(Into::into)
    }

    /// Load the receipts for an event in this room from storage.
    ///
    /// # Arguments
    ///
    /// * `receipt_type` - The type of receipt to get.
    ///
    /// * `thread` - The thread containing the event of the receipt, if any.
    ///
    /// * `event_id` - The ID of the event.
    ///
    /// Returns a list of IDs of users who have sent a receipt for the event and
    /// the corresponding receipts.
    pub async fn load_event_receipts(
        &self,
        receipt_type: ReceiptType,
        thread: ReceiptThread,
        event_id: &EventId,
    ) -> Result<Vec<(OwnedUserId, Receipt)>> {
        self.inner.load_event_receipts(receipt_type, thread, event_id).await.map_err(Into::into)
    }

    /// Get the push context for this room.
    ///
    /// Returns `None` if some data couldn't be found. This should only happen
    /// in brand new rooms, while we process its state.
    pub async fn push_context(&self) -> Result<Option<PushConditionRoomCtx>> {
        let room_id = self.room_id();
        let user_id = self.own_user_id();
        let room_info = self.clone_info();
        let member_count = room_info.active_members_count();

        let user_display_name = if let Some(member) = self.get_member_no_sync(user_id).await? {
            member.name().to_owned()
        } else {
            return Ok(None);
        };

        let power_levels = self
            .get_state_event_static::<RoomPowerLevelsEventContent>()
            .await?
            .and_then(|e| e.deserialize().ok())
            .map(|e| e.power_levels().into());

        Ok(Some(PushConditionRoomCtx {
            user_id: user_id.to_owned(),
            room_id: room_id.to_owned(),
            member_count: UInt::new(member_count).unwrap_or(UInt::MAX),
            user_display_name,
            power_levels,
        }))
    }

    /// Get the push actions for the given event with the current room state.
    ///
    /// Note that it is possible that no push action is returned because the
    /// current room state does not have all the required state events.
    pub async fn event_push_actions<T>(&self, event: &Raw<T>) -> Result<Option<Vec<Action>>> {
        let Some(push_context) = self.push_context().await? else {
            debug!("Could not aggregate push context");
            return Ok(None);
        };

        let push_rules = self.client().account().push_rules().await?;

        Ok(Some(push_rules.get_actions(event, &push_context).to_owned()))
    }

    /// The membership details of the (latest) invite for the logged-in user in
    /// this room.
    pub async fn invite_details(&self) -> Result<Invite> {
        let state = self.state();
        if state != RoomState::Invited {
            return Err(Error::WrongRoomState(WrongRoomState::new("Invited", state)));
        }

        let invitee = self
            .get_member_no_sync(self.own_user_id())
            .await?
            .ok_or_else(|| Error::UnknownError(Box::new(InvitationError::EventMissing)))?;
        let event = invitee.event();
        let inviter_id = event.sender();
        let inviter = self.get_member_no_sync(inviter_id).await?;
        Ok(Invite { invitee, inviter })
    }

    /// Forget this room.
    ///
    /// This communicates to the homeserver that it should forget the room.
    ///
    /// Only left rooms can be forgotten.
    pub async fn forget(&self) -> Result<()> {
        let state = self.state();
        if state != RoomState::Left {
            return Err(Error::WrongRoomState(WrongRoomState::new("Left", state)));
        }

        let request = forget_room::v3::Request::new(self.inner.room_id().to_owned());
        let _response = self.client.send(request, None).await?;
        self.client.store().remove_room(self.inner.room_id()).await?;

        Ok(())
    }

    fn ensure_room_joined(&self) -> Result<()> {
        let state = self.state();
        if state == RoomState::Joined {
            Ok(())
        } else {
            Err(Error::WrongRoomState(WrongRoomState::new("Joined", state)))
        }
    }

    /// Get the notification mode
    pub async fn notification_mode(&self) -> Option<RoomNotificationMode> {
        if !matches!(self.state(), RoomState::Joined) {
            return None;
        }
        let notification_settings = self.client().notification_settings().await;

        // Get the user-defined mode if available
        let notification_mode =
            notification_settings.get_user_defined_room_notification_mode(self.room_id()).await;
        if notification_mode.is_some() {
            notification_mode
        } else if let Ok(is_encrypted) = self.is_encrypted().await {
            // Otherwise, if encrypted status is available, get the default mode for this
            // type of room.
            // From the point of view of notification settings, a `one-to-one` room is one
            // that involves exactly two people.
            let is_one_to_one = IsOneToOne::from(self.active_members_count() == 2);
            let default_mode = notification_settings
                .get_default_room_notification_mode(IsEncrypted::from(is_encrypted), is_one_to_one)
                .await;
            Some(default_mode)
        } else {
            None
        }
    }

    /// Get the user-defined notification mode
    pub async fn user_defined_notification_mode(&self) -> Option<RoomNotificationMode> {
        if !matches!(self.state(), RoomState::Joined) {
            return None;
        }
        let notification_settings = self.client().notification_settings().await;

        // Get the user-defined mode if available
        notification_settings.get_user_defined_room_notification_mode(self.room_id()).await
    }

    /// Report an event as inappropriate to the homeserver's administrator.
    ///
    /// # Arguments
    ///
    /// * `event_id` - The ID of the event to report.
    /// * `score` - The score to rate this content.
    /// * `reason` - The reason the content is being reported.
    ///
    /// # Errors
    ///
    /// Returns an error if the room is not joined or if an error occurs with
    /// the request.
    pub async fn report_content(
        &self,
        event_id: OwnedEventId,
        score: Option<ReportedContentScore>,
        reason: Option<String>,
    ) -> Result<report_content::v3::Response> {
        let state = self.state();
        if state != RoomState::Joined {
            return Err(Error::WrongRoomState(WrongRoomState::new("Joined", state)));
        }

        let request = report_content::v3::Request::new(
            self.inner.room_id().to_owned(),
            event_id,
            score.map(Into::into),
            reason,
        );
        Ok(self.client.send(request, None).await?)
    }

    /// Set a flag on the room to indicate that the user has explicitly marked
    /// it as (un)read.
    pub async fn set_unread_flag(&self, unread: bool) -> Result<()> {
        let user_id =
            self.client.user_id().ok_or_else(|| Error::from(HttpError::AuthenticationRequired))?;

        let content = MarkedUnreadEventContent::new(unread);

        let request = set_room_account_data::v3::Request::new(
            user_id.to_owned(),
            self.inner.room_id().to_owned(),
            &content,
        )?;

        self.client.send(request, None).await?;
        Ok(())
    }

    /// Returns the [`RoomEventCache`] associated to this room, assuming the
    /// global [`EventCache`] has been enabled for subscription.
    pub async fn event_cache(
        &self,
    ) -> event_cache::Result<(RoomEventCache, Arc<EventCacheDropHandles>)> {
        let global_event_cache = self.client.event_cache();

        global_event_cache.for_room(self.room_id()).await.map(|(maybe_room, drop_handles)| {
            // SAFETY: the `RoomEventCache` must always been found, since we're constructing
            // from a `Room`.
            (maybe_room.unwrap(), drop_handles)
        })
    }
}

/// Details of the (latest) invite.
#[derive(Debug, Clone)]
pub struct Invite {
    /// Who has been invited.
    pub invitee: RoomMember,
    /// Who sent the invite.
    pub inviter: Option<RoomMember>,
}

#[derive(Error, Debug)]
enum InvitationError {
    #[error("No membership event found")]
    EventMissing,
}

/// Receipts to send all at once.
#[derive(Debug, Clone, Default)]
#[non_exhaustive]
pub struct Receipts {
    /// Fully-read marker (room account data).
    pub fully_read: Option<OwnedEventId>,
    /// Read receipt (public ephemeral room event).
    pub public_read_receipt: Option<OwnedEventId>,
    /// Read receipt (private ephemeral room event).
    pub private_read_receipt: Option<OwnedEventId>,
}

impl Receipts {
    /// Create an empty `Receipts`.
    pub fn new() -> Self {
        Self::default()
    }

    /// Set the last event the user has read.
    ///
    /// It means that the user has read all the events before this event.
    ///
    /// This is a private marker only visible by the user.
    ///
    /// Note that this is technically not a receipt as it is persisted in the
    /// room account data.
    pub fn fully_read_marker(mut self, event_id: impl Into<Option<OwnedEventId>>) -> Self {
        self.fully_read = event_id.into();
        self
    }

    /// Set the last event presented to the user and forward it to the other
    /// users in the room.
    ///
    /// This is used to reset the unread messages/notification count and
    /// advertise to other users the last event that the user has likely seen.
    pub fn public_read_receipt(mut self, event_id: impl Into<Option<OwnedEventId>>) -> Self {
        self.public_read_receipt = event_id.into();
        self
    }

    /// Set the last event presented to the user and don't forward it.
    ///
    /// This is used to reset the unread messages/notification count.
    pub fn private_read_receipt(mut self, event_id: impl Into<Option<OwnedEventId>>) -> Self {
        self.private_read_receipt = event_id.into();
        self
    }

    /// Whether this `Receipts` is empty.
    pub fn is_empty(&self) -> bool {
        self.fully_read.is_none()
            && self.public_read_receipt.is_none()
            && self.private_read_receipt.is_none()
    }
}

/// [Parent space](https://spec.matrix.org/v1.8/client-server-api/#mspaceparent-relationships)
/// listed by a room, possibly validated by checking the space's state.
#[derive(Debug)]
pub enum ParentSpace {
    /// The room recognizes the given room as its parent, and the parent
    /// recognizes it as its child.
    Reciprocal(Room),
    /// The room recognizes the given room as its parent, but the parent does
    /// not recognizes it as its child. However, the author of the
    /// `m.room.parent` event in the room has a sufficient power level in the
    /// parent to create the child event.
    WithPowerlevel(Room),
    /// The room recognizes the given room as its parent, but the parent does
    /// not recognizes it as its child.
    Illegitimate(Room),
    /// The room recognizes the given id as its parent room, but we cannot check
    /// whether the parent recognizes it as its child.
    Unverifiable(OwnedRoomId),
}

/// The score to rate an inappropriate content.
///
/// Must be a value between `0`, inoffensive, and `-100`, very offensive.
#[derive(Debug, Clone, Copy, PartialEq, Eq, PartialOrd, Ord)]
pub struct ReportedContentScore(i8);

impl ReportedContentScore {
    /// The smallest value that can be represented by this type.
    ///
    /// This is for very offensive content.
    pub const MIN: Self = Self(-100);

    /// The largest value that can be represented by this type.
    ///
    /// This is for inoffensive content.
    pub const MAX: Self = Self(0);

    /// Try to create a `ReportedContentScore` from the provided `i8`.
    ///
    /// Returns `None` if it is smaller than [`ReportedContentScore::MIN`] or
    /// larger than [`ReportedContentScore::MAX`] .
    ///
    /// This is the same as the `TryFrom<i8>` implementation for
    /// `ReportedContentScore`, except that it returns an `Option` instead
    /// of a `Result`.
    pub fn new(value: i8) -> Option<Self> {
        value.try_into().ok()
    }

    /// Create a `ReportedContentScore` from the provided `i8` clamped to the
    /// acceptable interval.
    ///
    /// The given value gets clamped into the closed interval between
    /// [`ReportedContentScore::MIN`] and [`ReportedContentScore::MAX`].
    pub fn new_saturating(value: i8) -> Self {
        if value > Self::MAX {
            Self::MAX
        } else if value < Self::MIN {
            Self::MIN
        } else {
            Self(value)
        }
    }

    /// The value of this score.
    pub fn value(&self) -> i8 {
        self.0
    }
}

impl PartialEq<i8> for ReportedContentScore {
    fn eq(&self, other: &i8) -> bool {
        self.0.eq(other)
    }
}

impl PartialEq<ReportedContentScore> for i8 {
    fn eq(&self, other: &ReportedContentScore) -> bool {
        self.eq(&other.0)
    }
}

impl PartialOrd<i8> for ReportedContentScore {
    fn partial_cmp(&self, other: &i8) -> Option<std::cmp::Ordering> {
        self.0.partial_cmp(other)
    }
}

impl PartialOrd<ReportedContentScore> for i8 {
    fn partial_cmp(&self, other: &ReportedContentScore) -> Option<std::cmp::Ordering> {
        self.partial_cmp(&other.0)
    }
}

impl From<ReportedContentScore> for Int {
    fn from(value: ReportedContentScore) -> Self {
        value.0.into()
    }
}

impl TryFrom<i8> for ReportedContentScore {
    type Error = TryFromReportedContentScoreError;

    fn try_from(value: i8) -> std::prelude::v1::Result<Self, Self::Error> {
        if value > Self::MAX || value < Self::MIN {
            Err(TryFromReportedContentScoreError(()))
        } else {
            Ok(Self(value))
        }
    }
}

impl TryFrom<i16> for ReportedContentScore {
    type Error = TryFromReportedContentScoreError;

    fn try_from(value: i16) -> std::prelude::v1::Result<Self, Self::Error> {
        let value = i8::try_from(value).map_err(|_| TryFromReportedContentScoreError(()))?;
        value.try_into()
    }
}

impl TryFrom<i32> for ReportedContentScore {
    type Error = TryFromReportedContentScoreError;

    fn try_from(value: i32) -> std::prelude::v1::Result<Self, Self::Error> {
        let value = i8::try_from(value).map_err(|_| TryFromReportedContentScoreError(()))?;
        value.try_into()
    }
}

impl TryFrom<i64> for ReportedContentScore {
    type Error = TryFromReportedContentScoreError;

    fn try_from(value: i64) -> std::prelude::v1::Result<Self, Self::Error> {
        let value = i8::try_from(value).map_err(|_| TryFromReportedContentScoreError(()))?;
        value.try_into()
    }
}

impl TryFrom<Int> for ReportedContentScore {
    type Error = TryFromReportedContentScoreError;

    fn try_from(value: Int) -> std::prelude::v1::Result<Self, Self::Error> {
        let value = i8::try_from(value).map_err(|_| TryFromReportedContentScoreError(()))?;
        value.try_into()
    }
}

/// The error type returned when a checked `ReportedContentScore` conversion
/// fails.
#[derive(Debug, Clone, Error)]
#[error("out of range conversion attempted")]
pub struct TryFromReportedContentScoreError(());

#[cfg(all(test, not(target_arch = "wasm32")))]
mod tests {
    use matrix_sdk_base::SessionMeta;
    use matrix_sdk_test::{
        async_test, test_json, JoinedRoomBuilder, StateTestEvent, SyncResponseBuilder,
    };
    use ruma::{device_id, int, user_id};
    use wiremock::{
        matchers::{header, method, path_regex},
        Mock, MockServer, ResponseTemplate,
    };

    use super::ReportedContentScore;
    use crate::{
        config::RequestConfig,
        matrix_auth::{MatrixSession, MatrixSessionTokens},
        Client,
    };

    #[cfg(all(feature = "sqlite", feature = "e2e-encryption"))]
    #[async_test]
    async fn test_cache_invalidation_while_encrypt() {
        use matrix_sdk_test::{message_like_event_content, DEFAULT_TEST_ROOM_ID};

        let sqlite_path = std::env::temp_dir().join("cache_invalidation_while_encrypt.db");
        let session = MatrixSession {
            meta: SessionMeta {
                user_id: user_id!("@example:localhost").to_owned(),
                device_id: device_id!("DEVICEID").to_owned(),
            },
            tokens: MatrixSessionTokens { access_token: "1234".to_owned(), refresh_token: None },
        };

        let client = Client::builder()
            .homeserver_url("http://localhost:1234")
            .request_config(RequestConfig::new().disable_retry())
            .sqlite_store(&sqlite_path, None)
            .build()
            .await
            .unwrap();
        client.matrix_auth().restore_session(session.clone()).await.unwrap();

        client.encryption().enable_cross_process_store_lock("client1".to_owned()).await.unwrap();

        // Mock receiving an event to create an internal room.
        let server = MockServer::start().await;
        {
            Mock::given(method("GET"))
                .and(path_regex(r"^/_matrix/client/r0/rooms/.*/state/m.*room.*encryption.?"))
                .and(header("authorization", "Bearer 1234"))
                .respond_with(
                    ResponseTemplate::new(200)
                        .set_body_json(&*test_json::sync_events::ENCRYPTION_CONTENT),
                )
                .mount(&server)
                .await;
            let response = SyncResponseBuilder::default()
                .add_joined_room(
                    JoinedRoomBuilder::default()
                        .add_state_event(StateTestEvent::Member)
                        .add_state_event(StateTestEvent::PowerLevels)
                        .add_state_event(StateTestEvent::Encryption),
                )
                .build_sync_response();
            client.base_client().receive_sync_response(response).await.unwrap();
        }

        let room = client.get_room(&DEFAULT_TEST_ROOM_ID).expect("Room should exist");

        // Step 1, preshare the room keys.
        room.preshare_room_key().await.unwrap();

        // Step 2, force lock invalidation by pretending another client obtained the
        // lock.
        {
            let client = Client::builder()
                .homeserver_url("http://localhost:1234")
                .request_config(RequestConfig::new().disable_retry())
                .sqlite_store(&sqlite_path, None)
                .build()
                .await
                .unwrap();
            client.matrix_auth().restore_session(session.clone()).await.unwrap();
            client
                .encryption()
                .enable_cross_process_store_lock("client2".to_owned())
                .await
                .unwrap();

            let guard = client.encryption().spin_lock_store(None).await.unwrap();
            assert!(guard.is_some());
        }

        // Step 3, take the crypto-store lock.
        let guard = client.encryption().spin_lock_store(None).await.unwrap();
        assert!(guard.is_some());

        // Step 4, try to encrypt a message.
        let olm = client.olm_machine().await;
        let olm = olm.as_ref().expect("Olm machine wasn't started");

        // Now pretend we're encrypting an event; the olm machine shouldn't rely on
        // caching the outgoing session before.
        let _encrypted_content = olm
            .encrypt_room_event_raw(room.room_id(), "test-event", &message_like_event_content!({}))
            .await
            .unwrap();
    }

    #[test]
    fn reported_content_score() {
        // i8
        let score = ReportedContentScore::new(0).unwrap();
        assert_eq!(score.value(), 0);
        let score = ReportedContentScore::new(-50).unwrap();
        assert_eq!(score.value(), -50);
        let score = ReportedContentScore::new(-100).unwrap();
        assert_eq!(score.value(), -100);
        assert_eq!(ReportedContentScore::new(10), None);
        assert_eq!(ReportedContentScore::new(-110), None);

        let score = ReportedContentScore::new_saturating(0);
        assert_eq!(score.value(), 0);
        let score = ReportedContentScore::new_saturating(-50);
        assert_eq!(score.value(), -50);
        let score = ReportedContentScore::new_saturating(-100);
        assert_eq!(score.value(), -100);
        let score = ReportedContentScore::new_saturating(10);
        assert_eq!(score, ReportedContentScore::MAX);
        let score = ReportedContentScore::new_saturating(-110);
        assert_eq!(score, ReportedContentScore::MIN);

        // i16
        let score = ReportedContentScore::try_from(0i16).unwrap();
        assert_eq!(score.value(), 0);
        let score = ReportedContentScore::try_from(-100i16).unwrap();
        assert_eq!(score.value(), -100);
        ReportedContentScore::try_from(10i16).unwrap_err();
        ReportedContentScore::try_from(-110i16).unwrap_err();

        // i32
        let score = ReportedContentScore::try_from(0i32).unwrap();
        assert_eq!(score.value(), 0);
        let score = ReportedContentScore::try_from(-100i32).unwrap();
        assert_eq!(score.value(), -100);
        ReportedContentScore::try_from(10i32).unwrap_err();
        ReportedContentScore::try_from(-110i32).unwrap_err();

        // i64
        let score = ReportedContentScore::try_from(0i64).unwrap();
        assert_eq!(score.value(), 0);
        let score = ReportedContentScore::try_from(-100i64).unwrap();
        assert_eq!(score.value(), -100);
        ReportedContentScore::try_from(10i64).unwrap_err();
        ReportedContentScore::try_from(-110i64).unwrap_err();

        // Int
        let score = ReportedContentScore::try_from(int!(0)).unwrap();
        assert_eq!(score.value(), 0);
        let score = ReportedContentScore::try_from(int!(-100)).unwrap();
        assert_eq!(score.value(), -100);
        ReportedContentScore::try_from(int!(10)).unwrap_err();
        ReportedContentScore::try_from(int!(-110)).unwrap_err();
    }
}<|MERGE_RESOLUTION|>--- conflicted
+++ resolved
@@ -1,15 +1,12 @@
 //! High-level room API
 
-<<<<<<< HEAD
 use std::{
     borrow::Borrow,
     collections::{BTreeMap, HashMap},
     ops::Deref,
+    sync::Arc,
     time::Duration,
 };
-=======
-use std::{borrow::Borrow, collections::BTreeMap, ops::Deref, sync::Arc, time::Duration};
->>>>>>> 4b56ca18
 
 use eyeball::SharedObservable;
 use futures_core::Stream;
