// Copyright 2024 The Matrix.org Foundation C.I.C.
//
// Licensed under the Apache License, Version 2.0 (the "License");
// you may not use this file except in compliance with the License.
// You may obtain a copy of the License at
//
//     http://www.apache.org/licenses/LICENSE-2.0
//
// Unless required by applicable law or agreed to in writing, software
// distributed under the License is distributed on an "AS IS" BASIS,
// WITHOUT WARRANTIES OR CONDITIONS OF ANY KIND, either express or implied.
// See the License for the specific language governing permissions and
// limitations under the License.

//! Helpers to mock a server that supports the main crypto API and have a client
//! automatically connected to that server, for the purpose of integration
//! tests.
use std::{
    collections::BTreeMap,
    future::Future,
    sync::{atomic::Ordering, Arc, Mutex},
};

use matrix_sdk_test::test_json;
use ruma::{
    api::client::{
        keys::upload_signatures::v3::SignedKeys, to_device::send_event_to_device::v3::Messages,
    },
    encryption::{CrossSigningKey, DeviceKeys, OneTimeKey},
    owned_device_id, owned_user_id,
    serde::Raw,
    CrossSigningKeyId, DeviceId, MilliSecondsSinceUnixEpoch, OneTimeKeyAlgorithm, OwnedDeviceId,
    OwnedOneTimeKeyId, OwnedUserId, UserId,
};
use serde_json::{json, Value};
use wiremock::{
    matchers::{method, path_regex},
    Mock, MockGuard, Request, ResponseTemplate,
};

use crate::{
    test_utils::{
        client::MockClientBuilder,
        mocks::{Keys, MatrixMockServer},
    },
    Client,
};

/// Extends the `MatrixMockServer` with useful methods to help mocking
/// matrix crypto API and perform integration test with encryption.
///
/// It implements mock endpoints for the `keys/upload`, will store the uploaded
/// devices and serves them back for incoming `keys/query`. It is also storing
/// and claiming one-time-keys, allowing to set up working olm sessions.
///
/// Adds some helpers like `exhaust_one_time_keys` that allows to simulate a
/// client running out of otks. More can be added if needed later.
///
/// It works like this:
/// * Start by creating the mock server like this [`MatrixMockServer::new`].
/// * Then mock the crypto API endpoints
///   [`MatrixMockServer::mock_crypto_endpoints_preset`].
/// * Create your test client using
///   [`MatrixMockServer::client_builder_for_crypto_end_to_end`], this is
///   important as it will set up an access token that will allow to know what
///   client is doing what request.
///
/// The [`MatrixMockServer::set_up_alice_and_bob_for_encryption`] will set up
/// two olm machines aware of each other and ready to communicate.
impl MatrixMockServer {
    /// Creates a new [`MockClientBuilder`] configured to use this server and
    /// suitable for usage of the crypto API end points.
    /// Will create a specific access token and some mapping to the associated
    /// user_id.
    pub fn client_builder_for_crypto_end_to_end(
        &self,
        user_id: &UserId,
        device_id: &DeviceId,
    ) -> MockClientBuilder {
        // Create an access token and store the token to user_id mapping
        let next = self.token_counter.fetch_add(1, Ordering::Relaxed);
        let access_token = format!("TOKEN_{}", next);

        {
            let mut mappings = self.token_to_user_id_map.lock().unwrap();
            let auth_string = format!("Bearer {}", access_token);
            mappings.insert(auth_string, user_id.to_owned());
        }

        MockClientBuilder::new(self.server.uri()).logged_in_with_token(
            access_token,
            user_id.to_owned(),
            device_id.to_owned(),
        )
    }

    /// Makes the server forget about all the one-time-keys for that device.
    pub fn exhaust_one_time_keys(&self, user_id: OwnedUserId, device_id: OwnedDeviceId) {
        let mut keys = self.keys.lock().unwrap();
        let known_otks = &mut keys.one_time_keys;
        known_otks.entry(user_id).or_default().entry(device_id).or_default().clear();
    }

    /// Utility to properly setup two clients. These two clients will know about
    /// each others (alice will have downloaded bob device keys).
    pub async fn set_up_alice_and_bob_for_encryption(&self) -> (Client, Client) {
        let alice_user_id = owned_user_id!("@alice:example.org");
        let alice_device_id = owned_device_id!("4L1C3");

        let alice = self
            .client_builder_for_crypto_end_to_end(&alice_user_id, &alice_device_id)
            .build()
            .await;

        let bob_user_id = owned_user_id!("@bob:example.org");
        let bob_device_id = owned_device_id!("B0B0B0B0B");
        let bob =
            self.client_builder_for_crypto_end_to_end(&bob_user_id, &bob_device_id).build().await;

        // Have Alice track Bob, so she queries his keys later.
        {
            let alice_olm = alice.olm_machine_for_testing().await;
            let alice_olm = alice_olm.as_ref().unwrap();
            alice_olm.update_tracked_users([bob_user_id.as_ref()]).await.unwrap();
        }

        // let bob be aware of Alice keys in order to be able to decrypt custom
<<<<<<< HEAD
        // to-device (the device keys check are not delayed for non-crypto to-device
        // messages)
=======
        // to-device (the device keys check are deferred for `m.room.key` so this is not
        // needed for sending room messages for example).
>>>>>>> 7126fc8a
        {
            let bob_olm = bob.olm_machine_for_testing().await;
            let bob_olm = bob_olm.as_ref().unwrap();
            bob_olm.update_tracked_users([alice_user_id.as_ref()]).await.unwrap();
        }

        // Have Alice and Bob upload their signed device keys.
        {
            self.mock_sync().ok_and_run(&alice, |_x| {}).await;
            self.mock_sync().ok_and_run(&bob, |_x| {}).await;
        }

        // Run a sync so we do send outgoing requests, including the /keys/query for
        // getting bob's identity.
        self.mock_sync().ok_and_run(&alice, |_x| {}).await;

        (alice, bob)
    }

    /// Mock up the various crypto API so that it can serve back keys when
    /// needed
    pub async fn mock_crypto_endpoints_preset(&self) {
        let keys = &self.keys;
        let token_map = &self.token_to_user_id_map;

        Mock::given(method("POST"))
            .and(path_regex(r"^/_matrix/client/.*/keys/query"))
            .respond_with(mock_keys_query(keys.clone()))
            .mount(&self.server)
            .await;

        Mock::given(method("POST"))
            .and(path_regex(r"^/_matrix/client/.*/keys/upload"))
            .respond_with(mock_keys_upload(keys.clone(), token_map.clone()))
            .mount(&self.server)
            .await;

        Mock::given(method("POST"))
            .and(path_regex(r"^/_matrix/client/.*/keys/device_signing/upload"))
            .respond_with(mock_keys_device_signing_upload(keys.clone()))
            .mount(&self.server)
            .await;

        Mock::given(method("POST"))
            .and(path_regex(r"^/_matrix/client/.*/keys/signatures/upload"))
            .respond_with(mock_keys_signature_upload(keys.clone()))
            .mount(&self.server)
            .await;

        Mock::given(method("POST"))
            .and(path_regex(r"^/_matrix/client/.*/keys/claim"))
            .respond_with(mock_keys_claimed_request(keys.clone()))
            .mount(&self.server)
            .await;
    }

    /// Creates a response handler for mocking encrypted to-device message
    /// requests.
    ///
    /// This function creates a response handler that captures encrypted
    /// to-device messages sent via the `/sendToDevice` endpoint.
    ///
    /// # Arguments
    ///
    /// * `sender` - The user ID of the message sender
    ///
    /// # Returns
    ///
    /// Returns a tuple containing:
    /// - A `MockGuard` the end-point mock is scoped to this guard
    /// - A `Future` that resolves to a `Value` containing the captured
    ///   encrypted to-device message.
    pub async fn mock_capture_put_to_device(
        &self,
        sender_user_id: &UserId,
    ) -> (MockGuard, impl Future<Output = Value>) {
        let (tx, rx) = tokio::sync::oneshot::channel();
        let tx = Arc::new(Mutex::new(Some(tx)));

        let sender = sender_user_id.to_owned();
        let guard = Mock::given(method("PUT"))
            .and(path_regex(r"^/_matrix/client/.*/sendToDevice/m.room.encrypted/.*"))
            .respond_with(move |req: &Request| {
                #[derive(Debug, serde::Deserialize)]
                struct Parameters {
                    messages: Messages,
                }

                let params: Parameters = req.body_json().unwrap();

                let (_, device_to_content) = params.messages.first_key_value().unwrap();
                let content = device_to_content.first_key_value().unwrap().1;

                let event = json!({
                    "origin_server_ts": MilliSecondsSinceUnixEpoch::now(),
                    "sender": sender,
                    "type": "m.room.encrypted",
                    "content": content,
                });

                if let Ok(mut guard) = tx.lock() {
                    if let Some(tx) = guard.take() {
                        let _ = tx.send(event);
                    }
                }

                ResponseTemplate::new(200).set_body_json(&*test_json::EMPTY)
            })
            // Should be called once
            .expect(1)
            .named("send_to_device")
            .mount_as_scoped(self.server())
            .await;

        let future =
            async move { rx.await.expect("Failed to receive captured value - sender was dropped") };

        (guard, future)
    }
}

/// Intercepts a `/keys/query` request and mock its results as returned by an
/// actual homeserver.
///
/// Supports filtering by user id, or no filters at all.
fn mock_keys_query(keys: Arc<Mutex<Keys>>) -> impl Fn(&Request) -> ResponseTemplate {
    move |req| {
        #[derive(Debug, serde::Deserialize)]
        struct Parameters {
            device_keys: BTreeMap<OwnedUserId, Vec<OwnedDeviceId>>,
        }

        let params: Parameters = req.body_json().unwrap();

        let keys = keys.lock().unwrap();
        let mut device_keys = keys.device.clone();
        if !params.device_keys.is_empty() {
            device_keys.retain(|user, key_map| {
                if let Some(devices) = params.device_keys.get(user) {
                    if !devices.is_empty() {
                        key_map.retain(|key_id, _json| {
                            devices.iter().any(|device_id| &device_id.to_string() == key_id)
                        });
                    }
                    true
                } else {
                    false
                }
            })
        }

        let master_keys = keys.master.clone();
        let self_signing_keys = keys.self_signing.clone();
        let user_signing_keys = keys.user_signing.clone();

        ResponseTemplate::new(200).set_body_json(json!({
            "device_keys": device_keys,
            "master_keys": master_keys,
            "self_signing_keys": self_signing_keys,
            "user_signing_keys": user_signing_keys,
        }))
    }
}

/// Intercepts a `/keys/upload` query and mocks the behavior it would have on a
/// real homeserver.
///
/// Inserts all the `DeviceKeys` into `Keys::device_keys`, or if already present
/// in this mapping, only merge the signatures.
fn mock_keys_upload(
    keys: Arc<Mutex<Keys>>,
    token_to_user_id_map: Arc<Mutex<BTreeMap<String, OwnedUserId>>>,
) -> impl Fn(&Request) -> ResponseTemplate {
    move |req: &Request| {
        #[derive(Debug, serde::Deserialize)]
        struct Parameters {
            device_keys: Option<Raw<DeviceKeys>>,
            one_time_keys: Option<BTreeMap<OwnedOneTimeKeyId, Raw<OneTimeKey>>>,
        }
        let bearer_token = req
            .headers
            .get(http::header::AUTHORIZATION)
            .and_then(|header| header.to_str().ok())
            .expect("This call should be authenticated");

        let params: Parameters = req.body_json().unwrap();

        let tokens = token_to_user_id_map.lock().unwrap();
        // Get the user
        let user_id = tokens.get(bearer_token)
            .expect("Expect this token to be known, ensure you use `MatrixKeysServer::client_builder_for_crypto_end_to_end`")
            .to_owned();

        if let Some(new_device_keys) = params.device_keys {
            let new_device_keys = new_device_keys.deserialize().unwrap();

            let key_id = new_device_keys.device_id.to_string();
            // if known_devices.contains(&key_id) {
            let mut keys = keys.lock().unwrap();
            let devices = keys.device.entry(new_device_keys.user_id.clone()).or_default();

            // Either merge signatures if an entry is already present, or insert a new one.
            if let Some(device_keys) = devices.get_mut(&key_id) {
                let mut existing = device_keys.deserialize().unwrap();

                // Merge signatures.
                for (uid, sigs) in existing.signatures.iter_mut() {
                    if let Some(new_sigs) = new_device_keys.signatures.get(uid) {
                        sigs.extend(new_sigs.clone());
                    }
                }
                for (uid, sigs) in new_device_keys.signatures.iter() {
                    if !existing.signatures.contains_key(uid) {
                        existing.signatures.insert(uid.clone(), sigs.clone());
                    }
                }

                *device_keys = Raw::new(&existing).unwrap();
            } else {
                devices.insert(key_id, Raw::new(&new_device_keys).unwrap());
            }
        }

        let mut keys = keys.lock().unwrap();

        if let Some(otks) = params.one_time_keys {
            // We need a trick to find out what userId|device this OTK is for.
            // This is not part of the payload, a real server uses the access token(?)
            // Let's look at the signatures to find out
            for (key_id, raw_otk) in otks {
                let otk = raw_otk.deserialize().unwrap();
                match otk {
                    OneTimeKey::SignedKey(signed_key) => {
                        let device_id = signed_key
                            .signatures
                            .first_key_value()
                            .unwrap()
                            .1
                            .keys()
                            .next()
                            .unwrap()
                            .key_name()
                            .to_owned();

                        keys.one_time_keys
                            .entry(user_id.clone())
                            .or_default()
                            .entry(device_id)
                            .or_default()
                            .insert(key_id, raw_otk);
                    }
                    OneTimeKey::Key(_) => {
                        // Ignore this old algorithm,
                    }
                    _ => {}
                }
            }
        }

        let otk_count = keys.one_time_keys.get(&user_id).map(|m| m.len()).unwrap_or(0);
        ResponseTemplate::new(200).set_body_json(json!({
            "one_time_key_counts": {
                "signed_curve25519": otk_count,
            }
        }))
    }
}

/// Mocks a `/keys/device_signing/upload` request for bootstrapping
/// cross-signing.
///
/// Assumes (and asserts) all keys are updated at the same time.
///
/// Saves all the different cross-signing keys into their respective fields of
/// `Keys`.
fn mock_keys_device_signing_upload(
    keys: Arc<Mutex<Keys>>,
) -> impl Fn(&Request) -> ResponseTemplate {
    move |req: &Request| {
        // Accept all cross-signing setups by default.
        #[derive(Debug, serde::Deserialize)]
        struct Parameters {
            master_key: Option<Raw<CrossSigningKey>>,
            self_signing_key: Option<Raw<CrossSigningKey>>,
            user_signing_key: Option<Raw<CrossSigningKey>>,
        }

        let params: Parameters = req.body_json().unwrap();
        assert!(params.master_key.is_some());
        assert!(params.self_signing_key.is_some());
        assert!(params.user_signing_key.is_some());

        let mut keys = keys.lock().unwrap();

        if let Some(key) = params.master_key {
            let deserialized = key.deserialize().unwrap();
            let user_id = deserialized.user_id;
            keys.master.insert(user_id, key);
        }

        if let Some(key) = params.self_signing_key {
            let deserialized = key.deserialize().unwrap();
            let user_id = deserialized.user_id;
            keys.self_signing.insert(user_id, key);
        }

        if let Some(key) = params.user_signing_key {
            let deserialized = key.deserialize().unwrap();
            let user_id = deserialized.user_id;
            keys.user_signing.insert(user_id, key);
        }

        ResponseTemplate::new(200).set_body_json(json!({}))
    }
}

/// Mocks a `/keys/signatures/upload` request.
///
/// Supports merging signatures for master keys or devices keys.
fn mock_keys_signature_upload(keys: Arc<Mutex<Keys>>) -> impl Fn(&Request) -> ResponseTemplate {
    move |req: &Request| {
        #[derive(Debug, serde::Deserialize)]
        #[serde(transparent)]
        struct Parameters(BTreeMap<OwnedUserId, SignedKeys>);

        let params: Parameters = req.body_json().unwrap();

        let mut keys = keys.lock().unwrap();

        for (user, signed_keys) in params.0 {
            for (key_id, raw_key) in signed_keys.iter() {
                // Try to find a field in keys.master.
                if let Some(existing_master_key) = keys.master.get_mut(&user) {
                    let mut existing = existing_master_key.deserialize().unwrap();

                    let target = CrossSigningKeyId::from_parts(
                        ruma::SigningKeyAlgorithm::Ed25519,
                        key_id.try_into().unwrap(),
                    );

                    if existing.keys.contains_key(&target) {
                        let param: CrossSigningKey = serde_json::from_str(raw_key.get()).unwrap();

                        for (uid, sigs) in existing.signatures.iter_mut() {
                            if let Some(new_sigs) = param.signatures.get(uid) {
                                sigs.extend(new_sigs.clone());
                            }
                        }
                        for (uid, sigs) in param.signatures.iter() {
                            if !existing.signatures.contains_key(uid) {
                                existing.signatures.insert(uid.clone(), sigs.clone());
                            }
                        }

                        // Update in map.
                        *existing_master_key = Raw::new(&existing).unwrap();
                        continue;
                    }
                }

                // Otherwise, try to find a field in keys.device.
                // Either merge signatures if an entry is already present, or insert a new
                // entry.
                let known_devices = keys.device.entry(user.clone()).or_default();
                let device_keys = known_devices
                    .get_mut(key_id)
                    .expect("trying to add a signature for a missing key");

                let param: DeviceKeys = serde_json::from_str(raw_key.get()).unwrap();

                let mut existing: DeviceKeys = device_keys.deserialize().unwrap();

                for (uid, sigs) in existing.signatures.iter_mut() {
                    if let Some(new_sigs) = param.signatures.get(uid) {
                        sigs.extend(new_sigs.clone());
                    }
                }
                for (uid, sigs) in param.signatures.iter() {
                    if !existing.signatures.contains_key(uid) {
                        existing.signatures.insert(uid.clone(), sigs.clone());
                    }
                }

                *device_keys = Raw::new(&existing).unwrap();
            }
        }

        ResponseTemplate::new(200).set_body_json(json!({
            "failures": {}
        }))
    }
}

fn mock_keys_claimed_request(keys: Arc<Mutex<Keys>>) -> impl Fn(&Request) -> ResponseTemplate {
    move |req: &Request| {
        // Accept all cross-signing setups by default.
        #[derive(Debug, serde::Deserialize)]
        struct Parameters {
            one_time_keys: BTreeMap<OwnedUserId, BTreeMap<OwnedDeviceId, OneTimeKeyAlgorithm>>,
        }

        let params: Parameters = req.body_json().unwrap();

        let mut keys = keys.lock().unwrap();
        let known_otks = &mut keys.one_time_keys;

        let mut found_one_time_keys: BTreeMap<
            OwnedUserId,
            BTreeMap<OwnedDeviceId, BTreeMap<OwnedOneTimeKeyId, Raw<OneTimeKey>>>,
        > = BTreeMap::new();

        for (user, requested_one_time_keys) in params.one_time_keys {
            for device_id in requested_one_time_keys.keys() {
                let device_id = device_id.clone();
                let found_key = known_otks
                    .entry(user.clone())
                    .or_default()
                    .entry(device_id.clone())
                    .or_default()
                    .pop_first();
                if let Some((id, raw_otk)) = found_key {
                    found_one_time_keys
                        .entry(user.clone())
                        .or_default()
                        .entry(device_id.clone())
                        .or_default()
                        .insert(id, raw_otk.clone());
                }
            }
        }

        ResponseTemplate::new(200).set_body_json(json!({
            "one_time_keys" : found_one_time_keys
        }))
    }
}<|MERGE_RESOLUTION|>--- conflicted
+++ resolved
@@ -125,13 +125,8 @@
         }
 
         // let bob be aware of Alice keys in order to be able to decrypt custom
-<<<<<<< HEAD
-        // to-device (the device keys check are not delayed for non-crypto to-device
-        // messages)
-=======
         // to-device (the device keys check are deferred for `m.room.key` so this is not
         // needed for sending room messages for example).
->>>>>>> 7126fc8a
         {
             let bob_olm = bob.olm_machine_for_testing().await;
             let bob_olm = bob_olm.as_ref().unwrap();
