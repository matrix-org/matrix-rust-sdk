// Copyright 2020 Damir Jelić
// Copyright 2020 The Matrix.org Foundation C.I.C.
// Copyright 2022 Kévin Commaille
//
// Licensed under the Apache License, Version 2.0 (the "License");
// you may not use this file except in compliance with the License.
// You may obtain a copy of the License at
//
//     http://www.apache.org/licenses/LICENSE-2.0
//
// Unless required by applicable law or agreed to in writing, software
// distributed under the License is distributed on an "AS IS" BASIS,
// WITHOUT WARRANTIES OR CONDITIONS OF ANY KIND, either express or implied.
// See the License for the specific language governing permissions and
// limitations under the License.

use matrix_sdk_base::{
    media::{MediaFormat, MediaRequest},
    store::StateStoreExt,
    StateStoreDataKey, StateStoreDataValue,
};
use mime::Mime;
use ruma::{
    api::client::{
        account::{
            add_3pid, change_password, deactivate, delete_3pid, get_3pids,
            request_3pid_management_token_via_email, request_3pid_management_token_via_msisdn,
        },
        config::set_global_account_data,
        profile::{
            get_avatar_url, get_display_name, get_profile, set_avatar_url, set_display_name,
        },
        uiaa::AuthData,
    },
    assign,
    events::{
        ignored_user_list::IgnoredUserListEventContent, room::MediaSource,
        AnyGlobalAccountDataEventContent, GlobalAccountDataEventContent,
        GlobalAccountDataEventType, StaticEventContent,
    },
    serde::Raw,
    thirdparty::Medium,
<<<<<<< HEAD
    ClientSecret, MxcUri, OwnedMxcUri, OwnedUserId, SessionId, UInt,
=======
    ClientSecret, MxcUri, OwnedMxcUri, OwnedUserId, RoomId, SessionId, UInt,
>>>>>>> 72ae9dd8
};
use serde::Deserialize;

use crate::{config::RequestConfig, Client, Error, HttpError, Result};

/// A high-level API to manage the client owner's account.
///
/// All the methods on this struct send a request to the homeserver.
#[derive(Debug, Clone)]
pub struct Account {
    /// The underlying HTTP client.
    client: Client,
}

impl Account {
    pub(crate) fn new(client: Client) -> Self {
        Self { client }
    }

    /// Get the display name of the account.
    ///
    /// # Example
    /// ```no_run
    /// # use futures::executor::block_on;
    /// # use matrix_sdk::Client;
    /// # use url::Url;
    /// # block_on(async {
    /// # let homeserver = Url::parse("http://example.com")?;
    /// let user = "example";
    /// let client = Client::new(homeserver).await?;
    /// client.login_username(user, "password").send().await?;
    ///
    /// if let Some(name) = client.account().get_display_name().await? {
    ///     println!("Logged in as user '{user}' with display name '{name}'");
    /// }
    /// # anyhow::Ok(()) });
    /// ```
    pub async fn get_display_name(&self) -> Result<Option<String>> {
        let user_id = self.client.user_id().ok_or(Error::AuthenticationRequired)?;
        let request = get_display_name::v3::Request::new(user_id.to_owned());
        let request_config = self.client.request_config().force_auth();
        let response = self.client.send(request, Some(request_config)).await?;
        Ok(response.displayname)
    }

    /// Set the display name of the account.
    ///
    /// # Example
    /// ```no_run
    /// # use futures::executor::block_on;
    /// # use matrix_sdk::Client;
    /// # use url::Url;
    /// # block_on(async {
    /// # let homeserver = Url::parse("http://example.com")?;
    /// let user = "example";
    /// let client = Client::new(homeserver).await?;
    /// client.login_username(user, "password").send().await?;
    ///
    /// client.account().set_display_name(Some("Alice")).await?;
    /// # anyhow::Ok(()) });
    /// ```
    pub async fn set_display_name(&self, name: Option<&str>) -> Result<()> {
        let user_id = self.client.user_id().ok_or(Error::AuthenticationRequired)?;
        let request =
            set_display_name::v3::Request::new(user_id.to_owned(), name.map(ToOwned::to_owned));
        self.client.send(request, None).await?;
        Ok(())
    }

    /// Get the MXC URI of the account's avatar, if set.
    ///
    /// # Example
    /// ```no_run
    /// # use futures::executor::block_on;
    /// # use matrix_sdk::Client;
    /// # use url::Url;
    /// # block_on(async {
    /// # let homeserver = Url::parse("http://example.com")?;
    /// # let user = "example";
    /// let client = Client::new(homeserver).await?;
    /// client.login_username(user, "password").send().await?;
    ///
    /// if let Some(url) = client.account().get_avatar_url().await? {
    ///     println!("Your avatar's mxc url is {url}");
    /// }
    /// # anyhow::Ok(()) });
    /// ```
    pub async fn get_avatar_url(&self) -> Result<Option<OwnedMxcUri>> {
        let user_id = self.client.user_id().ok_or(Error::AuthenticationRequired)?;
        let request = get_avatar_url::v3::Request::new(user_id.to_owned());

        let config = Some(RequestConfig::new().force_auth());

        let response = self.client.send(request, config).await?;
        if let Some(url) = response.avatar_url.clone() {
            // If an avatar is found cache it.
            let _ = self
                .client
                .store()
                .set_kv_data(
                    StateStoreDataKey::UserAvatarUrl(user_id),
                    StateStoreDataValue::UserAvatarUrl(url.to_string()),
                )
                .await;
        } else {
            // If there is no avatar the user has removed it and we uncache it.
            let _ =
                self.client.store().remove_kv_data(StateStoreDataKey::UserAvatarUrl(user_id)).await;
        }
        Ok(response.avatar_url)
    }

    /// Get the URL of the account's avatar, if is stored in cache.
    pub async fn get_cached_avatar_url(&self) -> Result<Option<String>> {
        let user_id = self.client.user_id().ok_or(Error::AuthenticationRequired)?;
        let data =
            self.client.store().get_kv_data(StateStoreDataKey::UserAvatarUrl(user_id)).await?;
        Ok(data.map(|v| v.into_user_avatar_url().expect("Session data is not a user avatar url")))
    }

    /// Set the MXC URI of the account's avatar.
    ///
    /// The avatar is unset if `url` is `None`.
    pub async fn set_avatar_url(&self, url: Option<&MxcUri>) -> Result<()> {
        let user_id = self.client.user_id().ok_or(Error::AuthenticationRequired)?;
        let request =
            set_avatar_url::v3::Request::new(user_id.to_owned(), url.map(ToOwned::to_owned));
        self.client.send(request, None).await?;
        Ok(())
    }

    /// Get the account's avatar, if set.
    ///
    /// Returns the avatar.
    ///
    /// If a thumbnail is requested no guarantee on the size of the image is
    /// given.
    ///
    /// # Arguments
    ///
    /// * `format` - The desired format of the avatar.
    ///
    /// # Example
    /// ```no_run
    /// # use futures::executor::block_on;
    /// # use matrix_sdk::Client;
    /// # use matrix_sdk::ruma::room_id;
    /// # use matrix_sdk::media::MediaFormat;
    /// # use url::Url;
    /// # block_on(async {
    /// # let homeserver = Url::parse("http://example.com")?;
    /// # let user = "example";
    /// let client = Client::new(homeserver).await?;
    /// client.login_username(user, "password").send().await?;
    ///
    /// if let Some(avatar) = client.account().get_avatar(MediaFormat::File).await?
    /// {
    ///     std::fs::write("avatar.png", avatar);
    /// }
    /// # anyhow::Ok(()) });
    /// ```
    pub async fn get_avatar(&self, format: MediaFormat) -> Result<Option<Vec<u8>>> {
        if let Some(url) = self.get_avatar_url().await? {
            let request = MediaRequest { source: MediaSource::Plain(url), format };
            Ok(Some(self.client.media().get_media_content(&request, true).await?))
        } else {
            Ok(None)
        }
    }

    /// Upload and set the account's avatar.
    ///
    /// This will upload the data produced by the reader to the homeserver's
    /// content repository, and set the user's avatar to the MXC URI for the
    /// uploaded file.
    ///
    /// This is a convenience method for calling [`Media::upload()`],
    /// followed by [`Account::set_avatar_url()`].
    ///
    /// Returns the MXC URI of the uploaded avatar.
    ///
    /// # Example
    /// ```no_run
    /// # use std::fs;
    /// # use futures::executor::block_on;
    /// # use matrix_sdk::Client;
    /// # use url::Url;
    /// # block_on(async {
    /// # let homeserver = Url::parse("http://localhost:8080")?;
    /// # let client = Client::new(homeserver).await?;
    /// let image = fs::read("/home/example/selfie.jpg")?;
    ///
    /// client.account().upload_avatar(&mime::IMAGE_JPEG, image).await?;
    /// # anyhow::Ok(()) });
    /// ```
    ///
    /// [`Media::upload()`]: crate::Media::upload
    pub async fn upload_avatar(&self, content_type: &Mime, data: Vec<u8>) -> Result<OwnedMxcUri> {
        let upload_response = self.client.media().upload(content_type, data).await?;
        self.set_avatar_url(Some(&upload_response.content_uri)).await?;
        Ok(upload_response.content_uri)
    }

    /// Get the profile of the account.
    ///
    /// Allows to get both the display name and avatar URL in a single call.
    ///
    /// # Example
    /// ```no_run
    /// # use futures::executor::block_on;
    /// # use matrix_sdk::Client;
    /// # use url::Url;
    /// # block_on(async {
    /// # let homeserver = Url::parse("http://localhost:8080")?;
    /// # let client = Client::new(homeserver).await?;
    /// let profile = client.account().get_profile().await?;
    /// println!(
    ///     "You are '{:?}' with avatar '{:?}'",
    ///     profile.displayname, profile.avatar_url
    /// );
    /// # anyhow::Ok(()) });
    /// ```
    pub async fn get_profile(&self) -> Result<get_profile::v3::Response> {
        let user_id = self.client.user_id().ok_or(Error::AuthenticationRequired)?;
        let request = get_profile::v3::Request::new(user_id.to_owned());
        let request_config = self.client.request_config().force_auth();
        Ok(self.client.send(request, Some(request_config)).await?)
    }

    /// Change the password of the account.
    ///
    /// # Arguments
    ///
    /// * `new_password` - The new password to set.
    ///
    /// * `auth_data` - This request uses the [User-Interactive Authentication
    /// API][uiaa]. The first request needs to set this to `None` and will
    /// always fail with an [`UiaaResponse`]. The response will contain
    /// information for the interactive auth and the same request needs to be
    /// made but this time with some `auth_data` provided.
    ///
    /// # Returns
    ///
    /// This method might return an [`ErrorKind::WeakPassword`] error if the new
    /// password is considered insecure by the homeserver, with details about
    /// the strength requirements in the error's message.
    ///
    /// # Example
    /// ```no_run
    /// # use matrix_sdk::Client;
    /// # use matrix_sdk::ruma::{
    /// #     api::client::{
    /// #         account::change_password::v3::{Request as ChangePasswordRequest},
    /// #         uiaa::{AuthData, Dummy},
    /// #     },
    /// #     assign,
    /// # };
    /// # use futures::executor::block_on;
    /// # use url::Url;
    /// # block_on(async {
    /// # let homeserver = Url::parse("http://localhost:8080")?;
    /// # let client = Client::new(homeserver).await?;
    /// client.account().change_password(
    ///     "myverysecretpassword",
    ///     Some(AuthData::Dummy(Dummy::new())),
    /// ).await?;
    /// # anyhow::Ok(()) });
    /// ```
    /// [uiaa]: https://spec.matrix.org/v1.2/client-server-api/#user-interactive-authentication-api
    /// [`UiaaResponse`]: ruma::api::client::uiaa::UiaaResponse
    /// [`ErrorKind::WeakPassword`]: ruma::api::client::error::ErrorKind::WeakPassword
    pub async fn change_password(
        &self,
        new_password: &str,
        auth_data: Option<AuthData>,
    ) -> Result<change_password::v3::Response> {
        let request = assign!(change_password::v3::Request::new(new_password.to_owned()), {
            auth: auth_data,
        });
        Ok(self.client.send(request, None).await?)
    }

    /// Deactivate this account definitively.
    ///
    /// # Arguments
    ///
    /// * `id_server` - The identity server from which to unbind the user’s
    /// [Third Party Identifiers][3pid].
    ///
    /// * `auth_data` - This request uses the [User-Interactive Authentication
    /// API][uiaa]. The first request needs to set this to `None` and will
    /// always fail with an [`UiaaResponse`]. The response will contain
    /// information for the interactive auth and the same request needs to be
    /// made but this time with some `auth_data` provided.
    ///
    /// # Example
    /// ```no_run
    /// # use matrix_sdk::Client;
    /// # use matrix_sdk::ruma::{
    /// #     api::client::{
    /// #         account::change_password::v3::{Request as ChangePasswordRequest},
    /// #         uiaa::{AuthData, Dummy},
    /// #     },
    /// #     assign,
    /// # };
    /// # use futures::executor::block_on;
    /// # use url::Url;
    /// # block_on(async {
    /// # let homeserver = Url::parse("http://localhost:8080")?;
    /// # let client = Client::new(homeserver).await?;
    /// # let account = client.account();
    /// let response = account.deactivate(None, None).await;
    ///
    /// // Proceed with UIAA.
    ///
    /// # anyhow::Ok(()) });
    /// ```
    /// [3pid]: https://spec.matrix.org/v1.2/appendices/#3pid-types
    /// [uiaa]: https://spec.matrix.org/v1.2/client-server-api/#user-interactive-authentication-api
    /// [`UiaaResponse`]: ruma::api::client::uiaa::UiaaResponse
    pub async fn deactivate(
        &self,
        id_server: Option<&str>,
        auth_data: Option<AuthData>,
    ) -> Result<deactivate::v3::Response> {
        let request = assign!(deactivate::v3::Request::new(), {
            id_server: id_server.map(ToOwned::to_owned),
            auth: auth_data,
        });
        Ok(self.client.send(request, None).await?)
    }

    /// Get the registered [Third Party Identifiers][3pid] on the homeserver of
    /// the account.
    ///
    /// These 3PIDs may be used by the homeserver to authenticate the user
    /// during sensitive operations.
    ///
    /// # Example
    /// ```no_run
    /// # use futures::executor::block_on;
    /// # use matrix_sdk::Client;
    /// # use url::Url;
    /// # block_on(async {
    /// # let homeserver = Url::parse("http://localhost:8080")?;
    /// # let client = Client::new(homeserver).await?;
    /// let threepids = client.account().get_3pids().await?.threepids;
    ///
    /// for threepid in threepids {
    ///     println!(
    ///         "Found 3PID '{}' of type '{}'",
    ///         threepid.address, threepid.medium
    ///     );
    /// }
    /// # anyhow::Ok(()) });
    /// ```
    /// [3pid]: https://spec.matrix.org/v1.2/appendices/#3pid-types
    pub async fn get_3pids(&self) -> Result<get_3pids::v3::Response> {
        let request = get_3pids::v3::Request::new();
        Ok(self.client.send(request, None).await?)
    }

    /// Request a token to validate an email address as a [Third Party
    /// Identifier][3pid].
    ///
    /// This is the first step in registering an email address as 3PID. Next,
    /// call [`Account::add_3pid()`] with the same `client_secret` and the
    /// returned `sid`.
    ///
    /// # Arguments
    ///
    /// * `client_secret` - A client-generated secret string used to protect
    /// this session.
    ///
    /// * `email` - The email address to validate.
    ///
    /// * `send_attempt` - The attempt number. This number needs to be
    /// incremented if you want to request another token for the same
    /// validation.
    ///
    /// # Returns
    ///
    /// * `sid` - The session ID to be used in following requests for
    /// this 3PID.
    ///
    /// * `submit_url` - If present, the user will submit the token to
    /// the client, that must send it to this URL. If not, the client will not
    /// be involved in the token submission.
    ///
    /// This method might return an [`ErrorKind::ThreepidInUse`] error if the
    /// email address is already registered for this account or another, or an
    /// [`ErrorKind::ThreepidDenied`] error if it is denied.
    ///
    /// # Example
    /// ```no_run
    /// # use futures::executor::block_on;
    /// # use matrix_sdk::Client;
    /// # use matrix_sdk::ruma::{ClientSecret, uint};
    /// # use url::Url;
    /// # block_on(async {
    /// # let homeserver = Url::parse("http://localhost:8080")?;
    /// # let client = Client::new(homeserver).await?;
    /// # let account = client.account();
    /// # let secret = ClientSecret::parse("secret")?;
    /// let token_response = account
    ///     .request_3pid_email_token(&secret, "john@matrix.org", uint!(0))
    ///     .await?;
    ///
    /// // Wait for the user to confirm that the token was submitted or prompt
    /// // the user for the token and send it to submit_url.
    ///
    /// let uiaa_response =
    ///     account.add_3pid(&secret, &token_response.sid, None).await;
    ///
    /// // Proceed with UIAA.
    ///
    /// # anyhow::Ok(()) });
    /// ```
    /// [3pid]: https://spec.matrix.org/v1.2/appendices/#3pid-types
    /// [`ErrorKind::ThreepidInUse`]: ruma::api::client::error::ErrorKind::ThreepidInUse
    /// [`ErrorKind::ThreepidDenied`]: ruma::api::client::error::ErrorKind::ThreepidDenied
    pub async fn request_3pid_email_token(
        &self,
        client_secret: &ClientSecret,
        email: &str,
        send_attempt: UInt,
    ) -> Result<request_3pid_management_token_via_email::v3::Response> {
        let request = request_3pid_management_token_via_email::v3::Request::new(
            client_secret.to_owned(),
            email.to_owned(),
            send_attempt,
        );
        Ok(self.client.send(request, None).await?)
    }

    /// Request a token to validate a phone number as a [Third Party
    /// Identifier][3pid].
    ///
    /// This is the first step in registering a phone number as 3PID. Next,
    /// call [`Account::add_3pid()`] with the same `client_secret` and the
    /// returned `sid`.
    ///
    /// # Arguments
    ///
    /// * `client_secret` - A client-generated secret string used to protect
    /// this session.
    ///
    /// * `country` - The two-letter uppercase ISO-3166-1 alpha-2 country code
    /// that the number in phone_number should be parsed as if it were dialled
    /// from.
    ///
    /// * `phone_number` - The phone number to validate.
    ///
    /// * `send_attempt` - The attempt number. This number needs to be
    /// incremented if you want to request another token for the same
    /// validation.
    ///
    /// # Returns
    ///
    /// * `sid` - The session ID to be used in following requests for this 3PID.
    ///
    /// * `submit_url` - If present, the user will submit the token to the
    /// client, that must send it to this URL. If not, the client will not be
    /// involved in the token submission.
    ///
    /// This method might return an [`ErrorKind::ThreepidInUse`] error if the
    /// phone number is already registered for this account or another, or an
    /// [`ErrorKind::ThreepidDenied`] error if it is denied.
    ///
    /// # Example
    /// ```no_run
    /// # use futures::executor::block_on;
    /// # use matrix_sdk::Client;
    /// # use matrix_sdk::ruma::{ClientSecret, uint};
    /// # use url::Url;
    /// # block_on(async {
    /// # let homeserver = Url::parse("http://localhost:8080")?;
    /// # let client = Client::new(homeserver).await?;
    /// # let account = client.account();
    /// # let secret = ClientSecret::parse("secret")?;
    /// let token_response = account
    ///     .request_3pid_msisdn_token(&secret, "FR", "0123456789", uint!(0))
    ///     .await?;
    ///
    /// // Wait for the user to confirm that the token was submitted or prompt
    /// // the user for the token and send it to submit_url.
    ///
    /// let uiaa_response =
    ///     account.add_3pid(&secret, &token_response.sid, None).await;
    ///
    /// // Proceed with UIAA.
    ///
    /// # anyhow::Ok(()) });
    /// ```
    /// [3pid]: https://spec.matrix.org/v1.2/appendices/#3pid-types
    /// [`ErrorKind::ThreepidInUse`]: ruma::api::client::error::ErrorKind::ThreepidInUse
    /// [`ErrorKind::ThreepidDenied`]: ruma::api::client::error::ErrorKind::ThreepidDenied
    pub async fn request_3pid_msisdn_token(
        &self,
        client_secret: &ClientSecret,
        country: &str,
        phone_number: &str,
        send_attempt: UInt,
    ) -> Result<request_3pid_management_token_via_msisdn::v3::Response> {
        let request = request_3pid_management_token_via_msisdn::v3::Request::new(
            client_secret.to_owned(),
            country.to_owned(),
            phone_number.to_owned(),
            send_attempt,
        );
        Ok(self.client.send(request, None).await?)
    }

    /// Add a [Third Party Identifier][3pid] on the homeserver for this
    /// account.
    ///
    /// This 3PID may be used by the homeserver to authenticate the user
    /// during sensitive operations.
    ///
    /// This method should be called after
    /// [`Account::request_3pid_email_token()`] or
    /// [`Account::request_3pid_msisdn_token()`] to complete the 3PID
    ///
    /// # Arguments
    ///
    /// * `client_secret` - The same client secret used in
    /// [`Account::request_3pid_email_token()`] or
    /// [`Account::request_3pid_msisdn_token()`].
    ///
    /// * `sid` - The session ID returned in
    /// [`Account::request_3pid_email_token()`] or
    /// [`Account::request_3pid_msisdn_token()`].
    ///
    /// * `auth_data` - This request uses the [User-Interactive Authentication
    /// API][uiaa]. The first request needs to set this to `None` and will
    /// always fail with an [`UiaaResponse`]. The response will contain
    /// information for the interactive auth and the same request needs to be
    /// made but this time with some `auth_data` provided.
    ///
    /// [3pid]: https://spec.matrix.org/v1.2/appendices/#3pid-types
    /// [uiaa]: https://spec.matrix.org/v1.2/client-server-api/#user-interactive-authentication-api
    /// [`UiaaResponse`]: ruma::api::client::uiaa::UiaaResponse
    pub async fn add_3pid(
        &self,
        client_secret: &ClientSecret,
        sid: &SessionId,
        auth_data: Option<AuthData>,
    ) -> Result<add_3pid::v3::Response> {
        let request =
            assign!(add_3pid::v3::Request::new(client_secret.to_owned(), sid.to_owned()), {
                auth: auth_data
            });
        Ok(self.client.send(request, None).await?)
    }

    /// Delete a [Third Party Identifier][3pid] from the homeserver for this
    /// account.
    ///
    /// # Arguments
    ///
    /// * `address` - The 3PID being removed.
    ///
    /// * `medium` - The type of the 3PID.
    ///
    /// * `id_server` - The identity server to unbind from. If not provided, the
    /// homeserver should unbind the 3PID from the identity server it was bound
    /// to previously.
    ///
    /// # Returns
    ///
    /// * [`ThirdPartyIdRemovalStatus::Success`] if the 3PID was also unbound
    /// from the identity server.
    ///
    /// * [`ThirdPartyIdRemovalStatus::NoSupport`] if the 3PID was not unbound
    /// from the identity server. This can also mean that the 3PID was not bound
    /// to an identity server in the first place.
    ///
    /// # Example
    /// ```no_run
    /// # use futures::executor::block_on;
    /// # use matrix_sdk::Client;
    /// # use matrix_sdk::ruma::thirdparty::Medium;
    /// # use matrix_sdk::ruma::api::client::account::ThirdPartyIdRemovalStatus;
    /// # use url::Url;
    /// # block_on(async {
    /// # let homeserver = Url::parse("http://localhost:8080")?;
    /// # let client = Client::new(homeserver).await?;
    /// # let account = client.account();
    /// match account
    ///         .delete_3pid("paul@matrix.org", Medium::Email, None)
    ///         .await?
    ///         .id_server_unbind_result
    ///     {
    ///         ThirdPartyIdRemovalStatus::Success => {
    ///             println!("3PID unbound from the Identity Server");
    ///         }
    ///         _ => println!("Could not unbind 3PID from the Identity Server"),
    ///     }
    ///
    /// # anyhow::Ok(()) });
    /// ```
    /// [3pid]: https://spec.matrix.org/v1.2/appendices/#3pid-types
    /// [`ThirdPartyIdRemovalStatus::Success`]: ruma::api::client::account::ThirdPartyIdRemovalStatus::Success
    /// [`ThirdPartyIdRemovalStatus::NoSupport`]: ruma::api::client::account::ThirdPartyIdRemovalStatus::NoSupport
    pub async fn delete_3pid(
        &self,
        address: &str,
        medium: Medium,
        id_server: Option<&str>,
    ) -> Result<delete_3pid::v3::Response> {
        let request = assign!(delete_3pid::v3::Request::new(medium, address.to_owned()), {
            id_server: id_server.map(ToOwned::to_owned),
        });
        Ok(self.client.send(request, None).await?)
    }

    /// Get the content of an account data event of statically-known type.
    ///
    /// # Example
    ///
    /// ```no_run
    /// # use matrix_sdk::Client;
    /// # async {
    /// # let client = Client::new("http://localhost:8080".parse()?).await?;
    /// # let account = client.account();
    /// use matrix_sdk::ruma::events::ignored_user_list::IgnoredUserListEventContent;
    ///
    /// let maybe_content = account.account_data::<IgnoredUserListEventContent>().await?;
    /// if let Some(raw_content) = maybe_content {
    ///     let content = raw_content.deserialize()?;
    ///     println!("Ignored users:");
    ///     for user_id in content.ignored_users.keys() {
    ///         println!("- {user_id}");
    ///     }
    /// }
    /// # anyhow::Ok(()) };
    /// ```
    pub async fn account_data<C>(&self) -> Result<Option<Raw<C>>>
    where
        C: GlobalAccountDataEventContent + StaticEventContent,
    {
        get_raw_content(self.client.store().get_account_data_event_static::<C>().await?)
    }

    /// Get the content of an account data event of a given type.
    pub async fn account_data_raw(
        &self,
        event_type: GlobalAccountDataEventType,
    ) -> Result<Option<Raw<AnyGlobalAccountDataEventContent>>> {
        get_raw_content(self.client.store().get_account_data_event(event_type).await?)
    }

    /// Set the given account data event.
    ///
    /// # Example
    ///
    /// ```no_run
    /// # use matrix_sdk::Client;
    /// # async {
    /// # let client = Client::new("http://localhost:8080".parse()?).await?;
    /// # let account = client.account();
    /// use matrix_sdk::ruma::{
    ///     events::ignored_user_list::{IgnoredUser, IgnoredUserListEventContent},
    ///     user_id,
    /// };
    ///
    /// let mut content = account
    ///     .account_data::<IgnoredUserListEventContent>()
    ///     .await?
    ///     .map(|c| c.deserialize())
    ///     .transpose()?
    ///     .unwrap_or_default();
    /// content
    ///     .ignored_users
    ///     .insert(user_id!("@foo:bar.com").to_owned(), IgnoredUser::new());
    /// account.set_account_data(content).await?;
    /// # anyhow::Ok(()) };
    /// ```
    pub async fn set_account_data<T>(
        &self,
        content: T,
    ) -> Result<set_global_account_data::v3::Response>
    where
        T: GlobalAccountDataEventContent,
    {
        let own_user =
            self.client.user_id().ok_or_else(|| Error::from(HttpError::AuthenticationRequired))?;

        let request = set_global_account_data::v3::Request::new(own_user.to_owned(), &content)?;

        Ok(self.client.send(request, None).await?)
    }

    /// Set the given raw account data event.
    pub async fn set_account_data_raw(
        &self,
        event_type: GlobalAccountDataEventType,
        content: Raw<AnyGlobalAccountDataEventContent>,
    ) -> Result<set_global_account_data::v3::Response> {
        let own_user =
            self.client.user_id().ok_or_else(|| Error::from(HttpError::AuthenticationRequired))?;

        let request =
            set_global_account_data::v3::Request::new_raw(own_user.to_owned(), event_type, content);

        Ok(self.client.send(request, None).await?)
    }

<<<<<<< HEAD
    /// Adds the user to the account's data ignore list
    pub(crate) async fn ignore_user(&self, user_id: &OwnedUserId) -> Result<()> {
        let mut ignored_user_list = self.get_ignored_user_list_event_content().await?;
        ignored_user_list.ignored_users.insert(user_id.clone(), Default::default());

        // Updating the account data
        self.set_account_data(ignored_user_list).await?;
        // TODO: I think I should reset all the storage and perform a new local sync
        // here but I don't know how
        Ok(())
    }

    /// Removes the user to the account's data ignore list
    pub(crate) async fn unignore_user(&self, user_id: &OwnedUserId) -> Result<()> {
        let mut ignored_user_list = self.get_ignored_user_list_event_content().await?;
        ignored_user_list.ignored_users.remove(user_id);

        // Updating the account data
        self.set_account_data(ignored_user_list).await?;
        // TODO: I think I should reset all the storage and perform a new local sync
        // here but I don't know how
        Ok(())
    }

    async fn get_ignored_user_list_event_content(&self) -> Result<IgnoredUserListEventContent> {
        let ignored_user_list = self
            .account_data::<IgnoredUserListEventContent>()
=======
    /// Marks the given room with `room_id` as "direct chat" with with any
    /// user in `user_ids`.
    ///
    /// This is done adding new the `room_id` to the list of DM
    /// chats for any user id in `user_ids`.
    ///
    /// # Arguments
    ///
    /// * `room_id` - The room id of the DM room.
    /// * `user_ids` - The user ids of the invitees for the DM room.
    pub(crate) async fn mark_as_dm(
        &self,
        room_id: &RoomId,
        user_ids: &[OwnedUserId],
    ) -> Result<()> {
        use ruma::events::direct::DirectEventContent;

        // Now we need to mark the room as a DM for ourselves, we fetch the
        // existing `m.direct` event and append the room to the list of DMs we
        // have with this user.
        let mut content = self
            .account_data::<DirectEventContent>()
>>>>>>> 72ae9dd8
            .await?
            .map(|c| c.deserialize())
            .transpose()?
            .unwrap_or_default();
<<<<<<< HEAD
        Ok(ignored_user_list)
=======

        for user_id in user_ids {
            content.entry(user_id.to_owned()).or_default().push(room_id.to_owned());
        }

        // TODO We should probably save the fact that we need to send this out
        // because otherwise we might end up in a state where we have a DM that
        // isn't marked as one.
        self.set_account_data(content).await?;

        Ok(())
>>>>>>> 72ae9dd8
    }
}

fn get_raw_content<Ev, C>(raw: Option<Raw<Ev>>) -> Result<Option<Raw<C>>> {
    #[derive(Deserialize)]
    #[serde(bound = "C: Sized")] // Replace default Deserialize bound
    struct GetRawContent<C> {
        content: Raw<C>,
    }

    Ok(raw
        .map(|event| event.deserialize_as::<GetRawContent<C>>())
        .transpose()?
        .map(|get_raw| get_raw.content))
}<|MERGE_RESOLUTION|>--- conflicted
+++ resolved
@@ -40,11 +40,7 @@
     },
     serde::Raw,
     thirdparty::Medium,
-<<<<<<< HEAD
-    ClientSecret, MxcUri, OwnedMxcUri, OwnedUserId, SessionId, UInt,
-=======
     ClientSecret, MxcUri, OwnedMxcUri, OwnedUserId, RoomId, SessionId, UInt,
->>>>>>> 72ae9dd8
 };
 use serde::Deserialize;
 
@@ -753,7 +749,45 @@
         Ok(self.client.send(request, None).await?)
     }
 
-<<<<<<< HEAD
+    /// Marks the given room with `room_id` as "direct chat" with with any
+    /// user in `user_ids`.
+    ///
+    /// This is done adding new the `room_id` to the list of DM
+    /// chats for any user id in `user_ids`.
+    ///
+    /// # Arguments
+    ///
+    /// * `room_id` - The room id of the DM room.
+    /// * `user_ids` - The user ids of the invitees for the DM room.
+    pub(crate) async fn mark_as_dm(
+        &self,
+        room_id: &RoomId,
+        user_ids: &[OwnedUserId],
+    ) -> Result<()> {
+        use ruma::events::direct::DirectEventContent;
+
+        // Now we need to mark the room as a DM for ourselves, we fetch the
+        // existing `m.direct` event and append the room to the list of DMs we
+        // have with this user.
+        let mut content = self
+            .account_data::<DirectEventContent>()
+            .await?
+            .map(|c| c.deserialize())
+            .transpose()?
+            .unwrap_or_default();
+
+        for user_id in user_ids {
+            content.entry(user_id.to_owned()).or_default().push(room_id.to_owned());
+        }
+
+        // TODO We should probably save the fact that we need to send this out
+        // because otherwise we might end up in a state where we have a DM that
+        // isn't marked as one.
+        self.set_account_data(content).await?;
+
+        Ok(())
+    }
+
     /// Adds the user to the account's data ignore list
     pub(crate) async fn ignore_user(&self, user_id: &OwnedUserId) -> Result<()> {
         let mut ignored_user_list = self.get_ignored_user_list_event_content().await?;
@@ -781,49 +815,11 @@
     async fn get_ignored_user_list_event_content(&self) -> Result<IgnoredUserListEventContent> {
         let ignored_user_list = self
             .account_data::<IgnoredUserListEventContent>()
-=======
-    /// Marks the given room with `room_id` as "direct chat" with with any
-    /// user in `user_ids`.
-    ///
-    /// This is done adding new the `room_id` to the list of DM
-    /// chats for any user id in `user_ids`.
-    ///
-    /// # Arguments
-    ///
-    /// * `room_id` - The room id of the DM room.
-    /// * `user_ids` - The user ids of the invitees for the DM room.
-    pub(crate) async fn mark_as_dm(
-        &self,
-        room_id: &RoomId,
-        user_ids: &[OwnedUserId],
-    ) -> Result<()> {
-        use ruma::events::direct::DirectEventContent;
-
-        // Now we need to mark the room as a DM for ourselves, we fetch the
-        // existing `m.direct` event and append the room to the list of DMs we
-        // have with this user.
-        let mut content = self
-            .account_data::<DirectEventContent>()
->>>>>>> 72ae9dd8
             .await?
             .map(|c| c.deserialize())
             .transpose()?
             .unwrap_or_default();
-<<<<<<< HEAD
         Ok(ignored_user_list)
-=======
-
-        for user_id in user_ids {
-            content.entry(user_id.to_owned()).or_default().push(room_id.to_owned());
-        }
-
-        // TODO We should probably save the fact that we need to send this out
-        // because otherwise we might end up in a state where we have a DM that
-        // isn't marked as one.
-        self.set_account_data(content).await?;
-
-        Ok(())
->>>>>>> 72ae9dd8
     }
 }
 
