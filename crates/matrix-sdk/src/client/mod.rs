--- conflicted
+++ resolved
@@ -27,12 +27,8 @@
 use dashmap::DashMap;
 use eyeball::{shared::Observable as SharedObservable, unique::Observable, Subscriber};
 use futures_core::Stream;
-<<<<<<< HEAD
-use futures_util::StreamExt;
 #[cfg(feature = "e2e-encryption")]
 use matrix_sdk_base::crypto::store::locks::CryptoStoreLock;
-=======
->>>>>>> 2b3d1080
 use matrix_sdk_base::{
     store::DynStateStore, BaseClient, RoomState, RoomStateFilter, SendOutsideWasm, SessionMeta,
     SyncOutsideWasm,
@@ -191,14 +187,11 @@
     /// Client API UnknownToken error publisher. Allows the subscriber logout
     /// the user when any request fails because of an invalid access token
     pub(crate) unknown_token_error_sender: broadcast::Sender<UnknownToken>,
-<<<<<<< HEAD
+    /// Authentication data to keep in memory.
+    pub(crate) auth_data: OnceCell<AuthData>,
 
     #[cfg(feature = "e2e-encryption")]
     pub(crate) cross_process_crypto_store_lock: OnceCell<CryptoStoreLock>,
-=======
-    /// Authentication data to keep in memory.
-    pub(crate) auth_data: OnceCell<AuthData>,
->>>>>>> 2b3d1080
 }
 
 #[cfg(not(tarpaulin_include))]
