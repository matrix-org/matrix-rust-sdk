// Copyright 2022 The Matrix.org Foundation C.I.C.
// Copyright 2022 Kévin Commaille
//
// Licensed under the Apache License, Version 2.0 (the "License");
// you may not use this file except in compliance with the License.
// You may obtain a copy of the License at
//
//     http://www.apache.org/licenses/LICENSE-2.0
//
// Unless required by applicable law or agreed to in writing, software
// distributed under the License is distributed on an "AS IS" BASIS,
// WITHOUT WARRANTIES OR CONDITIONS OF ANY KIND, either express or implied.
// See the License for the specific language governing permissions and
// limitations under the License.

#[cfg(feature = "experimental-sliding-sync")]
use std::sync::RwLock as StdRwLock;
use std::{fmt, sync::Arc};

use matrix_sdk_base::{store::StoreConfig, BaseClient};
use ruma::{
    api::{client::discovery::discover_homeserver, error::FromHttpResponseError, MatrixVersion},
    OwnedServerName, ServerName,
};
use thiserror::Error;
use tokio::sync::{broadcast, Mutex, OnceCell, RwLock};
use tracing::{debug, field::debug, instrument, Span};
use url::Url;

use super::{Client, ClientInner};
#[cfg(not(target_arch = "wasm32"))]
use crate::http_client::HttpSettings;
use crate::{config::RequestConfig, error::RumaApiError, http_client::HttpClient, HttpError};

/// Builder that allows creating and configuring various parts of a [`Client`].
///
/// When setting the `StateStore` it is up to the user to open/connect
/// the storage backend before client creation.
///
/// # Examples
///
/// ```
/// use matrix_sdk::Client;
/// // To pass all the request through mitmproxy set the proxy and disable SSL
/// // verification
///
/// let client_builder = Client::builder()
///     .proxy("http://localhost:8080")
///     .disable_ssl_verification();
/// ```
///
/// # Example for using a custom http client
///
/// Note: setting a custom http client will ignore `user_agent`, `proxy`, and
/// `disable_ssl_verification` - you'd need to set these yourself if you want
/// them.
///
/// ```
/// use std::sync::Arc;
///
/// use matrix_sdk::Client;
///
/// // setting up a custom http client
/// let reqwest_builder = reqwest::ClientBuilder::new()
///     .https_only(true)
///     .no_proxy()
///     .user_agent("MyApp/v3.0");
///
/// let client_builder =
///     Client::builder().http_client(reqwest_builder.build()?);
/// # anyhow::Ok(())
/// ```
#[must_use]
#[derive(Clone, Debug)]
pub struct ClientBuilder {
    homeserver_cfg: Option<HomeserverConfig>,
    http_cfg: Option<HttpConfig>,
    store_config: BuilderStoreConfig,
    request_config: RequestConfig,
    respect_login_well_known: bool,
    appservice_mode: bool,
    server_versions: Option<Box<[MatrixVersion]>>,
    handle_refresh_tokens: bool,
}

impl ClientBuilder {
    pub(crate) fn new() -> Self {
        Self {
            homeserver_cfg: None,
            http_cfg: None,
            store_config: BuilderStoreConfig::Custom(StoreConfig::default()),
            request_config: Default::default(),
            respect_login_well_known: true,
            appservice_mode: false,
            server_versions: None,
            handle_refresh_tokens: false,
        }
    }

    /// Set the homeserver URL to use.
    ///
    /// This method is mutually exclusive with
    /// [`server_name()`][Self::server_name], if you set both whatever was set
    /// last will be used.
    pub fn homeserver_url(mut self, url: impl AsRef<str>) -> Self {
        self.homeserver_cfg = Some(HomeserverConfig::Url(url.as_ref().to_owned()));
        self
    }

    /// Set the server name to discover the homeserver from.
    ///
    /// This method is mutually exclusive with
    /// [`homeserver_url()`][Self::homeserver_url], if you set both whatever was
    /// set last will be used.
    pub fn server_name(mut self, server_name: &ServerName) -> Self {
        self.homeserver_cfg = Some(HomeserverConfig::ServerName(server_name.to_owned()));
        self
    }

    /// Set up the store configuration for a SQLite store.
    ///
    /// This is the same as
    /// <code>.[store_config](Self::store_config)([matrix_sdk_sqlite]::[make_store_config](matrix_sdk_sqlite::make_store_config)(path, passphrase)?)</code>.
    /// except it delegates the actual store config creation to when
    /// `.build().await` is called.
    #[cfg(feature = "sqlite")]
    pub fn sqlite_store(
        mut self,
        path: impl AsRef<std::path::Path>,
        passphrase: Option<&str>,
    ) -> Self {
        self.store_config = BuilderStoreConfig::Sqlite {
            path: path.as_ref().to_owned(),
            passphrase: passphrase.map(ToOwned::to_owned),
        };
        self
    }

    /// Set up the store configuration for a IndexedDB store.
    ///
    /// This is the same as
    /// <code>.[store_config](Self::store_config)([matrix_sdk_indexeddb]::[make_store_config](matrix_sdk_indexeddb::make_store_config)(path, passphrase).await?)</code>,
    /// except it delegates the actual store config creation to when
    /// `.build().await` is called.
    #[cfg(feature = "indexeddb")]
    pub fn indexeddb_store(mut self, name: &str, passphrase: Option<&str>) -> Self {
        self.store_config = BuilderStoreConfig::IndexedDb {
            name: name.to_owned(),
            passphrase: passphrase.map(ToOwned::to_owned),
        };
        self
    }

    /// Set up the store configuration.
    ///
    /// The easiest way to get a [`StoreConfig`] is to use the
    /// `make_store_config` method from one of the store crates.
    ///
    /// # Arguments
    ///
    /// * `store_config` - The configuration of the store.
    ///
    /// # Examples
    ///
    /// ```
    /// # use matrix_sdk_base::store::MemoryStore;
    /// # let custom_state_store = MemoryStore::new();
    /// use matrix_sdk::{config::StoreConfig, Client};
    ///
    /// let store_config = StoreConfig::new().state_store(custom_state_store);
    /// let client_builder = Client::builder().store_config(store_config);
    /// ```
    pub fn store_config(mut self, store_config: StoreConfig) -> Self {
        self.store_config = BuilderStoreConfig::Custom(store_config);
        self
    }

    /// Update the client's homeserver URL with the discovery information
    /// present in the login response, if any.
    pub fn respect_login_well_known(mut self, value: bool) -> Self {
        self.respect_login_well_known = value;
        self
    }

    /// Set the default timeout, fail and retry behavior for all HTTP requests.
    pub fn request_config(mut self, request_config: RequestConfig) -> Self {
        self.request_config = request_config;
        self
    }

    /// Set the proxy through which all the HTTP requests should go.
    ///
    /// Note, only HTTP proxies are supported.
    ///
    /// # Arguments
    ///
    /// * `proxy` - The HTTP URL of the proxy.
    ///
    /// # Examples
    ///
    /// ```no_run
    /// use matrix_sdk::Client;
    ///
    /// let client_config = Client::builder().proxy("http://localhost:8080");
    /// ```
    #[cfg(not(target_arch = "wasm32"))]
    pub fn proxy(mut self, proxy: impl AsRef<str>) -> Self {
        self.http_settings().proxy = Some(proxy.as_ref().to_owned());
        self
    }

    /// Disable SSL verification for the HTTP requests.
    #[cfg(not(target_arch = "wasm32"))]
    pub fn disable_ssl_verification(mut self) -> Self {
        self.http_settings().disable_ssl_verification = true;
        self
    }

    /// Set a custom HTTP user agent for the client.
    #[cfg(not(target_arch = "wasm32"))]
    pub fn user_agent(mut self, user_agent: impl AsRef<str>) -> Self {
        self.http_settings().user_agent = Some(user_agent.as_ref().to_owned());
        self
    }

    /// Specify a [`reqwest::Client`] instance to handle sending requests and
    /// receiving responses.
    ///
    /// This method is mutually exclusive with [`proxy()`][Self::proxy],
    /// [`disable_ssl_verification`][Self::disable_ssl_verification] and
    /// [`user_agent()`][Self::user_agent].
    pub fn http_client(mut self, client: reqwest::Client) -> Self {
        self.http_cfg = Some(HttpConfig::Custom(client));
        self
    }

    /// Puts the client into application service mode
    ///
    /// This is low-level functionality. For an high-level API check the
    /// `matrix_sdk_appservice` crate.
    #[doc(hidden)]
    #[cfg(feature = "appservice")]
    pub fn appservice_mode(mut self) -> Self {
        self.appservice_mode = true;
        self
    }

    /// All outgoing http requests will have a GET query key-value appended with
    /// `user_id` being the key and the `user_id` from the `Session` being
    /// the value. This is called [identity assertion] in the
    /// Matrix Application Service Spec.
    ///
    /// Requests that don't require authentication might not do identity
    /// assertion.
    ///
    /// [identity assertion]: https://spec.matrix.org/unstable/application-service-api/#identity-assertion
    #[doc(hidden)]
    #[cfg(feature = "appservice")]
    pub fn assert_identity(mut self) -> Self {
        self.request_config.assert_identity = true;
        self
    }

    /// Specify the Matrix versions supported by the homeserver manually, rather
    /// than `build()` doing it using a `get_supported_versions` request.
    ///
    /// This is helpful for test code that doesn't care to mock that endpoint.
    pub fn server_versions(mut self, value: impl IntoIterator<Item = MatrixVersion>) -> Self {
        self.server_versions = Some(value.into_iter().collect());
        self
    }

    #[cfg(not(target_arch = "wasm32"))]
    fn http_settings(&mut self) -> &mut HttpSettings {
        self.http_cfg.get_or_insert_with(Default::default).settings()
    }

    /// Handle [refreshing access tokens] automatically.
    ///
    /// By default, the `Client` forwards any error and doesn't handle errors
    /// with the access token, which means that
    /// [`Client::refresh_access_token()`] needs to be called manually to
    /// refresh access tokens.
    ///
    /// Enabling this setting means that the `Client` will try to refresh the
    /// token automatically, which means that:
    ///
    /// * If refreshing the token fails, the error is forwarded, so any endpoint
    ///   can return [`HttpError::RefreshToken`]. If an [`UnknownToken`] error
    ///   is encountered, it means that the user needs to be logged in again.
    ///
    /// * The access token and refresh token need to be watched for changes,
    ///   using the authentication API's `session_tokens_stream()` for example,
    ///   to be able to [restore the session] later.
    ///
    /// [refreshing access tokens]: https://spec.matrix.org/v1.3/client-server-api/#refreshing-access-tokens
    /// [`UnknownToken`]: ruma::api::client::error::ErrorKind::UnknownToken
    /// [restore the session]: Client::restore_session
    pub fn handle_refresh_tokens(mut self) -> Self {
        self.handle_refresh_tokens = true;
        self
    }

    /// Create a [`Client`] with the options set on this builder.
    ///
    /// # Errors
    ///
    /// This method can fail for two general reasons:
    ///
    /// * Invalid input: a missing or invalid homeserver URL or invalid proxy
    ///   URL
    /// * HTTP error: If you supplied a user ID instead of a homeserver URL, a
    ///   server discovery request is made which can fail; if you didn't set
    ///   [`server_versions(false)`][Self::server_versions], that amounts to
    ///   another request that can fail
    #[instrument(skip_all, target = "matrix_sdk::client", fields(homeserver))]
    pub async fn build(self) -> Result<Client, ClientBuildError> {
        debug!("Starting to build the Client");

        let homeserver_cfg = self.homeserver_cfg.ok_or(ClientBuildError::MissingHomeserver)?;
        Span::current().record("homeserver", debug(&homeserver_cfg));

        #[cfg_attr(target_arch = "wasm32", allow(clippy::infallible_destructuring_match))]
        let inner_http_client = match self.http_cfg.unwrap_or_default() {
            #[cfg(not(target_arch = "wasm32"))]
            HttpConfig::Settings(mut settings) => {
                settings.timeout = self.request_config.timeout;
                settings.make_client()?
            }
            HttpConfig::Custom(c) => c,
        };

        #[allow(clippy::infallible_destructuring_match)]
        let store_config = match self.store_config {
            #[cfg(feature = "sqlite")]
            BuilderStoreConfig::Sqlite { path, passphrase } => {
                matrix_sdk_sqlite::make_store_config(&path, passphrase.as_deref()).await?
            }
            #[cfg(feature = "indexeddb")]
            BuilderStoreConfig::IndexedDb { name, passphrase } => {
                matrix_sdk_indexeddb::make_store_config(&name, passphrase.as_deref()).await?
            }
            BuilderStoreConfig::Custom(config) => config,
        };

        let base_client = BaseClient::with_store_config(store_config);
        let http_client = HttpClient::new(inner_http_client.clone(), self.request_config);

        let mut authentication_server_info = None;
        #[cfg(feature = "experimental-sliding-sync")]
        let mut sliding_sync_proxy: Option<Url> = None;
        let homeserver = match homeserver_cfg {
            HomeserverConfig::Url(url) => url,
            HomeserverConfig::ServerName(server_name) => {
                debug!("Trying to discover the homeserver");

                let homeserver = homeserver_from_name(&server_name);
                let well_known = http_client
                    .send(
                        discover_homeserver::Request::new(),
                        Some(RequestConfig::short_retry()),
                        homeserver,
                        None,
                        None,
                        &[MatrixVersion::V1_0],
                        Default::default(),
                    )
                    .await
                    .map_err(|e| match e {
                        HttpError::Api(err) => ClientBuildError::AutoDiscovery(err),
                        err => ClientBuildError::Http(err),
                    })?;

                authentication_server_info = well_known.authentication;

                #[cfg(feature = "experimental-sliding-sync")]
                if let Some(proxy) = well_known.sliding_sync_proxy.map(|p| p.url) {
                    sliding_sync_proxy = Url::parse(&proxy).ok();
                }
                debug!(
                    homeserver_url = well_known.homeserver.base_url,
                    "Discovered the homeserver"
                );

                well_known.homeserver.base_url
            }
        };

        let homeserver = RwLock::new(Url::parse(&homeserver)?);

        let (unknown_token_error_sender, _) = broadcast::channel(1);

        let inner = Arc::new(ClientInner {
            homeserver,
            authentication_server_info,
            #[cfg(feature = "experimental-sliding-sync")]
            sliding_sync_proxy: StdRwLock::new(sliding_sync_proxy),
            http_client,
            base_client,
            server_versions: OnceCell::new_with(self.server_versions),
            #[cfg(feature = "e2e-encryption")]
            group_session_locks: Default::default(),
            #[cfg(feature = "e2e-encryption")]
            key_claim_lock: Default::default(),
            members_request_locks: Default::default(),
            encryption_state_request_locks: Default::default(),
            typing_notice_times: Default::default(),
            event_handlers: Default::default(),
            notification_handlers: Default::default(),
            room_update_channels: Default::default(),
            sync_gap_broadcast_txs: Default::default(),
            appservice_mode: self.appservice_mode,
            respect_login_well_known: self.respect_login_well_known,
            sync_beat: event_listener::Event::new(),
            handle_refresh_tokens: self.handle_refresh_tokens,
            refresh_token_lock: Mutex::new(Ok(())),
            unknown_token_error_sender,
<<<<<<< HEAD
            #[cfg(feature = "e2e-encryption")]
            cross_process_crypto_store_lock: OnceCell::new(),
=======
            auth_data: Default::default(),
>>>>>>> 2b3d1080
        });

        debug!("Done building the Client");

        Ok(Client { inner })
    }
}

fn homeserver_from_name(server_name: &ServerName) -> String {
    #[cfg(not(test))]
    return format!("https://{server_name}");

    // Wiremock only knows how to test http endpoints:
    // https://github.com/LukeMathWalker/wiremock-rs/issues/58
    #[cfg(test)]
    return format!("http://{server_name}");
}

#[derive(Clone, Debug)]
enum HomeserverConfig {
    Url(String),
    ServerName(OwnedServerName),
}

#[derive(Clone, Debug)]
enum HttpConfig {
    #[cfg(not(target_arch = "wasm32"))]
    Settings(HttpSettings),
    Custom(reqwest::Client),
}

#[cfg(not(target_arch = "wasm32"))]
impl HttpConfig {
    fn settings(&mut self) -> &mut HttpSettings {
        match self {
            Self::Settings(s) => s,
            Self::Custom(_) => {
                *self = Self::default();
                match self {
                    Self::Settings(s) => s,
                    Self::Custom(_) => unreachable!(),
                }
            }
        }
    }
}

impl Default for HttpConfig {
    fn default() -> Self {
        #[cfg(not(target_arch = "wasm32"))]
        return Self::Settings(HttpSettings::default());

        #[cfg(target_arch = "wasm32")]
        return Self::Custom(reqwest::Client::new());
    }
}

#[derive(Clone)]
enum BuilderStoreConfig {
    #[cfg(feature = "sqlite")]
    Sqlite {
        path: std::path::PathBuf,
        passphrase: Option<String>,
    },
    #[cfg(feature = "indexeddb")]
    IndexedDb {
        name: String,
        passphrase: Option<String>,
    },
    Custom(StoreConfig),
}

#[cfg(not(tarpaulin_include))]
impl fmt::Debug for BuilderStoreConfig {
    fn fmt(&self, f: &mut fmt::Formatter<'_>) -> fmt::Result {
        #[allow(clippy::infallible_destructuring_match)]
        match self {
            #[cfg(feature = "sqlite")]
            Self::Sqlite { path, .. } => {
                f.debug_struct("Sqlite").field("path", path).finish_non_exhaustive()
            }
            #[cfg(feature = "indexeddb")]
            Self::IndexedDb { name, .. } => {
                f.debug_struct("IndexedDb").field("name", name).finish_non_exhaustive()
            }
            Self::Custom(store_config) => f.debug_tuple("Custom").field(store_config).finish(),
        }
    }
}

/// Errors that can happen in [`ClientBuilder::build`].
#[derive(Debug, Error)]
pub enum ClientBuildError {
    /// No homeserver or user ID was configured
    #[error("no homeserver or user ID was configured")]
    MissingHomeserver,

    /// Error looking up the .well-known endpoint on auto-discovery
    #[error("Error looking up the .well-known endpoint on auto-discovery")]
    AutoDiscovery(FromHttpResponseError<RumaApiError>),

    /// An error encountered when trying to parse the homeserver url.
    #[error(transparent)]
    Url(#[from] url::ParseError),

    /// Error doing an HTTP request.
    #[error(transparent)]
    Http(#[from] HttpError),

    /// Error opening the indexeddb store.
    #[cfg(feature = "indexeddb")]
    #[error(transparent)]
    IndexeddbStore(#[from] matrix_sdk_indexeddb::OpenStoreError),

    /// Error opening the sqlite store.
    #[cfg(feature = "sqlite")]
    #[error(transparent)]
    SqliteStore(#[from] matrix_sdk_sqlite::OpenStoreError),
}

impl ClientBuildError {
    /// Assert that a valid homeserver URL was given to the builder and no other
    /// invalid options were specified, which means the only possible error
    /// case is [`Self::Http`].
    #[doc(hidden)]
    pub fn assert_valid_builder_args(self) -> HttpError {
        match self {
            ClientBuildError::Http(e) => e,
            _ => unreachable!("homeserver URL was asserted to be valid"),
        }
    }
}<|MERGE_RESOLUTION|>--- conflicted
+++ resolved
@@ -415,12 +415,9 @@
             handle_refresh_tokens: self.handle_refresh_tokens,
             refresh_token_lock: Mutex::new(Ok(())),
             unknown_token_error_sender,
-<<<<<<< HEAD
+            auth_data: Default::default(),
             #[cfg(feature = "e2e-encryption")]
             cross_process_crypto_store_lock: OnceCell::new(),
-=======
-            auth_data: Default::default(),
->>>>>>> 2b3d1080
         });
 
         debug!("Done building the Client");
