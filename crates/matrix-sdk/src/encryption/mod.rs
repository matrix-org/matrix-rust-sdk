--- conflicted
+++ resolved
@@ -372,13 +372,8 @@
     /// # block_on(async {
     /// # let alice = Box::<UserId>::try_from("@alice:example.org")?;
     /// # let homeserver = Url::parse("http://example.com")?;
-<<<<<<< HEAD
     /// # let client = Client::new(homeserver).await?;
-    /// if let Some(device) = client.get_device(&alice, "DEVICEID".into()).await? {
-=======
-    /// # let client = Client::new(homeserver)?;
     /// if let Some(device) = client.get_device(&alice, device_id!("DEVICEID")).await? {
->>>>>>> 8494f105
     ///     println!("{:?}", device.verified());
     ///
     ///     if !device.verified() {
