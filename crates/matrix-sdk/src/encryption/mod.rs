// Copyright 2021 The Matrix.org Foundation C.I.C.
// Copyright 2021 Damir Jelić
//
// Licensed under the Apache License, Version 2.0 (the "License");
// you may not use this file except in compliance with the License.
// You may obtain a copy of the License at
//
//     http://www.apache.org/licenses/LICENSE-2.0
//
// Unless required by applicable law or agreed to in writing, software
// distributed under the License is distributed on an "AS IS" BASIS,
// WITHOUT WARRANTIES OR CONDITIONS OF ANY KIND, either express or implied.
// See the License for the specific language governing permissions and
// limitations under the License.

#![doc = include_str!("../docs/encryption.md")]
#![cfg_attr(target_arch = "wasm32", allow(unused_imports))]

use std::{
    collections::{BTreeMap, HashSet},
    io::{Cursor, Read, Write},
    iter,
    path::PathBuf,
};

use eyeball::SharedObservable;
use futures_core::Stream;
use futures_util::{
    future::try_join,
    stream::{self, StreamExt},
};
use matrix_sdk_base::crypto::{OlmMachine, OutgoingRequest, RoomMessageRequest, ToDeviceRequest};
use ruma::{
    api::client::{
        backup::add_backup_keys::v3::Response as KeysBackupResponse,
        keys::{
            get_keys, upload_keys, upload_signing_keys::v3::Request as UploadSigningKeysRequest,
        },
        message::send_message_event,
        to_device::send_event_to_device::v3::{
            Request as RumaToDeviceRequest, Response as ToDeviceResponse,
        },
        uiaa::AuthData,
    },
    assign,
    events::room::{
        message::{
            AudioInfo, AudioMessageEventContent, FileInfo, FileMessageEventContent,
            ImageMessageEventContent, MessageType, VideoInfo, VideoMessageEventContent,
        },
        ImageInfo, MediaSource, ThumbnailInfo,
    },
    DeviceId, OwnedDeviceId, OwnedUserId, TransactionId, UserId,
};
use tokio::sync::RwLockReadGuard;
use tracing::{debug, instrument, trace, warn};

use crate::{
    attachment::{AttachmentInfo, Thumbnail},
    encryption::{
        identities::{Device, UserDevices},
        verification::{SasVerification, Verification, VerificationRequest},
    },
    error::HttpResult,
<<<<<<< HEAD
    store_locks::{CrossProcessStoreLock, CrossProcessStoreLockGuard},
=======
    store_locks::CrossProcessStoreLockGuard,
>>>>>>> 821e2053
    Client, Error, Result, Room, TransmissionProgress,
};

mod futures;
pub mod identities;
pub mod verification;

pub use matrix_sdk_base::crypto::{
    olm::{
        SessionCreationError as MegolmSessionCreationError,
        SessionExportError as OlmSessionExportError,
    },
    vodozemac, CrossSigningStatus, CryptoStoreError, DecryptorError, EventError, KeyExportError,
    LocalTrust, MediaEncryptionInfo, MegolmError, OlmError, RoomKeyImportResult, SecretImportError,
    SessionCreationError, SignatureError, VERSION,
};

pub use self::futures::PrepareEncryptedFile;
use self::identities::{DeviceUpdates, IdentityUpdates};
pub use crate::error::RoomKeyImportError;

impl Client {
    pub(crate) async fn olm_machine(&self) -> RwLockReadGuard<'_, Option<OlmMachine>> {
        self.base_client().olm_machine().await
    }

    pub(crate) async fn mark_request_as_sent(
        &self,
        request_id: &TransactionId,
        response: impl Into<matrix_sdk_base::crypto::IncomingResponse<'_>>,
    ) -> Result<(), matrix_sdk_base::Error> {
        Ok(self
            .olm_machine()
            .await
            .as_ref()
            .expect(
                "We should have an olm machine once we try to mark E2EE related requests as sent",
            )
            .mark_request_as_sent(request_id, response)
            .await?)
    }

    /// Query the server for users device keys.
    ///
    /// # Panics
    ///
    /// Panics if no key query needs to be done.
    #[instrument(skip(self))]
    pub(crate) async fn keys_query(
        &self,
        request_id: &TransactionId,
        device_keys: BTreeMap<OwnedUserId, Vec<OwnedDeviceId>>,
    ) -> Result<get_keys::v3::Response> {
        let request = assign!(get_keys::v3::Request::new(), { device_keys });

        let response = self.send(request, None).await?;
        self.mark_request_as_sent(request_id, &response).await?;

        Ok(response)
    }

    /// Construct a [`EncryptedFile`][ruma::events::room::EncryptedFile] by
    /// encrypting and uploading a provided reader.
    ///
    /// # Arguments
    ///
    /// * `content_type` - The content type of the file.
    /// * `reader` - The reader that should be encrypted and uploaded.
    ///
    /// # Examples
    ///
    /// ```no_run
    /// # use matrix_sdk::Client;
    /// # use url::Url;
    /// # use matrix_sdk::ruma::{room_id, OwnedRoomId};
    /// use serde::{Deserialize, Serialize};
    /// use matrix_sdk::ruma::events::{macros::EventContent, room::EncryptedFile};
    ///
    /// #[derive(Clone, Debug, Deserialize, Serialize, EventContent)]
    /// #[ruma_event(type = "com.example.custom", kind = MessageLike)]
    /// struct CustomEventContent {
    ///     encrypted_file: EncryptedFile,
    /// }
    ///
    /// # async {
    /// # let homeserver = Url::parse("http://example.com")?;
    /// # let client = Client::new(homeserver).await?;
    /// # let room = client.get_room(&room_id!("!test:example.com")).unwrap();
    /// let mut reader = std::io::Cursor::new(b"Hello, world!");
    /// let encrypted_file = client.prepare_encrypted_file(&mime::TEXT_PLAIN, &mut reader).await?;
    ///
    /// room.send(CustomEventContent { encrypted_file }, None).await?;
    /// # anyhow::Ok(()) };
    /// ```
    pub fn prepare_encrypted_file<'a, R: Read + ?Sized + 'a>(
        &'a self,
        content_type: &'a mime::Mime,
        reader: &'a mut R,
    ) -> PrepareEncryptedFile<'a, R> {
        PrepareEncryptedFile::new(self, content_type, reader)
    }

    /// Encrypt and upload the file to be read from `reader` and construct an
    /// attachment message with `body`, `content_type`, `info` and `thumbnail`.
    pub(crate) async fn prepare_encrypted_attachment_message(
        &self,
        body: &str,
        content_type: &mime::Mime,
        data: Vec<u8>,
        info: Option<AttachmentInfo>,
        thumbnail: Option<Thumbnail>,
        send_progress: SharedObservable<TransmissionProgress>,
    ) -> Result<MessageType> {
        let upload_thumbnail =
            self.upload_encrypted_thumbnail(thumbnail, content_type, send_progress.clone());

        let upload_attachment = async {
            let mut cursor = Cursor::new(data);
            self.prepare_encrypted_file(content_type, &mut cursor)
                .with_send_progress_observable(send_progress)
                .await
        };

        let ((thumbnail_source, thumbnail_info), file) =
            try_join(upload_thumbnail, upload_attachment).await?;

        Ok(match content_type.type_() {
            mime::IMAGE => {
                let info = assign!(info.map(ImageInfo::from).unwrap_or_default(), {
                    mimetype: Some(content_type.as_ref().to_owned()),
                    thumbnail_source,
                    thumbnail_info
                });
                let content = assign!(ImageMessageEventContent::encrypted(body.to_owned(), file), {
                    info: Some(Box::new(info))
                });
                MessageType::Image(content)
            }
            mime::AUDIO => {
                let info = assign!(info.map(AudioInfo::from).unwrap_or_default(), {
                    mimetype: Some(content_type.as_ref().to_owned()),
                });
                let content = assign!(AudioMessageEventContent::encrypted(body.to_owned(), file), {
                    info: Some(Box::new(info))
                });
                MessageType::Audio(content)
            }
            mime::VIDEO => {
                let info = assign!(info.map(VideoInfo::from).unwrap_or_default(), {
                    mimetype: Some(content_type.as_ref().to_owned()),
                    thumbnail_source,
                    thumbnail_info
                });
                let content = assign!(VideoMessageEventContent::encrypted(body.to_owned(), file), {
                    info: Some(Box::new(info))
                });
                MessageType::Video(content)
            }
            _ => {
                let info = assign!(info.map(FileInfo::from).unwrap_or_default(), {
                    mimetype: Some(content_type.as_ref().to_owned()),
                    thumbnail_source,
                    thumbnail_info
                });
                let content = assign!(FileMessageEventContent::encrypted(body.to_owned(), file), {
                    info: Some(Box::new(info))
                });
                MessageType::File(content)
            }
        })
    }

    async fn upload_encrypted_thumbnail(
        &self,
        thumbnail: Option<Thumbnail>,
        content_type: &mime::Mime,
        send_progress: SharedObservable<TransmissionProgress>,
    ) -> Result<(Option<MediaSource>, Option<Box<ThumbnailInfo>>)> {
        if let Some(thumbnail) = thumbnail {
            let mut cursor = Cursor::new(thumbnail.data);

            let file = self
                .prepare_encrypted_file(content_type, &mut cursor)
                .with_send_progress_observable(send_progress)
                .await?;

            #[rustfmt::skip]
            let thumbnail_info =
                assign!(thumbnail.info.map(ThumbnailInfo::from).unwrap_or_default(), {
                    mimetype: Some(thumbnail.content_type.as_ref().to_owned())
                });

            Ok((Some(MediaSource::Encrypted(Box::new(file))), Some(Box::new(thumbnail_info))))
        } else {
            Ok((None, None))
        }
    }

    /// Claim one-time keys creating new Olm sessions.
    ///
    /// # Arguments
    ///
    /// * `users` - The list of user/device pairs that we should claim keys for.
    pub(crate) async fn claim_one_time_keys(
        &self,
        users: impl Iterator<Item = &UserId>,
    ) -> Result<()> {
        let _lock = self.inner.key_claim_lock.lock().await;

        if let Some((request_id, request)) = self
            .olm_machine()
            .await
            .as_ref()
            .ok_or(Error::NoOlmMachine)?
            .get_missing_sessions(users)
            .await?
        {
            let response = self.send(request, None).await?;
            self.mark_request_as_sent(&request_id, &response).await?;
        }

        Ok(())
    }

    /// Upload the E2E encryption keys.
    ///
    /// This uploads the long lived device keys as well as the required amount
    /// of one-time keys.
    ///
    /// # Panics
    ///
    /// Panics if the client isn't logged in, or if no encryption keys need to
    /// be uploaded.
    #[instrument(skip(self, request))]
    pub(crate) async fn keys_upload(
        &self,
        request_id: &TransactionId,
        request: &upload_keys::v3::Request,
    ) -> Result<upload_keys::v3::Response> {
        debug!(
            device_keys = request.device_keys.is_some(),
            one_time_key_count = request.one_time_keys.len(),
            "Uploading public encryption keys",
        );

        let response = self.send(request.clone(), None).await?;
        self.mark_request_as_sent(request_id, &response).await?;

        Ok(response)
    }

    pub(crate) async fn room_send_helper(
        &self,
        request: &RoomMessageRequest,
    ) -> Result<send_message_event::v3::Response> {
        let content = request.content.clone();
        let txn_id = &request.txn_id;
        let room_id = &request.room_id;

        self.get_room(room_id)
            .expect("Can't send a message to a room that isn't known to the store")
            .send(content, Some(txn_id))
            .await
    }

    pub(crate) async fn send_to_device(
        &self,
        request: &ToDeviceRequest,
    ) -> HttpResult<ToDeviceResponse> {
        let request = RumaToDeviceRequest::new_raw(
            request.event_type.clone(),
            request.txn_id.clone(),
            request.messages.clone(),
        );

        self.send(request, None).await
    }

    pub(crate) async fn send_verification_request(
        &self,
        request: matrix_sdk_base::crypto::OutgoingVerificationRequest,
    ) -> Result<()> {
        match request {
            matrix_sdk_base::crypto::OutgoingVerificationRequest::ToDevice(t) => {
                self.send_to_device(&t).await?;
            }
            matrix_sdk_base::crypto::OutgoingVerificationRequest::InRoom(r) => {
                self.room_send_helper(&r).await?;
            }
        }

        Ok(())
    }

    /// Get the existing DM room with the given user, if any.
    pub fn get_dm_room(&self, user_id: &UserId) -> Option<Room> {
        let rooms = self.joined_rooms();

        // Find the room we share with the `user_id` and only with `user_id`
        let room = rooms.into_iter().find(|r| {
            let targets = r.direct_targets();
            targets.len() == 1 && targets.contains(user_id)
        });

        trace!(?room, "Found room");
        room
    }

    async fn send_outgoing_request(&self, r: OutgoingRequest) -> Result<()> {
        use matrix_sdk_base::crypto::OutgoingRequests;

        match r.request() {
            OutgoingRequests::KeysQuery(request) => {
                self.keys_query(r.request_id(), request.device_keys.clone()).await?;
            }
            OutgoingRequests::KeysUpload(request) => {
                self.keys_upload(r.request_id(), request).await?;
            }
            OutgoingRequests::ToDeviceRequest(request) => {
                let response = self.send_to_device(request).await?;
                self.mark_request_as_sent(r.request_id(), &response).await?;
            }
            OutgoingRequests::SignatureUpload(request) => {
                let response = self.send(request.clone(), None).await?;
                self.mark_request_as_sent(r.request_id(), &response).await?;
            }
            OutgoingRequests::RoomMessage(request) => {
                let response = self.room_send_helper(request).await?;
                self.mark_request_as_sent(r.request_id(), &response).await?;
            }
            OutgoingRequests::KeysClaim(request) => {
                let response = self.send(request.clone(), None).await?;
                self.mark_request_as_sent(r.request_id(), &response).await?;
            }
            OutgoingRequests::KeysBackup(request) => {
                let response = self.send_backup_request(request).await?;
                self.mark_request_as_sent(r.request_id(), &response).await?;
            }
        }

        Ok(())
    }

    async fn send_backup_request(
        &self,
        request: &matrix_sdk_base::crypto::KeysBackupRequest,
    ) -> Result<KeysBackupResponse> {
        let request = ruma::api::client::backup::add_backup_keys::v3::Request::new(
            request.version.clone(),
            request.rooms.clone(),
        );

        Ok(self.send(request, None).await?)
    }

    pub(crate) async fn send_outgoing_requests(&self) -> Result<()> {
        const MAX_CONCURRENT_REQUESTS: usize = 20;

        // This is needed because sometimes we need to automatically
        // claim some one-time keys to unwedge an existing Olm session.
        if let Err(e) = self.claim_one_time_keys(iter::empty()).await {
            warn!("Error while claiming one-time keys {:?}", e);
        }

        let outgoing_requests = stream::iter(
            self.olm_machine()
                .await
                .as_ref()
                .ok_or(Error::NoOlmMachine)?
                .outgoing_requests()
                .await?,
        )
        .map(|r| self.send_outgoing_request(r));

        let requests = outgoing_requests.buffer_unordered(MAX_CONCURRENT_REQUESTS);

        requests
            .for_each(|r| async move {
                match r {
                    Ok(_) => (),
                    Err(e) => warn!(error = ?e, "Error when sending out an outgoing E2EE request"),
                }
            })
            .await;

        Ok(())
    }
}

#[cfg(any(feature = "testing", test))]
impl Client {
    /// Get the olm machine, for testing purposes only.
    pub async fn olm_machine_for_testing(&self) -> RwLockReadGuard<'_, Option<OlmMachine>> {
        self.olm_machine().await
    }
}

/// A high-level API to manage the client's encryption.
///
/// To get this, use [`Client::encryption()`].
#[derive(Debug, Clone)]
pub struct Encryption {
    /// The underlying client.
    client: Client,
}

impl Encryption {
    pub(crate) fn new(client: Client) -> Self {
        Self { client }
    }

    /// Get the public ed25519 key of our own device. This is usually what is
    /// called the fingerprint of the device.
    pub async fn ed25519_key(&self) -> Option<String> {
        self.client.olm_machine().await.as_ref().map(|o| o.identity_keys().ed25519.to_base64())
    }

    /// Get the status of the private cross signing keys.
    ///
    /// This can be used to check which private cross signing keys we have
    /// stored locally.
    pub async fn cross_signing_status(&self) -> Option<CrossSigningStatus> {
        let olm = self.client.olm_machine().await;
        let machine = olm.as_ref()?;
        Some(machine.cross_signing_status().await)
    }

    /// Get all the tracked users we know about
    ///
    /// Tracked users are users for which we keep the device list of E2EE
    /// capable devices up to date.
    pub async fn tracked_users(&self) -> Result<HashSet<OwnedUserId>, CryptoStoreError> {
        if let Some(machine) = self.client.olm_machine().await.as_ref() {
            machine.tracked_users().await
        } else {
            Ok(HashSet::new())
        }
    }

    /// Get a verification object with the given flow id.
    pub async fn get_verification(&self, user_id: &UserId, flow_id: &str) -> Option<Verification> {
        let olm = self.client.olm_machine().await;
        let olm = olm.as_ref()?;
        #[allow(clippy::bind_instead_of_map)]
        olm.get_verification(user_id, flow_id).and_then(|v| match v {
            matrix_sdk_base::crypto::Verification::SasV1(s) => {
                Some(SasVerification { inner: s, client: self.client.clone() }.into())
            }
            #[cfg(feature = "qrcode")]
            matrix_sdk_base::crypto::Verification::QrV1(qr) => {
                Some(verification::QrVerification { inner: qr, client: self.client.clone() }.into())
            }
            _ => None,
        })
    }

    /// Get a `VerificationRequest` object for the given user with the given
    /// flow id.
    pub async fn get_verification_request(
        &self,
        user_id: &UserId,
        flow_id: impl AsRef<str>,
    ) -> Option<VerificationRequest> {
        let olm = self.client.olm_machine().await;
        let olm = olm.as_ref()?;

        olm.get_verification_request(user_id, flow_id)
            .map(|r| VerificationRequest { inner: r, client: self.client.clone() })
    }

    /// Get a specific device of a user.
    ///
    /// # Arguments
    ///
    /// * `user_id` - The unique id of the user that the device belongs to.
    ///
    /// * `device_id` - The unique id of the device.
    ///
    /// Returns a `Device` if one is found and the crypto store didn't throw an
    /// error.
    ///
    /// This will always return None if the client hasn't been logged in.
    ///
    /// # Examples
    ///
    /// ```no_run
    /// # use matrix_sdk::{Client, ruma::{device_id, user_id}};
    /// # use url::Url;
    /// # async {
    /// # let alice = user_id!("@alice:example.org");
    /// # let homeserver = Url::parse("http://example.com")?;
    /// # let client = Client::new(homeserver).await?;
    /// if let Some(device) =
    ///     client.encryption().get_device(alice, device_id!("DEVICEID")).await?
    /// {
    ///     println!("{:?}", device.is_verified());
    ///
    ///     if !device.is_verified() {
    ///         let verification = device.request_verification().await?;
    ///     }
    /// }
    /// # anyhow::Ok(()) };
    /// ```
    pub async fn get_device(
        &self,
        user_id: &UserId,
        device_id: &DeviceId,
    ) -> Result<Option<Device>, CryptoStoreError> {
        let olm = self.client.olm_machine().await;
        let Some(machine) = olm.as_ref() else { return Ok(None) };
        let device = machine.get_device(user_id, device_id, None).await?;
        Ok(device.map(|d| Device { inner: d, client: self.client.clone() }))
    }

    /// Get a map holding all the devices of an user.
    ///
    /// This will always return an empty map if the client hasn't been logged
    /// in.
    ///
    /// # Arguments
    ///
    /// * `user_id` - The unique id of the user that the devices belong to.
    ///
    /// # Examples
    ///
    /// ```no_run
    /// # use matrix_sdk::{Client, ruma::user_id};
    /// # use url::Url;
    /// # async {
    /// # let alice = user_id!("@alice:example.org");
    /// # let homeserver = Url::parse("http://example.com")?;
    /// # let client = Client::new(homeserver).await?;
    /// let devices = client.encryption().get_user_devices(alice).await?;
    ///
    /// for device in devices.devices() {
    ///     println!("{device:?}");
    /// }
    /// # anyhow::Ok(()) };
    /// ```
    pub async fn get_user_devices(&self, user_id: &UserId) -> Result<UserDevices, Error> {
        let devices = self
            .client
            .olm_machine()
            .await
            .as_ref()
            .ok_or(Error::NoOlmMachine)?
            .get_user_devices(user_id, None)
            .await?;

        Ok(UserDevices { inner: devices, client: self.client.clone() })
    }

    /// Get a E2EE identity of an user.
    ///
    /// # Arguments
    ///
    /// * `user_id` - The unique id of the user that the identity belongs to.
    ///
    /// Returns a `UserIdentity` if one is found and the crypto store
    /// didn't throw an error.
    ///
    /// This will always return None if the client hasn't been logged in.
    ///
    /// # Examples
    ///
    /// ```no_run
    /// # use matrix_sdk::{Client, ruma::user_id};
    /// # use url::Url;
    /// # async {
    /// # let alice = user_id!("@alice:example.org");
    /// # let homeserver = Url::parse("http://example.com")?;
    /// # let client = Client::new(homeserver).await?;
    /// let user = client.encryption().get_user_identity(alice).await?;
    ///
    /// if let Some(user) = user {
    ///     println!("{:?}", user.is_verified());
    ///
    ///     let verification = user.request_verification().await?;
    /// }
    /// # anyhow::Ok(()) };
    /// ```
    pub async fn get_user_identity(
        &self,
        user_id: &UserId,
    ) -> Result<Option<crate::encryption::identities::UserIdentity>, CryptoStoreError> {
        use crate::encryption::identities::UserIdentity;

        let olm = self.client.olm_machine().await;
        let Some(olm) = olm.as_ref() else { return Ok(None) };
        let identity = olm.get_identity(user_id, None).await?;

        Ok(identity.map(|i| match i {
            matrix_sdk_base::crypto::UserIdentities::Own(i) => {
                UserIdentity::new_own(self.client.clone(), i)
            }
            matrix_sdk_base::crypto::UserIdentities::Other(i) => {
                UserIdentity::new_other(self.client.clone(), i)
            }
        }))
    }

    /// Returns a stream of device updates, allowing users to listen for
    /// notifications about new or changed devices.
    ///
    /// The stream produced by this method emits updates whenever a new device
    /// is discovered or when an existing device's information is changed. Users
    /// can subscribe to this stream and receive updates in real-time.
    ///
    /// # Examples
    ///
    /// ```no_run
    /// # use matrix_sdk::Client;
    /// # use ruma::{device_id, user_id};
    /// # use futures_util::{pin_mut, StreamExt};
    /// # let client: Client = unimplemented!();
    /// # async {
    /// let devices_stream = client.encryption().devices_stream().await?;
    /// let user_id = client
    ///     .user_id()
    ///     .expect("We should know our user id afte we have logged in");
    /// pin_mut!(devices_stream);
    ///
    /// for device_updates in devices_stream.next().await {
    ///     if let Some(user_devices) = device_updates.new.get(user_id) {
    ///         for device in user_devices.values() {
    ///             println!("A new device has been added {}", device.device_id());
    ///         }
    ///     }
    /// }
    /// # anyhow::Ok(()) };
    /// ```
    pub async fn devices_stream(&self) -> Result<impl Stream<Item = DeviceUpdates>> {
        let olm = self.client.olm_machine().await;
        let olm = olm.as_ref().ok_or(Error::NoOlmMachine)?;
        let client = self.client.to_owned();

        Ok(olm
            .store()
            .devices_stream()
            .map(move |updates| DeviceUpdates::new(client.to_owned(), updates)))
    }

    /// Returns a stream of user identity updates, allowing users to listen for
    /// notifications about new or changed user identities.
    ///
    /// The stream produced by this method emits updates whenever a new user
    /// identity is discovered or when an existing identities information is
    /// changed. Users can subscribe to this stream and receive updates in
    /// real-time.
    ///
    /// # Examples
    ///
    /// ```no_run
    /// # use matrix_sdk::Client;
    /// # use ruma::{device_id, user_id};
    /// # use futures_util::{pin_mut, StreamExt};
    /// # let client: Client = unimplemented!();
    /// # async {
    /// let identities_stream =
    ///     client.encryption().user_identities_stream().await?;
    /// pin_mut!(identities_stream);
    ///
    /// for identity_updates in identities_stream.next().await {
    ///     for (_, identity) in identity_updates.new {
    ///         println!("A new identity has been added {}", identity.user_id());
    ///     }
    /// }
    /// # anyhow::Ok(()) };
    /// ```
    pub async fn user_identities_stream(&self) -> Result<impl Stream<Item = IdentityUpdates>> {
        let olm = self.client.olm_machine().await;
        let olm = olm.as_ref().ok_or(Error::NoOlmMachine)?;
        let client = self.client.to_owned();

        Ok(olm
            .store()
            .user_identities_stream()
            .map(move |updates| IdentityUpdates::new(client.to_owned(), updates)))
    }

    /// Create and upload a new cross signing identity.
    ///
    /// # Arguments
    ///
    /// * `auth_data` - This request requires user interactive auth, the first
    /// request needs to set this to `None` and will always fail with an
    /// `UiaaResponse`. The response will contain information for the
    /// interactive auth and the same request needs to be made but this time
    /// with some `auth_data` provided.
    ///
    /// # Examples
    ///
    /// ```no_run
    /// # use std::collections::BTreeMap;
    /// # use matrix_sdk::{ruma::api::client::uiaa, Client};
    /// # use url::Url;
    /// # use serde_json::json;
    /// # async {
    /// # let homeserver = Url::parse("http://example.com")?;
    /// # let client = Client::new(homeserver).await?;
    /// if let Err(e) = client.encryption().bootstrap_cross_signing(None).await {
    ///     if let Some(response) = e.as_uiaa_response() {
    ///         let mut password = uiaa::Password::new(
    ///             uiaa::UserIdentifier::UserIdOrLocalpart("example".to_owned()),
    ///             "wordpass".to_owned(),
    ///         );
    ///         password.session = response.session.clone();
    ///
    ///         client
    ///             .encryption()
    ///             .bootstrap_cross_signing(Some(uiaa::AuthData::Password(password)))
    ///             .await
    ///             .expect("Couldn't bootstrap cross signing")
    ///     } else {
    ///         panic!("Error durign cross signing bootstrap {:#?}", e);
    ///     }
    /// }
    /// # anyhow::Ok(()) };
    pub async fn bootstrap_cross_signing(&self, auth_data: Option<AuthData>) -> Result<()> {
        let olm = self.client.olm_machine().await;
        let olm = olm.as_ref().ok_or(Error::NoOlmMachine)?;

        let (request, signature_request) = olm.bootstrap_cross_signing(false).await?;

        let request = assign!(UploadSigningKeysRequest::new(), {
            auth: auth_data,
            master_key: request.master_key.map(|c| c.to_raw()),
            self_signing_key: request.self_signing_key.map(|c| c.to_raw()),
            user_signing_key: request.user_signing_key.map(|c| c.to_raw()),
        });

        self.client.send(request, None).await?;
        self.client.send(signature_request, None).await?;

        Ok(())
    }

    /// Export E2EE keys that match the given predicate encrypting them with the
    /// given passphrase.
    ///
    /// # Arguments
    ///
    /// * `path` - The file path where the exported key file will be saved.
    ///
    /// * `passphrase` - The passphrase that will be used to encrypt the
    ///   exported
    /// room keys.
    ///
    /// * `predicate` - A closure that will be called for every known
    /// `InboundGroupSession`, which represents a room key. If the closure
    /// returns `true` the `InboundGroupSessoin` will be included in the export,
    /// if the closure returns `false` it will not be included.
    ///
    /// # Panics
    ///
    /// This method will panic if it isn't run on a Tokio runtime.
    ///
    /// This method will panic if it can't get enough randomness from the OS to
    /// encrypt the exported keys securely.
    ///
    /// # Examples
    ///
    /// ```no_run
    /// # use std::{path::PathBuf, time::Duration};
    /// # use matrix_sdk::{
    /// #     Client, config::SyncSettings,
    /// #     ruma::room_id,
    /// # };
    /// # use url::Url;
    /// # async {
    /// # let homeserver = Url::parse("http://localhost:8080")?;
    /// # let mut client = Client::new(homeserver).await?;
    /// let path = PathBuf::from("/home/example/e2e-keys.txt");
    /// // Export all room keys.
    /// client
    ///     .encryption()
    ///     .export_room_keys(path, "secret-passphrase", |_| true)
    ///     .await?;
    ///
    /// // Export only the room keys for a certain room.
    /// let path = PathBuf::from("/home/example/e2e-room-keys.txt");
    /// let room_id = room_id!("!test:localhost");
    ///
    /// client
    ///     .encryption()
    ///     .export_room_keys(path, "secret-passphrase", |s| s.room_id() == room_id)
    ///     .await?;
    /// # anyhow::Ok(()) };
    /// ```
    #[cfg(not(target_arch = "wasm32"))]
    pub async fn export_room_keys(
        &self,
        path: PathBuf,
        passphrase: &str,
        predicate: impl FnMut(&matrix_sdk_base::crypto::olm::InboundGroupSession) -> bool,
    ) -> Result<()> {
        let olm = self.client.olm_machine().await;
        let olm = olm.as_ref().ok_or(Error::NoOlmMachine)?;

        let keys = olm.export_room_keys(predicate).await?;
        let passphrase = zeroize::Zeroizing::new(passphrase.to_owned());

        let encrypt = move || -> Result<()> {
            let export: String =
                matrix_sdk_base::crypto::encrypt_room_key_export(&keys, &passphrase, 500_000)?;
            let mut file = std::fs::File::create(path)?;
            file.write_all(&export.into_bytes())?;
            Ok(())
        };

        let task = tokio::task::spawn_blocking(encrypt);
        task.await.expect("Task join error")
    }

    /// Import E2EE keys from the given file path.
    ///
    /// # Arguments
    ///
    /// * `path` - The file path where the exported key file will can be found.
    ///
    /// * `passphrase` - The passphrase that should be used to decrypt the
    /// exported room keys.
    ///
    /// Returns a tuple of numbers that represent the number of sessions that
    /// were imported and the total number of sessions that were found in the
    /// key export.
    ///
    /// # Panics
    ///
    /// This method will panic if it isn't run on a Tokio runtime.
    ///
    /// ```no_run
    /// # use std::{path::PathBuf, time::Duration};
    /// # use matrix_sdk::{
    /// #     Client, config::SyncSettings,
    /// #     ruma::room_id,
    /// # };
    /// # use url::Url;
    /// # async {
    /// # let homeserver = Url::parse("http://localhost:8080")?;
    /// # let mut client = Client::new(homeserver).await?;
    /// let path = PathBuf::from("/home/example/e2e-keys.txt");
    /// let result =
    ///     client.encryption().import_room_keys(path, "secret-passphrase").await?;
    ///
    /// println!(
    ///     "Imported {} room keys out of {}",
    ///     result.imported_count, result.total_count
    /// );
    /// # anyhow::Ok(()) };
    /// ```
    #[cfg(not(target_arch = "wasm32"))]
    pub async fn import_room_keys(
        &self,
        path: PathBuf,
        passphrase: &str,
    ) -> Result<RoomKeyImportResult, RoomKeyImportError> {
        let olm = self.client.olm_machine().await;
        let olm = olm.as_ref().ok_or(RoomKeyImportError::StoreClosed)?;
        let passphrase = zeroize::Zeroizing::new(passphrase.to_owned());

        let decrypt = move || {
            let file = std::fs::File::open(path)?;
            matrix_sdk_base::crypto::decrypt_room_key_export(file, &passphrase)
        };

        let task = tokio::task::spawn_blocking(decrypt);
        let import = task.await.expect("Task join error")?;

        Ok(olm.import_room_keys(import, false, |_, _| {}).await?)
    }

    /// Enables the crypto-store cross-process lock.
    ///
    /// This may be required if there are multiple processes that may do writes
    /// to the same crypto store. In that case, it's necessary to create a
    /// lock, so that only one process writes to it, otherwise this may
    /// cause confusing issues because of stale data contained in in-memory
    /// caches.
    ///
    /// The provided `lock_value` must be a unique identifier for this process.
    pub async fn enable_cross_process_store_lock(&self, lock_value: String) -> Result<(), Error> {
        // If the lock has already been created, don't recreate it from scratch.
        if let Some(prev_lock) = self.client.inner.cross_process_crypto_store_lock.get() {
            let prev_holder = prev_lock.lock_holder();
            if prev_holder == lock_value {
                return Ok(());
            }
            warn!("recreating cross-process store lock with a different holder value: prev was {prev_holder}, new is {lock_value}");
        }

        let olm_machine = self.client.base_client().olm_machine().await;
        let olm_machine = olm_machine.as_ref().ok_or(Error::NoOlmMachine)?;

        let lock = CrossProcessStoreLock::new(
            olm_machine.store().clone_store(),
            "cross_process_lock".to_owned(),
            lock_value,
        );

        // Gently try to initialize the crypto store generation counter.
        //
        // If we don't get the lock immediately, then it is already acquired by another
        // process, and we'll get to reload next time we acquire the lock.
        {
            let guard = lock.try_lock_once().await?;
            if guard.is_some() {
                olm_machine
                    .initialize_crypto_store_generation(&self.client.inner.crypto_store_generation)
                    .await?;
            }
        }

        self.client
            .inner
            .cross_process_crypto_store_lock
            .set(lock)
            .map_err(|_| Error::BadCryptoStoreState)?;

        Ok(())
    }

    /// Maybe reload the `OlmMachine` after acquiring the lock for the first
    /// time.
    async fn on_lock_newly_acquired(&self) -> Result<(), Error> {
        let olm_machine_guard = self.client.olm_machine().await;
        if let Some(olm_machine) = olm_machine_guard.as_ref() {
            // If the crypto store generation has changed,
            if olm_machine
                .maintain_crypto_store_generation(&self.client.inner.crypto_store_generation)
                .await?
            {
                // (get rid of the reference to the current crypto store first)
                drop(olm_machine_guard);
                // Recreate the OlmMachine.
                self.client.base_client().regenerate_olm().await?;
            }
        }
        Ok(())
    }

    /// If a lock was created with [`Self::enable_cross_process_store_lock`],
    /// spin-waits until the lock is available.
    ///
    /// May reload the `OlmMachine`, after obtaining the lock but not on the
    /// first time.
    pub async fn spin_lock_store(
        &self,
        max_backoff: Option<u32>,
    ) -> Result<Option<CrossProcessStoreLockGuard>, Error> {
        if let Some(lock) = self.client.inner.cross_process_crypto_store_lock.get() {
            let guard = lock.spin_lock(max_backoff).await?;

            self.on_lock_newly_acquired().await?;

            Ok(Some(guard))
        } else {
            Ok(None)
        }
    }

    /// If a lock was created with [`Self::enable_cross_process_store_lock`],
    /// attempts to lock it once.
    ///
    /// Returns a guard to the lock, if it was obtained.
    pub async fn try_lock_store_once(&self) -> Result<Option<CrossProcessStoreLockGuard>, Error> {
        if let Some(lock) = self.client.inner.cross_process_crypto_store_lock.get() {
            let maybe_guard = lock.try_lock_once().await?;

            if maybe_guard.is_some() {
                self.on_lock_newly_acquired().await?;
            }

            Ok(maybe_guard)
        } else {
            Ok(None)
        }
    }

    /// Testing purposes only.
    #[cfg(any(test, feature = "testing"))]
    pub async fn uploaded_key_count(&self) -> Result<u64> {
        let olm_machine = self.client.olm_machine().await;
        let olm_machine = olm_machine.as_ref().ok_or(Error::AuthenticationRequired)?;
        Ok(olm_machine.uploaded_key_count())
    }
}

#[cfg(all(test, not(target_arch = "wasm32")))]
mod tests {
    use std::time::Duration;

    use matrix_sdk_base::SessionMeta;
    use matrix_sdk_test::{
        async_test, test_json, GlobalAccountDataTestEvent, JoinedRoomBuilder, StateTestEvent,
        SyncResponseBuilder,
    };
    use ruma::{
        device_id, event_id,
        events::{reaction::ReactionEventContent, relation::Annotation},
        user_id,
    };
    use serde_json::json;
    use wiremock::{
        matchers::{header, method, path_regex},
        Mock, MockServer, ResponseTemplate,
    };

    use crate::{
        config::RequestConfig,
        matrix_auth::{Session, SessionTokens},
        test_utils::logged_in_client,
        Client,
    };

    #[async_test]
    async fn test_reaction_sending() {
        let server = MockServer::start().await;
        let client = logged_in_client(Some(server.uri())).await;

        let event_id = event_id!("$2:example.org");
        let room_id = &test_json::DEFAULT_SYNC_ROOM_ID;

        Mock::given(method("GET"))
            .and(path_regex(r"^/_matrix/client/r0/rooms/.*/state/m.*room.*encryption.?"))
            .and(header("authorization", "Bearer 1234"))
            .respond_with(
                ResponseTemplate::new(200)
                    .set_body_json(&*test_json::sync_events::ENCRYPTION_CONTENT),
            )
            .mount(&server)
            .await;

        Mock::given(method("PUT"))
            .and(path_regex(r"^/_matrix/client/r0/rooms/.*/send/m\.reaction/.*".to_owned()))
            .respond_with(ResponseTemplate::new(200).set_body_json(json!({
                "event_id": event_id,
            })))
            .mount(&server)
            .await;

        let response = SyncResponseBuilder::default()
            .add_joined_room(
                JoinedRoomBuilder::default()
                    .add_state_event(StateTestEvent::Member)
                    .add_state_event(StateTestEvent::PowerLevels)
                    .add_state_event(StateTestEvent::Encryption),
            )
            .build_sync_response();

        client.base_client().receive_sync_response(response).await.unwrap();

        let room = client.get_room(room_id).expect("Room should exist");
        assert!(room.is_encrypted().await.expect("Getting encryption state"));

        let event_id = event_id!("$1:example.org");
        let reaction = ReactionEventContent::new(Annotation::new(event_id.into(), "🐈".to_owned()));
        room.send(reaction, None).await.expect("Sending the reaction should not fail");

        room.send_raw(json!({}), "m.reaction", None)
            .await
            .expect("Sending the reaction should not fail");
    }

    #[async_test]
    async fn get_dm_room_returns_the_room_we_have_with_this_user() {
        let server = MockServer::start().await;
        let client = logged_in_client(Some(server.uri())).await;
        // This is the user ID that is inside MemberAdditional.
        // Note the confusing username, so we can share
        // GlobalAccountDataTestEvent::Direct with the invited test.
        let user_id = user_id!("@invited:localhost");

        // When we receive a sync response saying "invited" is invited to a DM
        let response = SyncResponseBuilder::default()
            .add_joined_room(
                JoinedRoomBuilder::default().add_state_event(StateTestEvent::MemberAdditional),
            )
            .add_global_account_data_event(GlobalAccountDataTestEvent::Direct)
            .build_sync_response();
        client.base_client().receive_sync_response(response).await.unwrap();

        // Then get_dm_room finds this room
        let found_room = client.get_dm_room(user_id).expect("DM not found!");
        assert!(found_room.get_member_no_sync(user_id).await.unwrap().is_some());
    }

    #[async_test]
    async fn get_dm_room_still_finds_room_where_participant_is_only_invited() {
        let server = MockServer::start().await;
        let client = logged_in_client(Some(server.uri())).await;
        // This is the user ID that is inside MemberInvite
        let user_id = user_id!("@invited:localhost");

        // When we receive a sync response saying "invited" is invited to a DM
        let response = SyncResponseBuilder::default()
            .add_joined_room(
                JoinedRoomBuilder::default().add_state_event(StateTestEvent::MemberInvite),
            )
            .add_global_account_data_event(GlobalAccountDataTestEvent::Direct)
            .build_sync_response();
        client.base_client().receive_sync_response(response).await.unwrap();

        // Then get_dm_room finds this room
        let found_room = client.get_dm_room(user_id).expect("DM not found!");
        assert!(found_room.get_member_no_sync(user_id).await.unwrap().is_some());
    }

    #[async_test]
    async fn get_dm_room_still_finds_left_room() {
        // See the discussion in https://github.com/matrix-org/matrix-rust-sdk/issues/2017
        // and the high-level issue at https://github.com/vector-im/element-x-ios/issues/1077

        let server = MockServer::start().await;
        let client = logged_in_client(Some(server.uri())).await;
        // This is the user ID that is inside MemberAdditional.
        // Note the confusing username, so we can share
        // GlobalAccountDataTestEvent::Direct with the invited test.
        let user_id = user_id!("@invited:localhost");

        // When we receive a sync response saying "invited" is invited to a DM
        let response = SyncResponseBuilder::default()
            .add_joined_room(
                JoinedRoomBuilder::default().add_state_event(StateTestEvent::MemberLeave),
            )
            .add_global_account_data_event(GlobalAccountDataTestEvent::Direct)
            .build_sync_response();
        client.base_client().receive_sync_response(response).await.unwrap();

        // Then get_dm_room finds this room
        let found_room = client.get_dm_room(user_id).expect("DM not found!");
        assert!(found_room.get_member_no_sync(user_id).await.unwrap().is_some());
    }

    #[cfg(feature = "sqlite")]
    #[async_test]
    async fn test_generation_counter_invalidates_olm_machine() {
        // Create two clients using the same sqlite database.
        let sqlite_path = std::env::temp_dir().join("generation_counter_sqlite.db");
        let session = Session {
            meta: SessionMeta {
                user_id: user_id!("@example:localhost").to_owned(),
                device_id: device_id!("DEVICEID").to_owned(),
            },
            tokens: SessionTokens { access_token: "1234".to_owned(), refresh_token: None },
        };

        let client1 = Client::builder()
            .homeserver_url("http://localhost:1234")
            .request_config(RequestConfig::new().disable_retry())
            .sqlite_store(&sqlite_path, None)
            .build()
            .await
            .unwrap();
        client1.matrix_auth().restore_session(session.clone()).await.unwrap();

        let client2 = Client::builder()
            .homeserver_url("http://localhost:1234")
            .request_config(RequestConfig::new().disable_retry())
            .sqlite_store(sqlite_path, None)
            .build()
            .await
            .unwrap();
        client2.matrix_auth().restore_session(session).await.unwrap();

        // When the lock isn't enabled, any attempt at locking won't return a guard.
        let guard = client1.encryption().try_lock_store_once().await.unwrap();
        assert!(guard.is_none());

        client1.encryption().enable_cross_process_store_lock("client1".to_owned()).await.unwrap();
        client2.encryption().enable_cross_process_store_lock("client2".to_owned()).await.unwrap();

        // One client can take the lock.
        let acquired1 = client1.encryption().try_lock_store_once().await.unwrap();
        assert!(acquired1.is_some());

        // Keep the olm machine, so we can see if it's changed later, by comparing Arcs.
        let initial_olm_machine =
            client1.olm_machine().await.clone().expect("must have an olm machine");

        // The other client can't take the lock too.
        let acquired2 = client2.encryption().try_lock_store_once().await.unwrap();
        assert!(acquired2.is_none());

        // Now have the first client release the lock,
        drop(acquired1);
        tokio::time::sleep(Duration::from_millis(100)).await;

        // And re-take it.
        let acquired1 = client1.encryption().try_lock_store_once().await.unwrap();
        assert!(acquired1.is_some());

        // In that case, the Olm Machine shouldn't change.
        let olm_machine = client1.olm_machine().await.clone().expect("must have an olm machine");
        assert!(initial_olm_machine.same_as(&olm_machine));

        // Ok, release again.
        drop(acquired1);
        tokio::time::sleep(Duration::from_millis(100)).await;

        // Client2 can acquire the lock.
        let acquired2 = client2.encryption().try_lock_store_once().await.unwrap();
        assert!(acquired2.is_some());

        // And then release it.
        drop(acquired2);
        tokio::time::sleep(Duration::from_millis(100)).await;

        // Client1 can acquire it again,
        let acquired1 = client1.encryption().try_lock_store_once().await.unwrap();
        assert!(acquired1.is_some());

        // But now its olm machine has been invalidated and thus regenerated!
        let olm_machine = client1.olm_machine().await.clone().expect("must have an olm machine");
        assert!(!initial_olm_machine.same_as(&olm_machine));
    }

    #[cfg(feature = "sqlite")]
    #[async_test]
    async fn test_generation_counter_no_spurious_invalidation() {
        // Create two clients using the same sqlite database.
        let sqlite_path =
            std::env::temp_dir().join("generation_counter_no_spurious_invalidations.db");
        let session = Session {
            meta: SessionMeta {
                user_id: user_id!("@example:localhost").to_owned(),
                device_id: device_id!("DEVICEID").to_owned(),
            },
            tokens: SessionTokens { access_token: "1234".to_owned(), refresh_token: None },
        };

        let client = Client::builder()
            .homeserver_url("http://localhost:1234")
            .request_config(RequestConfig::new().disable_retry())
            .sqlite_store(&sqlite_path, None)
            .build()
            .await
            .unwrap();
        client.matrix_auth().restore_session(session.clone()).await.unwrap();

        let initial_olm_machine = client.olm_machine().await.as_ref().unwrap().clone();

        client.encryption().enable_cross_process_store_lock("client1".to_owned()).await.unwrap();

        // Enabling the lock doesn't update the olm machine.
        let after_enabling_lock = client.olm_machine().await.as_ref().unwrap().clone();
        assert!(initial_olm_machine.same_as(&after_enabling_lock));

        {
            // Simulate that another client hold the lock before.
            let client2 = Client::builder()
                .homeserver_url("http://localhost:1234")
                .request_config(RequestConfig::new().disable_retry())
                .sqlite_store(sqlite_path, None)
                .build()
                .await
                .unwrap();
            client2.matrix_auth().restore_session(session).await.unwrap();

            client2
                .encryption()
                .enable_cross_process_store_lock("client2".to_owned())
                .await
                .unwrap();

            let guard = client2.encryption().spin_lock_store(None).await.unwrap();
            assert!(guard.is_some());

            drop(guard);
            tokio::time::sleep(Duration::from_millis(100)).await;
        }

        {
            let acquired = client.encryption().try_lock_store_once().await.unwrap();
            assert!(acquired.is_some());
        }

        // Taking the lock the first time will update the olm machine.
        let after_taking_lock_first_time = client.olm_machine().await.as_ref().unwrap().clone();
        assert!(!initial_olm_machine.same_as(&after_taking_lock_first_time));

        {
            let acquired = client.encryption().try_lock_store_once().await.unwrap();
            assert!(acquired.is_some());
        }

        // Re-taking the lock doesn't update the olm machine.
        let after_taking_lock_second_time = client.olm_machine().await.as_ref().unwrap().clone();
        assert!(after_taking_lock_first_time.same_as(&after_taking_lock_second_time));
    }
}<|MERGE_RESOLUTION|>--- conflicted
+++ resolved
@@ -62,11 +62,7 @@
         verification::{SasVerification, Verification, VerificationRequest},
     },
     error::HttpResult,
-<<<<<<< HEAD
-    store_locks::{CrossProcessStoreLock, CrossProcessStoreLockGuard},
-=======
     store_locks::CrossProcessStoreLockGuard,
->>>>>>> 821e2053
     Client, Error, Result, Room, TransmissionProgress,
 };
 
@@ -961,11 +957,8 @@
         let olm_machine = self.client.base_client().olm_machine().await;
         let olm_machine = olm_machine.as_ref().ok_or(Error::NoOlmMachine)?;
 
-        let lock = CrossProcessStoreLock::new(
-            olm_machine.store().clone_store(),
-            "cross_process_lock".to_owned(),
-            lock_value,
-        );
+        let lock =
+            olm_machine.store().create_store_lock("cross_process_lock".to_owned(), lock_value);
 
         // Gently try to initialize the crypto store generation counter.
         //
