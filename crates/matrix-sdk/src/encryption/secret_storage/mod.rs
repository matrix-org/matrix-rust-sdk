--- conflicted
+++ resolved
@@ -68,11 +68,8 @@
 };
 use ruma::{
     events::{
-<<<<<<< HEAD
+        EventContentFromType, GlobalAccountDataEventType,
         secret::request::SecretName,
-=======
-        EventContentFromType, GlobalAccountDataEventType,
->>>>>>> 2b567e18
         secret_storage::{
             default_key::SecretStorageDefaultKeyEventContent, key::SecretStorageKeyEventContent,
         },
