// Copyright 2022 Kévin Commaille
//
// Licensed under the Apache License, Version 2.0 (the "License");
// you may not use this file except in compliance with the License.
// You may obtain a copy of the License at
//
//     http://www.apache.org/licenses/LICENSE-2.0
//
// Unless required by applicable law or agreed to in writing, software
// distributed under the License is distributed on an "AS IS" BASIS,
// WITHOUT WARRANTIES OR CONDITIONS OF ANY KIND, either express or implied.
// See the License for the specific language governing permissions and
// limitations under the License.

//! High-level OpenID Connect API using the Authorization Code flow.
//!
//! The OpenID Connect interactions with the Matrix API are currently a
//! work-in-progress and are defined by [MSC3861] and its sub-proposals. And
//! more documentation is available at [areweoidcyet.com].
//!
//! # OpenID Connect specification compliance
//!
//! The OpenID Connect client used in the SDK has not been certified for
//! compliance against the OpenID Connect specification.
//!
//! It implements only parts of the specification and is currently
//! limited to the Authorization Code flow. It also uses some OAuth 2.0
//! extensions.
//!
//! # Setup
//!
//! To enable support for OpenID Connect on the [`Client`], simply enable the
//! `experimental-oidc` cargo feature for the `matrix-sdk` crate. Then this
//! authentication API is available with [`Client::oidc()`].
//!
//! # Homeserver support
//!
//! It is recommended to build the Client with [`Client::builder()`] and then to
//! enable auto-discovery by calling [`ClientBuilder::server_name()`]. That will
//! allow to discover the OpenID Connect Provider that is advertised by the
//! homeserver. After building the client, you can check that the homeserver
//! supports logging in via OIDC when [`Oidc::authentication_server_info()`]
//! is set.
//!
//! If the homeserver doesn't advertise its support for OIDC, but the issuer URL
//! is known by some other method, it can be provided manually during
//! registration.
//!
//! # Registration
//!
//! Registration is only required the first time a client encounters an issuer.
//!
//! If the issuer supports dynamic registration, it can be done by using
//! [`Oidc::register_client()`]. If dynamic registration is not available, the
//! homeserver should document how to obtain client credentials.
//!
//! To make the client aware of being registered successfully,
//! [`Oidc::restore_registered_client()`] needs to be called next.
//!
//! After client registration, the client credentials should be persisted and
//! reused for every session that interacts with that same issuer.
//!
//! # Login
//!
//! Before logging in, make sure to call [`Oidc::restore_registered_client()`]
//! (even after registering the client), as it is the first step to know how to
//! interact with the issuer.
//!
//! With OIDC, logging into a Matrix account is simply logging in with a
//! predefined scope, part of it declaring the device ID of the session.
//!
//! [`Oidc::login()`] constructs an [`OidcAuthCodeUrlBuilder`] that can be
//! configured, and then calling [`OidcAuthCodeUrlBuilder::build()`] will
//! provide the URL to present to the user in a web browser. After
//! authenticating with the OIDC provider, the user will be redirected to the
//! provided redirect URI, with a code in the query that will allow to finish
//! the authorization process by calling [`Oidc::finish_authorization()`].
//!
//! # Persisting/restoring a session
//!
//! A full OIDC session requires two parts:
//!
//! - The client credentials obtained after client registration with the
//!   corresponding client metadata,
//! - The user session obtained after login.
//!
//! Both parts are usually stored separately because the client credentials can
//! be reused for any session with the same issuer, while the user session is
//! unique.
//!
//! _Note_ that the type returned by [`Oidc::full_session()`] is not
//! (de)serializable. This is due to some client credentials methods that
//! require a function to generate a JWT. The types of some fields can still be
//! (de)serialized.
//!
//! To restore a previous session, use [`Oidc::restore_session()`].
//!
//! # Refresh tokens
//!
//! The use of refresh tokens with OpenID Connect Providers is more common than
//! in the Matrix specification. For this reason, it is recommended to configure
//! the client with [`ClientBuilder::handle_refresh_tokens()`], to handle
//! refreshing tokens automatically.
//!
//! Applications should then listen to session tokens changes after logging in
//! with [`Oidc::session_tokens_stream()`] to be able to restore the session at
//! a later time, otherwise the end-user will need to login again.
//!
//! # Unknown token error
//!
//! A request to the Matrix API can return an [`Error`] with an
//! [`ErrorKind::UnknownToken`].
//!
//! The first step is to try to refresh the token with
//! [`Oidc::refresh_access_token()`]. This step is done automatically if the
//! client was built with [`ClientBuilder::handle_refresh_tokens()`].
//!
//! If refreshing the access token fails, the next step is to try to request a
//! new login authorization with [`Oidc::login()`], using the device ID from the
//! session. _Note_ that in this case [`Oidc::finish_login()`] must NOT be
//! called after [`Oidc::finish_authorization()`].
//!
//! If this fails again, the client should assume to be logged out, and all
//! local data should be erased.
//!
//! # Insufficient scope error
//!
//! _Note: This is not fully specced yet._
//!
//! Some API calls that deal with sensitive data require more privileges than
//! others. In the current Matrix specification, those endpoints use the
//! User-Interactive Authentication API.
//!
//! The OAuth 2.0 specification has the concept of scopes, and an access token
//! is limited to a given scope when it is generated. Accessing those endpoints
//! require a privileged scope, so a new authorization request is necessary to
//! get a new access token.
//!
//! When the API endpoint returns an [`Error`] with an
//! [`AuthenticateError::InsufficientScope`], the [`Oidc::authorize_scope()`]
//! method can be used to authorize the required scope. It works just like
//! [`Oidc::login()`].
//!
//! # Account management.
//!
//! The homeserver might advertise a URL that allows the user to manage their
//! account, alongside the issuer in the [`Oidc::authentication_server_info()`]
//! obtained during registration.
//!
//! # Logout
//!
//! To log the [`Client`] out of the session, simply call [`Oidc::logout()`].
//!
//! # Examples
//!
//! Most methods have examples, there is also an example CLI application that
//! supports all the actions described here, in [`examples/oidc-cli`].
//!
//! [MSC3861]: https://github.com/matrix-org/matrix-spec-proposals/pull/3861
//! [areweoidcyet.com]: https://areweoidcyet.com/
//! [`ClientBuilder::server_name()`]: crate::ClientBuilder::server_name()
//! [`ClientBuilder::handle_refresh_tokens()`]: crate::ClientBuilder::handle_refresh_tokens()
//! [`Error`]: ruma::api::client::error::Error
//! [`ErrorKind::UnknownToken`]: ruma::api::client::error::ErrorKind::UnknownToken
//! [`AuthenticateError::InsufficientScope`]: ruma::api::client::error::AuthenticateError
//! [`examples/oidc-cli`]: https://github.com/matrix-org/matrix-rust-sdk/tree/main/examples/oidc-cli

use std::{
    collections::{hash_map::DefaultHasher, HashMap},
    fmt,
    hash::{Hash, Hasher},
    sync::Arc,
};

use as_variant::as_variant;
use eyeball::SharedObservable;
use futures_core::Stream;
pub use mas_oidc_client::{error, types};
use mas_oidc_client::{
    requests::authorization_code::AuthorizationValidationData,
    types::{
        client_credentials::ClientCredentials,
        errors::ClientError,
        iana::oauth::OAuthTokenTypeHint,
        oidc::VerifiedProviderMetadata,
        registration::{ClientRegistrationResponse, VerifiedClientMetadata},
        scope::{MatrixApiScopeToken, Scope, ScopeToken},
        IdToken,
    },
};
use matrix_sdk_base::{once_cell::sync::OnceCell, SessionMeta};
use rand::{rngs::StdRng, Rng, SeedableRng};
use ruma::{api::client::discovery::discover_homeserver::AuthenticationServerInfo, OwnedDeviceId};
use serde::{Deserialize, Serialize};
use thiserror::Error;
use tokio::{spawn, sync::Mutex};
use tracing::{error, trace, warn};
use url::Url;

mod auth_code_builder;
mod backend;
mod cross_process;
mod data_serde;
mod end_session_builder;
#[cfg(test)]
mod tests;

pub use self::{
    auth_code_builder::{OidcAuthCodeUrlBuilder, OidcAuthorizationData},
    end_session_builder::{OidcEndSessionData, OidcEndSessionUrlBuilder},
};
use self::{
    backend::{server::OidcServer, OidcBackend},
    cross_process::{
        CrossProcessRefreshLockError, CrossProcessRefreshLockGuard, CrossProcessRefreshManager,
    },
};
use crate::{authentication::AuthData, client::SessionChange, Client, RefreshTokenError, Result};

pub(crate) struct OidcCtx {
    /// The authentication server info discovered from the homeserver.
    authentication_server_info: Option<AuthenticationServerInfo>,

    /// Lock and state when multiple processes may refresh an OIDC session.
    cross_process_token_refresh_manager: OnceCell<CrossProcessRefreshManager>,

    /// Deferred cross-process lock initializer.
    ///
    /// Note: only required because we're using the crypto store that might not
    /// be present before reloading a session.
    deferred_cross_process_lock_init: Mutex<Option<String>>,
}

impl OidcCtx {
    pub(crate) fn new(authentication_server_info: Option<AuthenticationServerInfo>) -> Self {
        Self {
            authentication_server_info,
            cross_process_token_refresh_manager: Default::default(),
            deferred_cross_process_lock_init: Default::default(),
        }
    }
}

pub(crate) struct OidcAuthData {
    pub(crate) issuer_info: AuthenticationServerInfo,
    pub(crate) credentials: ClientCredentials,
    pub(crate) metadata: VerifiedClientMetadata,
    pub(crate) tokens: OnceCell<SharedObservable<OidcSessionTokens>>,
    /// The data necessary to validate authorization responses.
    pub(crate) authorization_data: Mutex<HashMap<String, AuthorizationValidationData>>,
}

impl fmt::Debug for OidcAuthData {
    fn fmt(&self, f: &mut fmt::Formatter<'_>) -> fmt::Result {
        f.debug_struct("OidcAuthData")
            .field("issuer_info", &self.issuer_info)
            .finish_non_exhaustive()
    }
}

/// A high-level authentication API to interact with an OpenID Connect Provider.
#[derive(Debug, Clone)]
pub struct Oidc {
    /// The underlying Matrix API client.
    client: Client,

    /// The implementation of the OIDC backend.
    backend: Arc<dyn OidcBackend>,
}

impl Oidc {
    pub(crate) fn new(client: Client) -> Self {
        Self { client: client.clone(), backend: Arc::new(OidcServer::new(client)) }
    }

    fn ctx(&self) -> &OidcCtx {
        &self.client.inner.auth_ctx.oidc
    }

    /// Enable a cross-process store lock on the state store, to coordinate
    /// refreshes across different processes.
    pub async fn enable_cross_process_refresh_lock(
        &self,
        lock_value: String,
    ) -> Result<(), OidcError> {
        // FIXME: it must be deferred only because we're using the crypto store and it's
        // initialized only in `set_session_meta`, not if we use a dedicated
        // store.
        let mut lock = self.ctx().deferred_cross_process_lock_init.lock().await;
        if lock.is_some() {
            return Err(CrossProcessRefreshLockError::DuplicatedLock.into());
        }
        *lock = Some(lock_value);

        Ok(())
    }

    /// Performs a deferred cross-process refresh-lock, if needs be, after an
    /// olm machine has been initialized.
    ///
    /// Must be called after `set_session_meta`.
    async fn deferred_enable_cross_process_refresh_lock(&self) -> Result<()> {
        let deferred_init_lock = self.ctx().deferred_cross_process_lock_init.lock().await;
        let Some(lock_value) = deferred_init_lock.as_ref() else {
            return Ok(());
        };

        // If the lock has already been created, don't recreate it from scratch.
        if let Some(prev_lock) = self.ctx().cross_process_token_refresh_manager.get() {
            let prev_holder = prev_lock.lock_holder();
            if prev_holder == lock_value {
                return Ok(());
            }
            warn!(
                prev_holder,
                new_holder = lock_value,
                "recreating cross-process store refresh token lock with a different holder value"
            );
        }

        // FIXME We shouldn't be using the crypto store for that! see also https://github.com/matrix-org/matrix-rust-sdk/issues/2472
        let olm_machine_lock = self.client.olm_machine().await;
        let olm_machine =
            olm_machine_lock.as_ref().expect("there has to be an olm machine, hopefully?");
        let store = olm_machine.store();
        let lock =
            store.create_store_lock("oidc_session_refresh_lock".to_owned(), lock_value.clone());

        let manager = CrossProcessRefreshManager::new(store.clone(), lock);

        self.ctx()
            .cross_process_token_refresh_manager
            .set(manager)
            .map_err(|_| crate::Error::Oidc(CrossProcessRefreshLockError::DuplicatedLock.into()))?;

        Ok(())
    }

    /// The OpenID Connect authentication data.
    ///
    /// Returns `None` if the client registration was not restored with
    /// [`Oidc::restore_registered_client()`] or
    /// [`Oidc::restore_session()`].
    fn data(&self) -> Option<&OidcAuthData> {
        let data = self.client.inner.auth_ctx.auth_data.get()?;
        as_variant!(data, AuthData::Oidc)
    }

    /// The authentication server info discovered from the homeserver.
    ///
    /// This will only be set if the homeserver supports authenticating via
    /// OpenID Connect ([MSC3861]) and this `Client` was constructed using
    /// auto-discovery by setting the homeserver with
    /// [`ClientBuilder::server_name()`].
    ///
    /// [MSC3861]: https://github.com/matrix-org/matrix-spec-proposals/pull/3861
    /// [`ClientBuilder::server_name()`]: crate::ClientBuilder::server_name()
    pub fn authentication_server_info(&self) -> Option<&AuthenticationServerInfo> {
        self.client.inner.auth_ctx.oidc.authentication_server_info.as_ref()
    }

    /// The OpenID Connect Provider used for authorization.
    ///
    /// Returns `None` if the client registration was not restored with
    /// [`Oidc::restore_registered_client()`] or
    /// [`Oidc::restore_session()`].
    pub fn issuer(&self) -> Option<&str> {
        self.data().map(|data| data.issuer_info.issuer.as_str())
    }

    /// The URL where the user can manage their account.
    ///
    /// Returns `Ok(None)` if the client registration was not restored with
    /// [`Oidc::restore_registered_client()`] or
    /// [`Oidc::restore_session()`], or if the homeserver doesn't advertise this
    /// URL. Returns an error if the URL could not be parsed
    pub fn account_management_url(
        &self,
        action: Option<OidcAccountManagementAction>,
    ) -> Result<Option<Url>, url::ParseError> {
        let Some(data) = self.data() else {
            return Ok(None);
        };
        let Some(account) = data.issuer_info.account.as_deref() else {
            return Ok(None);
        };

        let mut url = Url::parse(account)?;

        if let Some(id_token) = self.session_tokens().and_then(|t| t.latest_id_token) {
            url.query_pairs_mut().append_pair("id_token_hint", id_token.as_str());
        }

        if let Some(action) = action {
            match action {
                OidcAccountManagementAction::Profile => {
                    url.query_pairs_mut().append_pair("action", "profile");
                }
                OidcAccountManagementAction::SessionsList => {
                    url.query_pairs_mut().append_pair("action", "sessions_list");
                }
                OidcAccountManagementAction::SessionView { device_id } => {
                    url.query_pairs_mut().append_pair("action", "session_view");
                    url.query_pairs_mut().append_pair("device_id", device_id.as_str());
                }
                OidcAccountManagementAction::SessionEnd { device_id } => {
                    url.query_pairs_mut().append_pair("action", "session_end");
                    url.query_pairs_mut().append_pair("device_id", device_id.as_str());
                }
            }
        }

        Ok(Some(url))
    }

    /// Fetch the OpenID Connect metadata of the given issuer.
    ///
    /// Returns an error if fetching the metadata failed.
    pub async fn given_provider_metadata(
        &self,
        issuer: &str,
    ) -> Result<VerifiedProviderMetadata, OidcError> {
        self.backend.discover(issuer).await
    }

    /// Fetch the OpenID Connect metadata of the issuer.
    ///
    /// Returns an error if the client registration was not restored, or if an
    /// error occurred when fetching the metadata.
    pub async fn provider_metadata(&self) -> Result<VerifiedProviderMetadata, OidcError> {
        let issuer = self.issuer().ok_or(OidcError::MissingAuthenticationIssuer)?;

        self.given_provider_metadata(issuer).await
    }

    /// The OpenID Connect metadata of this client used during registration.
    ///
    /// Returns `None` if the client registration was not restored with
    /// [`Oidc::restore_registered_client()`] or
    /// [`Oidc::restore_session()`].
    pub fn client_metadata(&self) -> Option<&VerifiedClientMetadata> {
        self.data().map(|data| &data.metadata)
    }

    /// The OpenID Connect credentials of this client obtained after
    /// registration.
    ///
    /// Returns `None` if the client registration was not restored with
    /// [`Oidc::restore_registered_client()`] or
    /// [`Oidc::restore_session()`].
    pub fn client_credentials(&self) -> Option<&ClientCredentials> {
        self.data().map(|data| &data.credentials)
    }

    /// Set the current session tokens.
    ///
    /// # Panics
    ///
    /// Will panic if no OIDC client has been configured yet.
    fn set_session_tokens(&self, session_tokens: OidcSessionTokens) {
        let data =
            self.data().expect("Cannot call OpenID Connect API after logging in with another API");
        if let Some(tokens) = data.tokens.get() {
            tokens.set_if_not_eq(session_tokens);
        } else {
            let _ = data.tokens.set(SharedObservable::new(session_tokens));
        }
    }

    /// The tokens received after authorization of this client.
    ///
    /// Returns `None` if the client was not logged in with the OpenID Connect
    /// API.
    pub fn session_tokens(&self) -> Option<OidcSessionTokens> {
        Some(self.data()?.tokens.get()?.get())
    }

    /// Get changes to the session tokens as a [`Stream`].
    ///
    /// Returns `None` if the client was not logged in with the OpenID Connect
    /// API.
    ///
    /// After login, the tokens should only change when refreshing the access
    /// token or authorizing new scopes.
    ///
    /// # Examples
    ///
    /// ```no_run
    /// use futures_util::StreamExt;
    /// use matrix_sdk::Client;
    /// # fn persist_session(_: &matrix_sdk::oidc::OidcSession) {}
    /// # _ = async {
    /// let homeserver = "http://example.com";
    /// let client = Client::builder()
    ///     .homeserver_url(homeserver)
    ///     .handle_refresh_tokens()
    ///     .build()
    ///     .await?;
    ///
    /// // Login with the OpenID Connect API…
    ///
    /// let oidc = client.oidc();
    /// let session = oidc.full_session().expect("Client should be logged in");
    /// persist_session(&session);
    ///
    /// // Handle when at least one of the tokens changed.
    /// let mut tokens_stream =
    ///     oidc.session_tokens_stream().expect("Client should be logged in");
    /// loop {
    ///     if tokens_stream.next().await.is_some() {
    ///         let session =
    ///             oidc.full_session().expect("Client should be logged in");
    ///         persist_session(&session);
    ///     }
    /// }
    /// # anyhow::Ok(()) };
    /// ```
    pub fn session_tokens_stream(&self) -> Option<impl Stream<Item = OidcSessionTokens>> {
        Some(self.data()?.tokens.get()?.subscribe())
    }

    /// Get the current access token for this session.
    ///
    /// Returns `None` if the client was not logged in with the OpenID Connect
    /// API.
    pub fn access_token(&self) -> Option<String> {
        self.session_tokens().map(|tokens| tokens.access_token)
    }

    /// Get the current refresh token for this session.
    ///
    /// Returns `None` if the client was not logged in with the OpenID Connect
    /// API, or if the access token cannot be refreshed.
    pub fn refresh_token(&self) -> Option<String> {
        self.session_tokens().and_then(|tokens| tokens.refresh_token)
    }

    /// The ID Token received after the latest authorization of this client, if
    /// any.
    ///
    /// Returns `None` if the client was not logged in with the OpenID Connect
    /// API, or if the issuer did not provide one.
    pub fn latest_id_token(&self) -> Option<IdToken<'static>> {
        self.session_tokens()?.latest_id_token
    }

    /// The OpenID Connect user session of this client.
    ///
    /// Returns `None` if the client was not logged in with the OpenID Connect
    /// API.
    pub fn user_session(&self) -> Option<UserSession> {
        let meta = self.client.session_meta()?.to_owned();
        let tokens = self.session_tokens()?;
        let issuer_info = self.data()?.issuer_info.clone();
        Some(UserSession { meta, tokens, issuer_info })
    }

    /// The full OpenID Connect session of this client.
    ///
    /// Returns `None` if the client was not logged in with the OpenID Connect
    /// API.
    pub fn full_session(&self) -> Option<OidcSession> {
        let user = self.user_session()?;
        let data = self.data()?;
        Some(OidcSession {
            credentials: data.credentials.clone(),
            metadata: data.metadata.clone(),
            user,
        })
    }

    /// Register a client with an OpenID Connect Provider.
    ///
    /// This should be called before any authorization request with an unknown
    /// authentication issuer. If the client is already registered with the
    /// given issuer, it should use [`Oidc::restore_registered_client()`]
    /// directly.
    ///
    /// Note that the client should adapt the security measures enabled in its
    /// metadata according to the capabilities advertised in
    /// [`Oidc::given_provider_metadata()`].
    ///
    /// # Arguments
    ///
    /// * `issuer` - The OpenID Connect Provider to register with. Can be
    ///   obtained with [`Oidc::authentication_server_info()`].
    ///
    /// * `client_metadata` - The [`VerifiedClientMetadata`] to register.
    ///
    /// * `software_statement` - A [software statement], a digitally signed
    ///   version of the metadata, as a JWT. Any claim in this JWT will override
    ///   the corresponding field in the client metadata. It must include a
    ///   `software_id` claim that is used to uniquely identify a client and
    ///   ensure the same `client_id` is returned on subsequent registration,
    ///   allowing to update the registered client metadata.
    ///
    /// The credentials in the response should be persisted for future use and
    /// reused for the same issuer, along with the client metadata sent to the
    /// provider, even for different sessions or user accounts.
    ///
    /// # Example
    ///
    /// ```no_run
    /// use matrix_sdk::{Client, ServerName};
    /// use matrix_sdk::oidc::types::client_credentials::ClientCredentials;
    /// use matrix_sdk::oidc::types::registration::ClientMetadata;
    /// # use matrix_sdk::oidc::types::registration::VerifiedClientMetadata;
    /// # let client_metadata = ClientMetadata::default().validate().unwrap();
    /// # fn persist_client_registration (_: &str, _: &ClientMetadata, _: &ClientCredentials) {}
    /// # _ = async {
    /// let server_name = ServerName::parse("my_homeserver.org").unwrap();
    /// let client = Client::builder().server_name(&server_name).build().await?;
    /// let oidc = client.oidc();
    ///
    /// if let Some(info) = oidc.authentication_server_info() {
    ///     let response = oidc
    ///         .register_client(&info.issuer, client_metadata.clone(), None)
    ///         .await?;
    ///
    ///     println!(
    ///         "Registered with client_id: {}",
    ///         response.client_id
    ///     );
    ///
    ///     // In this case we registered a public client, so it has no secret.
    ///     let credentials = ClientCredentials::None {
    ///         client_id: response.client_id,
    ///     };
    ///
    ///     persist_client_registration(&info.issuer, &client_metadata, &credentials);
    /// }
    /// # anyhow::Ok(()) };
    /// ```
    ///
    /// [software statement]: https://datatracker.ietf.org/doc/html/rfc7591#autoid-8
    pub async fn register_client(
        &self,
        issuer: &str,
        client_metadata: VerifiedClientMetadata,
        software_statement: Option<String>,
    ) -> Result<ClientRegistrationResponse, OidcError> {
        let provider_metadata = self.backend.discover(issuer).await?;

        let registration_endpoint = provider_metadata
            .registration_endpoint
            .as_ref()
            .ok_or(OidcError::NoRegistrationSupport)?;

        self.backend
            .register_client(registration_endpoint, client_metadata, software_statement)
            .await
    }

    /// Set the data of a client that is registered with an OpenID Connect
    /// Provider.
    ///
    /// This should be called after registration or when logging in with a
    /// provider that is already known by the client.
    ///
    /// # Arguments
    ///
    /// * `issuer_info` - The [`AuthenticationServerInfo`] for the OpenID
    ///   Connect Provider we're interacting with.
    ///
    /// * `client_metadata` - The [`VerifiedClientMetadata`] that was
    ///   registered.
    ///
    /// * `client_credentials` - The credentials necessary to authenticate the
    ///   client with the provider, obtained after registration.
    ///
    /// # Panic
    ///
    /// Panics if authentication data was already set.
    pub fn restore_registered_client(
        &self,
        issuer_info: AuthenticationServerInfo,
        client_metadata: VerifiedClientMetadata,
        client_credentials: ClientCredentials,
    ) {
        let data = OidcAuthData {
            issuer_info,
            credentials: client_credentials,
            metadata: client_metadata,
            tokens: Default::default(),
            authorization_data: Default::default(),
        };

        self.client
            .inner
            .auth_ctx
            .auth_data
            .set(AuthData::Oidc(data))
            .expect("Client authentication data was already set");
    }

    /// Restore a previously logged in session.
    ///
    /// This can be used to restore the client to a logged in state, including
    /// loading the sync state and the encryption keys from the store, if
    /// one was set up.
    ///
    /// # Arguments
    ///
    /// * `session` - The session to restore.
    ///
    /// # Panic
    ///
    /// Panics if authentication data was already set.
    pub async fn restore_session(&self, session: OidcSession) -> Result<()> {
        let OidcSession { credentials, metadata, user: UserSession { meta, tokens, issuer_info } } =
            session;

        let data = OidcAuthData {
            issuer_info,
            credentials,
            metadata,
            tokens: SharedObservable::new(tokens.clone()).into(),
            authorization_data: Default::default(),
        };

        self.client.base_client().set_session_meta(meta).await?;
        self.deferred_enable_cross_process_refresh_lock().await?;

        self.client
            .inner
            .auth_ctx
            .auth_data
            .set(AuthData::Oidc(data))
            .expect("Client authentication data was already set");

        // Initialize the cross-process locking by saving our tokens' hash into the
        // database, if we've enabled the cross-process lock.

        if let Some(cross_process_lock) = self.ctx().cross_process_token_refresh_manager.get() {
            cross_process_lock.restore_session(&tokens).await;

            let mut guard = cross_process_lock
                .spin_lock()
                .await
                .map_err(|err| crate::Error::Oidc(err.into()))?;

            // After we got the lock, it's possible that our session doesn't match the one
            // read from the database, because of a race: another process has
            // refreshed the tokens while we were waiting for the lock.
            //
            // In that case, if there's a mismatch, we reload the session and update the
            // hash. Otherwise, we save our hash into the database.

            if guard.hash_mismatch {
                self.handle_session_hash_mismatch(&mut guard)
                    .await
                    .map_err(|err| crate::Error::Oidc(err.into()))?;
            } else {
                guard
                    .save_in_memory_and_db(&tokens)
                    .await
                    .map_err(|err| crate::Error::Oidc(err.into()))?;
                // No need to call the save_session_callback here; it was the
                // source of the session, so it's already in
                // sync with what we had.
            }
        }

        Ok(())
    }

    async fn handle_session_hash_mismatch(
        &self,
        guard: &mut CrossProcessRefreshLockGuard,
    ) -> Result<(), CrossProcessRefreshLockError> {
        trace!("Handling hash mismatch.");

        let callback = self
            .client
            .inner
            .auth_ctx
            .reload_session_callback
            .get()
            .ok_or(CrossProcessRefreshLockError::MissingReloadSession)?;

        match callback(self.client.clone()) {
            Ok(tokens) => {
                let crate::authentication::SessionTokens::Oidc(tokens) = tokens else {
                    return Err(CrossProcessRefreshLockError::InvalidSessionTokens);
                };

                guard.handle_mismatch(&tokens).await?;

                self.set_session_tokens(tokens.clone());
                // The app's callback acted as authoritative here, so we're not
                // saving the data back into the app, as that would have no
                // effect.
            }
            Err(err) => {
                error!("when reloading OIDC session tokens from callback: {err}");
            }
        }

        Ok(())
    }

    /// Login via OpenID Connect with the Authorization Code flow.
    ///
    /// This should be called after the registered client has been restored with
    /// [`Oidc::restore_registered_client()`].
    ///
    /// If this is a brand new login, [`Oidc::finish_login()`] must be called
    /// after [`Oidc::finish_authorization()`], to finish loading the user
    /// session.
    ///
    /// # Arguments
    ///
    /// * `redirect_uri` - The URI where the end user will be redirected after
    ///   authorizing the login. It must be one of the redirect URIs sent in the
    ///   client metadata during registration.
    ///
    /// * `device_id` - The unique ID that will be associated with the session.
    ///   If not set, a random one will be generated. It can be an existing
    ///   device ID from a previous login call. Note that this should be done
    ///   only if the client also holds the corresponding encryption keys.
    ///
    /// # Errors
    ///
    /// Returns an error if the device ID is not valid.
    ///
    /// # Example
    ///
    /// ```no_run
    /// # use anyhow::anyhow;
    /// use matrix_sdk::{Client};
    /// # use matrix_sdk::oidc::AuthorizationResponse;
    /// # use url::Url;
    /// # let homeserver = Url::parse("https://example.com").unwrap();
    /// # let redirect_uri = Url::parse("http://127.0.0.1/oidc").unwrap();
    /// # let redirected_to_uri = Url::parse("http://127.0.0.1/oidc").unwrap();
    /// # let issuer_info = unimplemented!();
    /// # let client_metadata = unimplemented!();
    /// # let client_credentials = unimplemented!();
    /// # _ = async {
    /// # let client = Client::new(homeserver).await?;
    /// let oidc = client.oidc();
    ///
    /// oidc.restore_registered_client(
    ///     issuer_info,
    ///     client_metadata,
    ///     client_credentials,
    /// );
    ///
    /// let auth_data = oidc.login(redirect_uri, None)?.build().await?;
    ///
    /// // Open auth_data.url and wait for response at the redirect URI.
    /// // The full URL obtained is called here `redirected_to_uri`.
    ///
    /// let auth_response = AuthorizationResponse::parse_uri(&redirected_to_uri)?;
    ///
    /// let code = match auth_response {
    ///     AuthorizationResponse::Success(code) => code,
    ///     AuthorizationResponse::Error(error) => {
    ///         return Err(anyhow!("Authorization failed: {:?}", error));
    ///     }
    /// };
    ///
    /// let _tokens_response = oidc.finish_authorization(code).await?;
    ///
    /// // Important! Without this we can't access the full session.
    /// oidc.finish_login().await?;
    ///
    /// // The session tokens can be persisted either from the response, or from
    /// // one of the `Oidc::session_tokens()` method.
    ///
    /// // You can now make any request compatible with the requested scope.
    /// let _me = client.whoami().await?;
    /// # anyhow::Ok(()) }
    /// ```
    pub fn login(
        &self,
        redirect_uri: Url,
        device_id: Option<String>,
    ) -> Result<OidcAuthCodeUrlBuilder, OidcError> {
        // Generate the device ID if it is not provided.
        let device_id = if let Some(device_id) = device_id {
            device_id
        } else {
            rand::thread_rng()
                .sample_iter(&rand::distributions::Alphanumeric)
                .map(char::from)
                .take(10)
                .collect::<String>()
        };

        let scope = [
            ScopeToken::Openid,
            ScopeToken::MatrixApi(MatrixApiScopeToken::Full),
            ScopeToken::try_with_matrix_device(device_id).or(Err(OidcError::InvalidDeviceId))?,
        ]
        .into_iter()
        .collect();

        Ok(OidcAuthCodeUrlBuilder::new(self.clone(), scope, redirect_uri))
    }

    /// Finish the login process.
    ///
    /// Must be called after [`Oidc::finish_authorization()`] after logging into
    /// a brand new session, to load the last part of the user session and
    /// complete the initialization of the [`Client`].
    ///
    /// # Panic
    ///
    /// Panics if the login was already completed.
    pub async fn finish_login(&self) -> Result<()> {
        // Get the user ID.
        let whoami_res = self.client.whoami().await.map_err(crate::Error::from)?;

        let session = SessionMeta {
            user_id: whoami_res.user_id,
            device_id: whoami_res.device_id.ok_or(OidcError::MissingDeviceId)?,
        };

        self.client.base_client().set_session_meta(session).await.map_err(crate::Error::from)?;
        self.deferred_enable_cross_process_refresh_lock().await?;

        if let Some(cross_process_manager) = self.ctx().cross_process_token_refresh_manager.get() {
            if let Some(tokens) = self.session_tokens() {
                let mut cross_process_guard = cross_process_manager
                    .spin_lock()
                    .await
                    .map_err(|err| crate::Error::Oidc(err.into()))?;

                if cross_process_guard.hash_mismatch {
                    // At this point, we're finishing a login while another process had written
                    // something in the database. It's likely the information in the database it
                    // just outdated and wasn't properly updated, but display a warning, just in
                    // case this happens frequently.
                    warn!(
                        "unexpected cross-process hash mismatch when finishing login (see comment)"
                    );
                }

                cross_process_guard
                    .save_in_memory_and_db(&tokens)
                    .await
                    .map_err(|err| crate::Error::Oidc(err.into()))?;
            }
        }

        Ok(())
    }

    /// Authorize a given scope with the Authorization Code flow.
    ///
    /// This should be used if a new scope is necessary to make a request. For
    /// example, if the homeserver returns an [`Error`] with an
    /// [`AuthenticateError::InsufficientScope`].
    ///
    /// This should be called after the registered client has been restored or
    /// the client was logged in.
    ///
    /// # Arguments
    ///
    /// * `scope` - The scope to authorize.
    ///
    /// * `redirect_uri` - The URI where the end user will be redirected after
    ///   authorizing the scope. It must be one of the redirect URIs sent in the
    ///   client metadata during registration.
    ///
    /// [`Error`]: ruma::api::client::error::Error
    /// [`AuthenticateError::InsufficientScope`]: ruma::api::client::error::AuthenticateError
    pub fn authorize_scope(&self, scope: Scope, redirect_uri: Url) -> OidcAuthCodeUrlBuilder {
        OidcAuthCodeUrlBuilder::new(self.clone(), scope, redirect_uri)
    }

    /// Finish the authorization process.
    ///
    /// This method should be called after the URL returned by
    /// [`OidcAuthCodeUrlBuilder::build()`] has been presented and the user has
    /// been redirected to the redirect URI after a successful authorization.
    ///
    /// If the authorization has not been successful,
    /// [`Oidc::abort_authorization()`] should be used instead to clean up the
    /// local data.
    ///
    /// # Arguments
    ///
    /// * `auth_code` - The response received as part of the redirect URI when
    ///   the authorization was successful.
    ///
    /// Returns an error if a request fails.
    pub async fn finish_authorization(
        &self,
        auth_code: AuthorizationCode,
    ) -> Result<(), OidcError> {
        let data = self.data().ok_or(OidcError::NotAuthenticated)?;
        let validation_data = data
            .authorization_data
            .lock()
            .await
            .remove(&auth_code.state)
            .ok_or(OidcError::InvalidState)?;

        let provider_metadata = self.provider_metadata().await?;

<<<<<<< HEAD
        let session_tokens = self
            .backend
            .trade_authorization_code_for_tokens(
                provider_metadata,
                data.credentials.clone(),
                data.metadata.clone(),
                auth_code,
                validation_data,
            )
            .await?;

        self.set_session_tokens(session_tokens);

        Ok(())
=======
        let (response, id_token) = access_token_with_authorization_code(
            &self.http_service(),
            data.credentials.clone(),
            provider_metadata.token_endpoint(),
            code.code,
            validation_data,
            Some(id_token_verification_data),
            Utc::now(),
            &mut rng()?,
        )
        .await?;

        self.set_session_tokens(OidcSessionTokens {
            access_token: response.access_token.clone(),
            refresh_token: response.refresh_token.clone(),
            latest_id_token: id_token,
        });

        Ok(response)
>>>>>>> f44ebf1b
    }

    /// Abort the authorization process.
    ///
    /// This method should be called after the URL returned by
    /// [`OidcAuthCodeUrlBuilder::build()`] has been presented and the user has
    /// been redirected to the redirect URI after a failed authorization, or if
    /// the authorization should be aborted before it is completed.
    ///
    /// If the authorization has been successful,
    /// [`Oidc::finish_authorization()`] should be used instead.
    ///
    /// # Arguments
    ///
    /// * `state` - The state received as part of the redirect URI when the
    ///   authorization failed, or the one provided in [`OidcAuthorizationData`]
    ///   after building the authorization URL.
    pub async fn abort_authorization(&self, state: &str) {
        if let Some(data) = self.data() {
            data.authorization_data.lock().await.remove(state);
        }
    }

    async fn refresh_access_token_inner(
        &self,
        refresh_token: String,
        latest_id_token: Option<IdToken<'static>>,
        lock: Option<CrossProcessRefreshLockGuard>,
    ) -> Result<(), OidcError> {
        // Do not interrupt refresh access token requests and processing, by detaching
        // the request sending and response processing.

        let provider_metadata = self.provider_metadata().await?;

        let this = self.clone();
        let data = self.data().ok_or(OidcError::NotAuthenticated)?;
        let credentials = data.credentials.clone();
        let metadata = data.metadata.clone();

        spawn(async move {
            tracing::trace!(
                "Token refresh: attempting to refresh with refresh_token {}",
                hash(&refresh_token)
            );

            match this
                .backend
                .refresh_access_token(
                    provider_metadata,
                    credentials,
                    &metadata,
                    refresh_token.clone(),
                    latest_id_token.clone(),
                )
                .await
                .map_err(OidcError::from)
            {
                Ok(new_tokens) => {
                    trace!(
                        "Token refresh: new refresh_token: {:?} / access_token: {}",
                        new_tokens.refresh_token.as_ref().map(hash),
                        hash(&new_tokens.access_token)
                    );

<<<<<<< HEAD
                    let tokens = SessionTokens {
                        access_token: new_tokens.access_token,
                        refresh_token: new_tokens.refresh_token.clone().or(Some(refresh_token)),
=======
                    let tokens = OidcSessionTokens {
                        access_token: response.access_token,
                        refresh_token: response.refresh_token.clone().or(Some(refresh_token)),
>>>>>>> f44ebf1b
                        latest_id_token,
                    };

                    this.set_session_tokens(tokens.clone());

                    // Call the save_session_callback if set, while the optional lock is being held.
                    if let Some(save_session_callback) =
                        this.client.inner.auth_ctx.save_session_callback.get()
                    {
                        // Satisfies the save_session_callback invariant: set_session_tokens has
                        // been called just above.
                        if let Err(err) = save_session_callback(this.client.clone()).await {
                            error!("when saving session after refresh: {err}");
                        }
                    }

                    if let Some(mut lock) = lock {
                        lock.save_in_memory_and_db(&tokens).await?;
                    }

                    _ = this
                        .client
                        .inner
                        .auth_ctx
                        .session_change_sender
                        .send(SessionChange::TokensRefreshed);

                    Ok(())
                }

                Err(err) => Err(err),
            }
        })
        .await
        .expect("joining")?;

        Ok(())
    }

    /// Refresh the access token.
    ///
    /// This should be called when the access token has expired. It should not
    /// be needed to call this manually if the [`Client`] was constructed with
    /// [`ClientBuilder::handle_refresh_tokens()`].
    ///
    /// This method is protected behind a lock, so calling this method several
    /// times at once will only call the endpoint once and all subsequent calls
    /// will wait for the result of the first call. The first call will
    /// return `Ok(Some(response))` or a [`RefreshTokenError`], while the others
    /// will return `Ok(None)` if the token was refreshed by the first call
    /// or the same [`RefreshTokenError`], if it failed.
    ///
    /// [`ClientBuilder::handle_refresh_tokens()`]: crate::ClientBuilder::handle_refresh_tokens()
    pub async fn refresh_access_token(&self) -> Result<(), RefreshTokenError> {
        let client = &self.client;

        let refresh_status_lock = client.inner.auth_ctx.refresh_token_lock.try_lock();

        macro_rules! fail {
            ($lock:expr, $err:expr) => {
                let error = $err;
                *$lock = Err(error.clone());
                return Err(error);
            };
        }

        let Ok(mut refresh_status_guard) = refresh_status_lock else {
            // There's already a request to refresh happening in the same process. Wait for
            // it to finish.
            return client.inner.auth_ctx.refresh_token_lock.lock().await.clone();
        };

        let cross_process_guard =
            if let Some(manager) = self.ctx().cross_process_token_refresh_manager.get() {
                let mut cross_process_guard = match manager
                    .spin_lock()
                    .await
                    .map_err(|err| RefreshTokenError::Oidc(Arc::new(err.into())))
                {
                    Ok(guard) => guard,
                    Err(err) => {
                        fail!(refresh_status_guard, err);
                    }
                };

                if cross_process_guard.hash_mismatch {
                    self.handle_session_hash_mismatch(&mut cross_process_guard)
                        .await
                        .map_err(|err| RefreshTokenError::Oidc(Arc::new(err.into())))?;
                    // Optimistic exit: assume that the underlying process did update fast enough.
                    // In the worst case, we'll do another refresh Soon™.
                    *refresh_status_guard = Ok(());
                    return Ok(());
                }

                Some(cross_process_guard)
            } else {
                None
            };

        let Some(session_tokens) = self.session_tokens() else {
            fail!(refresh_status_guard, RefreshTokenError::RefreshTokenRequired);
        };
        let Some(refresh_token) = session_tokens.refresh_token else {
            fail!(refresh_status_guard, RefreshTokenError::RefreshTokenRequired);
        };

        match self
            .refresh_access_token_inner(
                refresh_token,
                session_tokens.latest_id_token,
                cross_process_guard,
            )
            .await
        {
            Ok(()) => {
                *refresh_status_guard = Ok(());
                Ok(())
            }
            Err(error) => {
                fail!(refresh_status_guard, RefreshTokenError::Oidc(error.into()));
            }
        }
    }

    /// Log out from the currently authenticated session.
    ///
    /// On success, if the provider supports [RP-Initiated Logout], an
    /// [`OidcEndSessionUrlBuilder`] will be provided to build the URL allowing
    /// the user to log out from their account in the provider's interface.
    ///
    /// [RP-Initiated Logout]: https://openid.net/specs/openid-connect-rpinitiated-1_0.html
    pub async fn logout(&self) -> Result<Option<OidcEndSessionUrlBuilder>, OidcError> {
        let provider_metadata = self.provider_metadata().await?;
        let client_credentials = self.client_credentials().ok_or(OidcError::NotAuthenticated)?;

        let revocation_endpoint =
            provider_metadata.revocation_endpoint.as_ref().ok_or(OidcError::NoRevocationSupport)?;

        let tokens = self.session_tokens().ok_or(OidcError::NotAuthenticated)?;

        // Revoke the access token.
        self.backend
            .revoke_token(
                client_credentials.clone(),
                revocation_endpoint,
                tokens.access_token,
                Some(OAuthTokenTypeHint::AccessToken),
            )
            .await?;

        // Revoke the refresh token, if any.
        if let Some(refresh_token) = tokens.refresh_token {
            self.backend
                .revoke_token(
                    client_credentials.clone(),
                    revocation_endpoint,
                    refresh_token,
                    Some(OAuthTokenTypeHint::RefreshToken),
                )
                .await?;
        }

        let end_session_builder =
            provider_metadata.end_session_endpoint.clone().map(|end_session_endpoint| {
                OidcEndSessionUrlBuilder::new(
                    self.clone(),
                    end_session_endpoint,
                    client_credentials.client_id().to_owned(),
                )
            });

        if let Some(manager) = self.ctx().cross_process_token_refresh_manager.get() {
            manager.on_logout().await?;
        }

        Ok(end_session_builder)
    }
}

/// A full session for the OpenID Connect API.
#[derive(Debug, Clone)]
pub struct OidcSession {
    /// The credentials obtained after registration.
    pub credentials: ClientCredentials,

    /// The client metadata sent for registration.
    pub metadata: VerifiedClientMetadata,

    /// The user session.
    pub user: UserSession,
}

/// A user session for the OpenID Connect API.
#[derive(Debug, Clone, Serialize, Deserialize)]
pub struct UserSession {
    /// The Matrix user session info.
    #[serde(flatten)]
    pub meta: SessionMeta,

    /// The tokens used for authentication.
    #[serde(flatten)]
    pub tokens: OidcSessionTokens,

    /// Information about the OpenID Connect provider used for this session.
    pub issuer_info: AuthenticationServerInfo,
}

/// The tokens for a user session obtained with the OpenID Connect API.
#[derive(Clone, Eq, PartialEq)]
#[allow(missing_debug_implementations)]
pub struct OidcSessionTokens {
    /// The access token used for this session.
    pub access_token: String,

    /// The token used for refreshing the access token, if any.
    pub refresh_token: Option<String>,

    /// The ID token returned by the provider during the latest authorization.
    pub latest_id_token: Option<IdToken<'static>>,
}

impl fmt::Debug for OidcSessionTokens {
    fn fmt(&self, f: &mut fmt::Formatter<'_>) -> fmt::Result {
        f.debug_struct("SessionTokens").finish_non_exhaustive()
    }
}

/// The data returned by the provider in the redirect URI after a successful
/// authorization.
#[derive(Debug, Clone)]
pub enum AuthorizationResponse {
    /// A successful response.
    Success(AuthorizationCode),

    /// An error response.
    Error(AuthorizationError),
}

impl AuthorizationResponse {
    /// Deserialize an `AuthorizationResponse` from the given URI.
    ///
    /// Returns an error if the URL doesn't have the expected format.
    pub fn parse_uri(uri: &Url) -> Result<Self, RedirectUriQueryParseError> {
        let Some(query) = uri.query() else { return Err(RedirectUriQueryParseError::MissingQuery) };

        Self::parse_query(query)
    }

    /// Deserialize an `AuthorizationResponse` from the query part of a URI.
    ///
    /// Returns an error if the URL doesn't have the expected format.
    pub fn parse_query(query: &str) -> Result<Self, RedirectUriQueryParseError> {
        // For some reason deserializing the enum with `serde(untagged)` doesn't work,
        // so let's try both variants separately.
        if let Ok(code) = serde_html_form::from_str(query) {
            return Ok(AuthorizationResponse::Success(code));
        }
        if let Ok(error) = serde_html_form::from_str(query) {
            return Ok(AuthorizationResponse::Error(error));
        }

        Err(RedirectUriQueryParseError::UnknownFormat)
    }

    /// Access the state field, on either variant.
    pub fn state(&self) -> &str {
        match self {
            Self::Success(code) => &code.state,
            Self::Error(error) => &error.state,
        }
    }
}

/// The data returned by the provider in the redirect URI after a successful
/// authorization.
#[derive(Debug, Clone, Deserialize)]
pub struct AuthorizationCode {
    /// The code to use to retrieve the access token.
    pub code: String,
    /// The unique identifier for this transaction.
    pub state: String,
}

/// The data returned by the provider in the redirect URI after an authorization
/// error.
#[derive(Debug, Clone, Deserialize)]
pub struct AuthorizationError {
    /// The error.
    #[serde(flatten)]
    pub error: ClientError,
    /// The unique identifier for this transaction.
    pub state: String,
}

/// An error when trying to parse the query of a redirect URI.
#[derive(Debug, Clone, Error)]
pub enum RedirectUriQueryParseError {
    /// There is no query part in the URI.
    #[error("No query in URI")]
    MissingQuery,

    /// Deserialization failed.
    #[error("Query is not using one of the defined formats")]
    UnknownFormat,
}

/// Indicates the action that the user wishes to take when showing the account
/// URL page.
#[derive(Debug)]
pub enum OidcAccountManagementAction {
    /// The user wishes to view their profile (name, avatar, contact details).
    Profile,
    /// The user wishes to view a list of their sessions.
    SessionsList,
    /// The user wishes to view the details of a session.
    SessionView {
        /// The Matrix device ID to be shown.
        device_id: OwnedDeviceId,
    },
    /// The user wishes to end/logout a session.
    SessionEnd {
        /// The Matrix device ID to be ended.
        device_id: OwnedDeviceId,
    },
}

/// All errors that can occur when using the OpenID Connect API.
#[derive(Debug, Error)]
pub enum OidcError {
    /// An error occurred when interacting with the provider.
    #[error(transparent)]
    Oidc(mas_oidc_client::error::Error),

    /// No authentication issuer was provided by the homeserver or by the user.
    #[error("client missing authentication issuer")]
    MissingAuthenticationIssuer,

    /// The OpenID Connect Provider doesn't support dynamic client registration.
    ///
    /// The provider probably offers another way to register clients.
    #[error("no dynamic registration support")]
    NoRegistrationSupport,

    /// The device ID was not returned by the homeserver after login.
    #[error("missing device ID in response")]
    MissingDeviceId,

    /// The client is not authenticated while the request requires it.
    #[error("client not authenticated")]
    NotAuthenticated,

    /// The state used to complete authorization doesn't match an original
    /// value.
    #[error("the supplied state is unexpected")]
    InvalidState,

    /// The device ID is invalid.
    #[error("invalid device ID")]
    InvalidDeviceId,

    /// The OpenID Connect Provider doesn't support token revocation, aka
    /// logging out.
    #[error("no token revocation support")]
    NoRevocationSupport,

    /// An error occurred generating a random value.
    #[error(transparent)]
    Rand(rand::Error),

    /// An error occurred caused by the cross-process locks.
    #[error(transparent)]
    LockError(#[from] CrossProcessRefreshLockError),

    /// An unknown error occurred.
    #[error("unknown error")]
    UnknownError(#[source] Box<dyn std::error::Error + Send + Sync>),
}

impl<E> From<E> for OidcError
where
    E: Into<mas_oidc_client::error::Error>,
{
    fn from(value: E) -> Self {
        Self::Oidc(value.into())
    }
}

fn rng() -> Result<StdRng, OidcError> {
    StdRng::from_rng(rand::thread_rng()).map_err(OidcError::Rand)
}

fn hash<T: Hash>(x: &T) -> u64 {
    let mut hasher = DefaultHasher::new();
    x.hash(&mut hasher);
    hasher.finish()
<<<<<<< HEAD
=======
}

#[cfg(test)]
mod tests {
    use std::str::FromStr;

    use mas_oidc_client::types::{
        client_credentials::ClientCredentials, registration::ClientMetadata,
    };
    use matrix_sdk_base::SessionMeta;
    use matrix_sdk_test::async_test;
    use ruma::{
        api::client::discovery::discover_homeserver::AuthenticationServerInfo, OwnedUserId,
    };
    use url::Url;

    use crate::{
        oidc::{OidcAccountManagementAction, OidcSession, OidcSessionTokens, UserSession},
        ClientBuilder,
    };

    #[async_test]
    async fn test_account_management_url() {
        let builder =
            ClientBuilder::new().homeserver_url(Url::parse("https://example.com").unwrap());
        let client = builder.build().await.unwrap();

        client
            .restore_session(OidcSession {
                credentials: ClientCredentials::None { client_id: "client_id".to_owned() },
                metadata: ClientMetadata {
                    redirect_uris: Some(vec![Url::parse("https://example.com/login").unwrap()]),
                    ..Default::default()
                }
                .validate()
                .unwrap(),
                user: UserSession {
                    meta: SessionMeta {
                        user_id: OwnedUserId::from_str("@user:example.com").unwrap(),
                        device_id: "device_id".into(),
                    },
                    tokens: OidcSessionTokens {
                        access_token: "access_token".to_owned(),
                        refresh_token: None,
                        latest_id_token: None,
                    },
                    issuer_info: AuthenticationServerInfo::new(
                        "https://example.com".to_owned(),
                        Some("https://example.com/account".to_owned()),
                    ),
                },
            })
            .await
            .unwrap();

        assert_eq!(
            client.oidc().account_management_url(None).unwrap(),
            Some(Url::parse("https://example.com/account").unwrap())
        );

        assert_eq!(
            client
                .oidc()
                .account_management_url(Some(OidcAccountManagementAction::Profile))
                .unwrap(),
            Some(Url::parse("https://example.com/account?action=profile").unwrap())
        );

        assert_eq!(
            client
                .oidc()
                .account_management_url(Some(OidcAccountManagementAction::SessionsList))
                .unwrap(),
            Some(Url::parse("https://example.com/account?action=sessions_list").unwrap())
        );

        assert_eq!(
            client
                .oidc()
                .account_management_url(Some(OidcAccountManagementAction::SessionView {
                    device_id: "my_phone".into()
                }))
                .unwrap(),
            Some(
                Url::parse("https://example.com/account?action=session_view&device_id=my_phone")
                    .unwrap()
            )
        );

        assert_eq!(
            client
                .oidc()
                .account_management_url(Some(OidcAccountManagementAction::SessionEnd {
                    device_id: "my_old_phone".into()
                }))
                .unwrap(),
            Some(
                Url::parse("https://example.com/account?action=session_end&device_id=my_old_phone")
                    .unwrap()
            )
        );
    }
>>>>>>> f44ebf1b
}<|MERGE_RESOLUTION|>--- conflicted
+++ resolved
@@ -1000,7 +1000,6 @@
 
         let provider_metadata = self.provider_metadata().await?;
 
-<<<<<<< HEAD
         let session_tokens = self
             .backend
             .trade_authorization_code_for_tokens(
@@ -1015,27 +1014,6 @@
         self.set_session_tokens(session_tokens);
 
         Ok(())
-=======
-        let (response, id_token) = access_token_with_authorization_code(
-            &self.http_service(),
-            data.credentials.clone(),
-            provider_metadata.token_endpoint(),
-            code.code,
-            validation_data,
-            Some(id_token_verification_data),
-            Utc::now(),
-            &mut rng()?,
-        )
-        .await?;
-
-        self.set_session_tokens(OidcSessionTokens {
-            access_token: response.access_token.clone(),
-            refresh_token: response.refresh_token.clone(),
-            latest_id_token: id_token,
-        });
-
-        Ok(response)
->>>>>>> f44ebf1b
     }
 
     /// Abort the authorization process.
@@ -1100,15 +1078,9 @@
                         hash(&new_tokens.access_token)
                     );
 
-<<<<<<< HEAD
-                    let tokens = SessionTokens {
+                    let tokens = OidcSessionTokens {
                         access_token: new_tokens.access_token,
                         refresh_token: new_tokens.refresh_token.clone().or(Some(refresh_token)),
-=======
-                    let tokens = OidcSessionTokens {
-                        access_token: response.access_token,
-                        refresh_token: response.refresh_token.clone().or(Some(refresh_token)),
->>>>>>> f44ebf1b
                         latest_id_token,
                     };
 
@@ -1505,109 +1477,4 @@
     let mut hasher = DefaultHasher::new();
     x.hash(&mut hasher);
     hasher.finish()
-<<<<<<< HEAD
-=======
-}
-
-#[cfg(test)]
-mod tests {
-    use std::str::FromStr;
-
-    use mas_oidc_client::types::{
-        client_credentials::ClientCredentials, registration::ClientMetadata,
-    };
-    use matrix_sdk_base::SessionMeta;
-    use matrix_sdk_test::async_test;
-    use ruma::{
-        api::client::discovery::discover_homeserver::AuthenticationServerInfo, OwnedUserId,
-    };
-    use url::Url;
-
-    use crate::{
-        oidc::{OidcAccountManagementAction, OidcSession, OidcSessionTokens, UserSession},
-        ClientBuilder,
-    };
-
-    #[async_test]
-    async fn test_account_management_url() {
-        let builder =
-            ClientBuilder::new().homeserver_url(Url::parse("https://example.com").unwrap());
-        let client = builder.build().await.unwrap();
-
-        client
-            .restore_session(OidcSession {
-                credentials: ClientCredentials::None { client_id: "client_id".to_owned() },
-                metadata: ClientMetadata {
-                    redirect_uris: Some(vec![Url::parse("https://example.com/login").unwrap()]),
-                    ..Default::default()
-                }
-                .validate()
-                .unwrap(),
-                user: UserSession {
-                    meta: SessionMeta {
-                        user_id: OwnedUserId::from_str("@user:example.com").unwrap(),
-                        device_id: "device_id".into(),
-                    },
-                    tokens: OidcSessionTokens {
-                        access_token: "access_token".to_owned(),
-                        refresh_token: None,
-                        latest_id_token: None,
-                    },
-                    issuer_info: AuthenticationServerInfo::new(
-                        "https://example.com".to_owned(),
-                        Some("https://example.com/account".to_owned()),
-                    ),
-                },
-            })
-            .await
-            .unwrap();
-
-        assert_eq!(
-            client.oidc().account_management_url(None).unwrap(),
-            Some(Url::parse("https://example.com/account").unwrap())
-        );
-
-        assert_eq!(
-            client
-                .oidc()
-                .account_management_url(Some(OidcAccountManagementAction::Profile))
-                .unwrap(),
-            Some(Url::parse("https://example.com/account?action=profile").unwrap())
-        );
-
-        assert_eq!(
-            client
-                .oidc()
-                .account_management_url(Some(OidcAccountManagementAction::SessionsList))
-                .unwrap(),
-            Some(Url::parse("https://example.com/account?action=sessions_list").unwrap())
-        );
-
-        assert_eq!(
-            client
-                .oidc()
-                .account_management_url(Some(OidcAccountManagementAction::SessionView {
-                    device_id: "my_phone".into()
-                }))
-                .unwrap(),
-            Some(
-                Url::parse("https://example.com/account?action=session_view&device_id=my_phone")
-                    .unwrap()
-            )
-        );
-
-        assert_eq!(
-            client
-                .oidc()
-                .account_management_url(Some(OidcAccountManagementAction::SessionEnd {
-                    device_id: "my_old_phone".into()
-                }))
-                .unwrap(),
-            Some(
-                Url::parse("https://example.com/account?action=session_end&device_id=my_old_phone")
-                    .unwrap()
-            )
-        );
-    }
->>>>>>> f44ebf1b
 }