// Copyright 2022 Kévin Commaille
//
// Licensed under the Apache License, Version 2.0 (the "License");
// you may not use this file except in compliance with the License.
// You may obtain a copy of the License at
//
//     http://www.apache.org/licenses/LICENSE-2.0
//
// Unless required by applicable law or agreed to in writing, software
// distributed under the License is distributed on an "AS IS" BASIS,
// WITHOUT WARRANTIES OR CONDITIONS OF ANY KIND, either express or implied.
// See the License for the specific language governing permissions and
// limitations under the License.

//! High-level OpenID Connect API using the Authorization Code flow.
//!
//! The OpenID Connect interactions with the Matrix API are currently a
//! work-in-progress and are defined by [MSC3861] and its sub-proposals. And
//! more documentation is available at [areweoidcyet.com].
//!
//! # OpenID Connect specification compliance
//!
//! The OpenID Connect client used in the SDK has not been certified for
//! compliance against the OpenID Connect specification.
//!
//! It implements only parts of the specification and is currently
//! limited to the Authorization Code flow. It also uses some OAuth 2.0
//! extensions.
//!
//! # Setup
//!
//! To enable support for OpenID Connect on the [`Client`], simply enable the
//! `experimental-oidc` cargo feature for the `matrix-sdk` crate. Then this
//! authentication API is available with [`Client::oidc()`].
//!
//! # Homeserver support
//!
//! It is recommended to build the Client with [`Client::builder()`] and then to
//! enable auto-discovery by calling [`ClientBuilder::server_name()`]. That will
//! allow to discover the OpenID Connect Provider that is advertised by the
//! homeserver. After building the client, you can check that the homeserver
//! supports logging in via OIDC when [`Oidc::authentication_server_info()`]
//! is set.
//!
//! If the homeserver doesn't advertise its support for OIDC, but the issuer URL
//! is known by some other method, it can be provided manually during
//! registration.
//!
//! # Registration
//!
//! Registration is only required the first time a client encounters an issuer.
//!
//! If the issuer supports dynamic registration, it can be done by using
//! [`Oidc::register_client()`]. If dynamic registration is not available, the
//! homeserver should document how to obtain client credentials.
//!
//! To make the client aware of being registered successfully,
//! [`Oidc::restore_registered_client()`] needs to be called next.
//!
//! After client registration, the client credentials should be persisted and
//! reused for every session that interacts with that same issuer.
//!
//! # Login
//!
//! Before logging in, make sure to call [`Oidc::restore_registered_client()`]
//! (even after registering the client), as it is the first step to know how to
//! interact with the issuer.
//!
//! With OIDC, logging into a Matrix account is simply logging in with a
//! predefined scope, part of it declaring the device ID of the session.
//!
//! [`Oidc::login()`] constructs an [`OidcAuthCodeUrlBuilder`] that can be
//! configured, and then calling [`OidcAuthCodeUrlBuilder::build()`] will
//! provide the URL to present to the user in a web browser. After
//! authenticating with the OIDC provider, the user will be redirected to the
//! provided redirect URI, with a code in the query that will allow to finish
//! the authorization process by calling [`Oidc::finish_authorization()`].
//!
//! # Persisting/restoring a session
//!
//! A full OIDC session requires two parts:
//!
//! - The client credentials obtained after client registration with the
//!   corresponding client metadata,
//! - The user session obtained after login.
//!
//! Both parts are usually stored separately because the client credentials can
//! be reused for any session with the same issuer, while the user session is
//! unique.
//!
//! _Note_ that the type returned by [`Oidc::full_session()`] is not
//! (de)serializable. This is due to some client credentials methods that
//! require a function to generate a JWT. The types of some fields can still be
//! (de)serialized.
//!
//! To restore a previous session, use [`Oidc::restore_session()`].
//!
//! # Refresh tokens
//!
//! The use of refresh tokens with OpenID Connect Providers is more common than
//! in the Matrix specification. For this reason, it is recommended to configure
//! the client with [`ClientBuilder::handle_refresh_tokens()`], to handle
//! refreshing tokens automatically.
//!
//! Applications should then listen to session tokens changes after logging in
//! with [`Oidc::session_tokens_stream()`] to be able to restore the session at
//! a later time, otherwise the end-user will need to login again.
//!
//! # Unknown token error
//!
//! A request to the Matrix API can return an [`Error`] with an
//! [`ErrorKind::UnknownToken`].
//!
//! The first step is to try to refresh the token with
//! [`Oidc::refresh_access_token()`]. This step is done automatically if the
//! client was built with [`ClientBuilder::handle_refresh_tokens()`].
//!
//! If refreshing the access token fails, the next step is to try to request a
//! new login authorization with [`Oidc::login()`], using the device ID from the
//! session. _Note_ that in this case [`Oidc::finish_login()`] must NOT be
//! called after [`Oidc::finish_authorization()`].
//!
//! If this fails again, the client should assume to be logged out, and all
//! local data should be erased.
//!
//! # Insufficient scope error
//!
//! _Note: This is not fully specced yet._
//!
//! Some API calls that deal with sensitive data require more privileges than
//! others. In the current Matrix specification, those endpoints use the
//! User-Interactive Authentication API.
//!
//! The OAuth 2.0 specification has the concept of scopes, and an access token
//! is limited to a given scope when it is generated. Accessing those endpoints
//! require a privileged scope, so a new authorization request is necessary to
//! get a new access token.
//!
//! When the API endpoint returns an [`Error`] with an
//! [`AuthenticateError::InsufficientScope`], the [`Oidc::authorize_scope()`]
//! method can be used to authorize the required scope. It works just like
//! [`Oidc::login()`].
//!
//! # Account management.
//!
//! The homeserver might advertise a URL that allows the user to manage their
//! account, alongside the issuer in the [`Oidc::authentication_server_info()`]
//! obtained during registration.
//!
//! # Logout
//!
//! To log the [`Client`] out of the session, simply call [`Oidc::logout()`].
//!
//! # Examples
//!
//! Most methods have examples, there is also an example CLI application that
//! supports all the actions described here, in [`examples/oidc-cli`].
//!
//! [MSC3861]: https://github.com/matrix-org/matrix-spec-proposals/pull/3861
//! [areweoidcyet.com]: https://areweoidcyet.com/
//! [`ClientBuilder::server_name()`]: crate::ClientBuilder::server_name()
//! [`ClientBuilder::handle_refresh_tokens()`]: crate::ClientBuilder::handle_refresh_tokens()
//! [`Error`]: ruma::api::client::error::Error
//! [`ErrorKind::UnknownToken`]: ruma::api::client::error::ErrorKind::UnknownToken
//! [`AuthenticateError::InsufficientScope`]: ruma::api::client::error::AuthenticateError
//! [`examples/oidc-cli`]: https://github.com/matrix-org/matrix-rust-sdk/tree/main/examples/oidc-cli

use std::{
    collections::{hash_map::DefaultHasher, HashMap},
    fmt,
    hash::{Hash, Hasher},
    sync::Arc,
};

use as_variant::as_variant;
use eyeball::SharedObservable;
use futures_core::Stream;
pub use mas_oidc_client::{error, types};
use mas_oidc_client::{
    requests::authorization_code::AuthorizationValidationData,
    types::{
        client_credentials::ClientCredentials,
        errors::ClientError,
        iana::oauth::OAuthTokenTypeHint,
        oidc::VerifiedProviderMetadata,
        registration::{ClientRegistrationResponse, VerifiedClientMetadata},
        scope::{MatrixApiScopeToken, Scope, ScopeToken},
        IdToken,
    },
};
use matrix_sdk_base::{once_cell::sync::OnceCell, SessionMeta};
use rand::{rngs::StdRng, Rng, SeedableRng};
use ruma::{api::client::discovery::discover_homeserver::AuthenticationServerInfo, OwnedDeviceId};
use serde::{Deserialize, Serialize};
use thiserror::Error;
use tokio::{spawn, sync::Mutex};
use tracing::{error, trace, warn};
use url::Url;

mod auth_code_builder;
mod cross_process;
mod data_serde;
mod end_session_builder;
mod r#impl;
#[cfg(test)]
mod tests;

pub use self::{
    auth_code_builder::{OidcAuthCodeUrlBuilder, OidcAuthorizationData},
    end_session_builder::{OidcEndSessionData, OidcEndSessionUrlBuilder},
};
use self::{
    cross_process::{
        CrossProcessRefreshLockError, CrossProcessRefreshLockGuard, CrossProcessRefreshManager,
    },
    r#impl::{OidcImpl, OidcServer},
};
use crate::{authentication::AuthData, client::SessionChange, Client, RefreshTokenError, Result};

<<<<<<< HEAD
type CallbackError = Box<dyn std::error::Error + Send + Sync>;
type SaveSessionCallback = dyn Fn(Client) -> Pin<Box<dyn Send + Sync + Future<Output = Result<(), CallbackError>>>>
    + Send
    + Sync;
type ReloadSessionCallback =
    dyn Fn(Client) -> Result<OidcSessionTokens, CallbackError> + Send + Sync;

pub(crate) struct OidcCtx {
    /// The authentication server info discovered from the homeserver.
    authentication_server_info: Option<AuthenticationServerInfo>,

=======
#[derive(Default)]
pub(crate) struct OidcContext {
>>>>>>> b749b354
    /// Lock and state when multiple processes may refresh an OIDC session.
    cross_process_token_refresh_manager: OnceCell<CrossProcessRefreshManager>,

    /// Deferred cross-process lock initializer.
    ///
    /// Note: only required because we're using the crypto store that might not
    /// be present before reloading a session.
<<<<<<< HEAD
    deferred_cross_process_lock_init: Mutex<Option<String>>,

    /// A callback called whenever we need an absolute source of truth for the
    /// current session tokens.
    ///
    /// This is required only in multiple processes setups.
    reload_session_callback: OnceCell<Box<ReloadSessionCallback>>,

    /// A callback to save a session back into the app's secure storage.
    ///
    /// This is always called, independently of the presence of a cross-process
    /// lock.
    ///
    /// Internal invariant: this must be called only after `set_session_tokens`
    /// has been called, not before.
    save_session_callback: OnceCell<Box<SaveSessionCallback>>,
}

impl OidcCtx {
    pub(crate) fn new(authentication_server_info: Option<AuthenticationServerInfo>) -> Self {
        Self {
            authentication_server_info,
            cross_process_token_refresh_manager: Default::default(),
            deferred_cross_process_lock_init: Default::default(),
            reload_session_callback: Default::default(),
            save_session_callback: Default::default(),
        }
    }
=======
    deferred_cross_process_lock_init: Arc<Mutex<Option<String>>>,
>>>>>>> b749b354
}

pub(crate) struct OidcAuthData {
    pub(crate) issuer_info: AuthenticationServerInfo,
    pub(crate) credentials: ClientCredentials,
    pub(crate) metadata: VerifiedClientMetadata,
    pub(crate) tokens: OnceCell<SharedObservable<OidcSessionTokens>>,
    /// The data necessary to validate authorization responses.
    pub(crate) authorization_data: Mutex<HashMap<String, AuthorizationValidationData>>,
}

impl fmt::Debug for OidcAuthData {
    fn fmt(&self, f: &mut fmt::Formatter<'_>) -> fmt::Result {
        f.debug_struct("OidcAuthData")
            .field("issuer_info", &self.issuer_info)
            .finish_non_exhaustive()
    }
}

/// A high-level authentication API to interact with an OpenID Connect Provider.
#[derive(Debug, Clone)]
pub struct Oidc {
    /// The underlying Matrix API client.
    client: Client,

    /// The implementation of the OIDC backend.
    backend: Arc<dyn OidcImpl>,
}

impl Oidc {
    pub(crate) fn new(client: Client) -> Self {
        Self { client: client.clone(), backend: Arc::new(OidcServer::new(client)) }
    }

    fn ctx(&self) -> &OidcCtx {
        &self.client.inner.auth_ctx.oidc
    }

    /// Enable a cross-process store lock on the state store, to coordinate
    /// refreshes across different processes.
    pub async fn enable_cross_process_refresh_lock(
        &self,
        lock_value: String,
    ) -> Result<(), OidcError> {
        // FIXME: it must be deferred only because we're using the crypto store and it's
        // initialized only in `set_session_meta`, not if we use a dedicated
        // store.
        let mut lock = self.ctx().deferred_cross_process_lock_init.lock().await;
        if lock.is_some() {
            return Err(CrossProcessRefreshLockError::DuplicatedLock.into());
        }
        *lock = Some(lock_value);

        Ok(())
    }

    /// Performs a deferred cross-process refresh-lock, if needs be, after an
    /// olm machine has been initialized.
    ///
    /// Must be called after `set_session_meta`.
    async fn deferred_enable_cross_process_refresh_lock(&self) -> Result<()> {
        let deferred_init_lock = self.ctx().deferred_cross_process_lock_init.lock().await;
        let Some(lock_value) = deferred_init_lock.as_ref() else {
            return Ok(());
        };

        // If the lock has already been created, don't recreate it from scratch.
        if let Some(prev_lock) = self.ctx().cross_process_token_refresh_manager.get() {
            let prev_holder = prev_lock.lock_holder();
            if prev_holder == lock_value {
                return Ok(());
            }
            warn!(
                prev_holder,
                new_holder = lock_value,
                "recreating cross-process store refresh token lock with a different holder value"
            );
        }

        // FIXME We shouldn't be using the crypto store for that! see also https://github.com/matrix-org/matrix-rust-sdk/issues/2472
        let olm_machine_lock = self.client.olm_machine().await;
        let olm_machine =
            olm_machine_lock.as_ref().expect("there has to be an olm machine, hopefully?");
        let store = olm_machine.store();
        let lock =
            store.create_store_lock("oidc_session_refresh_lock".to_owned(), lock_value.clone());

        let manager = CrossProcessRefreshManager::new(store.clone(), lock);

        self.ctx()
            .cross_process_token_refresh_manager
            .set(manager)
            .map_err(|_| crate::Error::Oidc(CrossProcessRefreshLockError::DuplicatedLock.into()))?;

        Ok(())
    }

    /// The OpenID Connect authentication data.
    ///
    /// Returns `None` if the client registration was not restored with
    /// [`Oidc::restore_registered_client()`] or
    /// [`Oidc::restore_session()`].
    fn data(&self) -> Option<&OidcAuthData> {
        let data = self.client.inner.auth_ctx.auth_data.get()?;
        as_variant!(data, AuthData::Oidc)
    }

    /// The authentication server info discovered from the homeserver.
    ///
    /// This will only be set if the homeserver supports authenticating via
    /// OpenID Connect ([MSC3861]) and this `Client` was constructed using
    /// auto-discovery by setting the homeserver with
    /// [`ClientBuilder::server_name()`].
    ///
    /// [MSC3861]: https://github.com/matrix-org/matrix-spec-proposals/pull/3861
    /// [`ClientBuilder::server_name()`]: crate::ClientBuilder::server_name()
    pub fn authentication_server_info(&self) -> Option<&AuthenticationServerInfo> {
        self.client.inner.auth_ctx.oidc.authentication_server_info.as_ref()
    }

    /// The OpenID Connect Provider used for authorization.
    ///
    /// Returns `None` if the client registration was not restored with
    /// [`Oidc::restore_registered_client()`] or
    /// [`Oidc::restore_session()`].
    pub fn issuer(&self) -> Option<&str> {
        self.data().map(|data| data.issuer_info.issuer.as_str())
    }

    /// The URL where the user can manage their account.
    ///
    /// Returns `Ok(None)` if the client registration was not restored with
    /// [`Oidc::restore_registered_client()`] or
    /// [`Oidc::restore_session()`], or if the homeserver doesn't advertise this
    /// URL. Returns an error if the URL could not be parsed
    pub fn account_management_url(
        &self,
        action: Option<OidcAccountManagementAction>,
    ) -> Result<Option<Url>, url::ParseError> {
        let Some(data) = self.data() else {
            return Ok(None);
        };
        let Some(account) = data.issuer_info.account.as_deref() else {
            return Ok(None);
        };

        let mut url = Url::parse(account)?;

        if let Some(id_token) = self.session_tokens().and_then(|t| t.latest_id_token) {
            url.query_pairs_mut().append_pair("id_token_hint", id_token.as_str());
        }

        if let Some(action) = action {
            match action {
                OidcAccountManagementAction::Profile => {
                    url.query_pairs_mut().append_pair("action", "profile");
                }
                OidcAccountManagementAction::SessionsList => {
                    url.query_pairs_mut().append_pair("action", "sessions_list");
                }
                OidcAccountManagementAction::SessionView { device_id } => {
                    url.query_pairs_mut().append_pair("action", "session_view");
                    url.query_pairs_mut().append_pair("device_id", device_id.as_str());
                }
                OidcAccountManagementAction::SessionEnd { device_id } => {
                    url.query_pairs_mut().append_pair("action", "session_end");
                    url.query_pairs_mut().append_pair("device_id", device_id.as_str());
                }
            }
        }

        Ok(Some(url))
    }

    /// Fetch the OpenID Connect metadata of the given issuer.
    ///
    /// Returns an error if fetching the metadata failed.
    pub async fn given_provider_metadata(
        &self,
        issuer: &str,
    ) -> Result<VerifiedProviderMetadata, OidcError> {
        self.backend.discover(issuer).await
    }

    /// Fetch the OpenID Connect metadata of the issuer.
    ///
    /// Returns an error if the client registration was not restored, or if an
    /// error occurred when fetching the metadata.
    pub async fn provider_metadata(&self) -> Result<VerifiedProviderMetadata, OidcError> {
        let issuer = self.issuer().ok_or(OidcError::MissingAuthenticationIssuer)?;

        self.given_provider_metadata(issuer).await
    }

    /// The OpenID Connect metadata of this client used during registration.
    ///
    /// Returns `None` if the client registration was not restored with
    /// [`Oidc::restore_registered_client()`] or
    /// [`Oidc::restore_session()`].
    pub fn client_metadata(&self) -> Option<&VerifiedClientMetadata> {
        self.data().map(|data| &data.metadata)
    }

    /// The OpenID Connect credentials of this client obtained after
    /// registration.
    ///
    /// Returns `None` if the client registration was not restored with
    /// [`Oidc::restore_registered_client()`] or
    /// [`Oidc::restore_session()`].
    pub fn client_credentials(&self) -> Option<&ClientCredentials> {
        self.data().map(|data| &data.credentials)
    }

    /// Set the current session tokens.
    ///
    /// # Panics
    ///
    /// Will panic if no OIDC client has been configured yet.
    fn set_session_tokens(&self, session_tokens: OidcSessionTokens) {
        let data =
            self.data().expect("Cannot call OpenID Connect API after logging in with another API");
        if let Some(tokens) = data.tokens.get() {
            tokens.set_if_not_eq(session_tokens);
        } else {
            let _ = data.tokens.set(SharedObservable::new(session_tokens));
        }
    }

    /// The tokens received after authorization of this client.
    ///
    /// Returns `None` if the client was not logged in with the OpenID Connect
    /// API.
    pub fn session_tokens(&self) -> Option<OidcSessionTokens> {
        Some(self.data()?.tokens.get()?.get())
    }

    /// Get changes to the session tokens as a [`Stream`].
    ///
    /// Returns `None` if the client was not logged in with the OpenID Connect
    /// API.
    ///
    /// After login, the tokens should only change when refreshing the access
    /// token or authorizing new scopes.
    ///
    /// # Examples
    ///
    /// ```no_run
    /// use futures_util::StreamExt;
    /// use matrix_sdk::Client;
    /// # fn persist_session(_: &matrix_sdk::oidc::OidcSession) {}
    /// # _ = async {
    /// let homeserver = "http://example.com";
    /// let client = Client::builder()
    ///     .homeserver_url(homeserver)
    ///     .handle_refresh_tokens()
    ///     .build()
    ///     .await?;
    ///
    /// // Login with the OpenID Connect API…
    ///
    /// let oidc = client.oidc();
    /// let session = oidc.full_session().expect("Client should be logged in");
    /// persist_session(&session);
    ///
    /// // Handle when at least one of the tokens changed.
    /// let mut tokens_stream =
    ///     oidc.session_tokens_stream().expect("Client should be logged in");
    /// loop {
    ///     if tokens_stream.next().await.is_some() {
    ///         let session =
    ///             oidc.full_session().expect("Client should be logged in");
    ///         persist_session(&session);
    ///     }
    /// }
    /// # anyhow::Ok(()) };
    /// ```
    pub fn session_tokens_stream(&self) -> Option<impl Stream<Item = OidcSessionTokens>> {
        Some(self.data()?.tokens.get()?.subscribe())
    }

    /// Get the current access token for this session.
    ///
    /// Returns `None` if the client was not logged in with the OpenID Connect
    /// API.
    pub fn access_token(&self) -> Option<String> {
        self.session_tokens().map(|tokens| tokens.access_token)
    }

    /// Get the current refresh token for this session.
    ///
    /// Returns `None` if the client was not logged in with the OpenID Connect
    /// API, or if the access token cannot be refreshed.
    pub fn refresh_token(&self) -> Option<String> {
        self.session_tokens().and_then(|tokens| tokens.refresh_token)
    }

    /// The ID Token received after the latest authorization of this client, if
    /// any.
    ///
    /// Returns `None` if the client was not logged in with the OpenID Connect
    /// API, or if the issuer did not provide one.
    pub fn latest_id_token(&self) -> Option<IdToken<'static>> {
        self.session_tokens()?.latest_id_token
    }

    /// The OpenID Connect user session of this client.
    ///
    /// Returns `None` if the client was not logged in with the OpenID Connect
    /// API.
    pub fn user_session(&self) -> Option<UserSession> {
        let meta = self.client.session_meta()?.to_owned();
        let tokens = self.session_tokens()?;
        let issuer_info = self.data()?.issuer_info.clone();
        Some(UserSession { meta, tokens, issuer_info })
    }

    /// The full OpenID Connect session of this client.
    ///
    /// Returns `None` if the client was not logged in with the OpenID Connect
    /// API.
    pub fn full_session(&self) -> Option<OidcSession> {
        let user = self.user_session()?;
        let data = self.data()?;
        Some(OidcSession {
            credentials: data.credentials.clone(),
            metadata: data.metadata.clone(),
            user,
        })
    }

    /// Register a client with an OpenID Connect Provider.
    ///
    /// This should be called before any authorization request with an unknown
    /// authentication issuer. If the client is already registered with the
    /// given issuer, it should use [`Oidc::restore_registered_client()`]
    /// directly.
    ///
    /// Note that the client should adapt the security measures enabled in its
    /// metadata according to the capabilities advertised in
    /// [`Oidc::given_provider_metadata()`].
    ///
    /// # Arguments
    ///
    /// * `issuer` - The OpenID Connect Provider to register with. Can be
    ///   obtained with [`Oidc::authentication_server_info()`].
    ///
    /// * `client_metadata` - The [`VerifiedClientMetadata`] to register.
    ///
    /// * `software_statement` - A [software statement], a digitally signed
    ///   version of the metadata, as a JWT. Any claim in this JWT will override
    ///   the corresponding field in the client metadata. It must include a
    ///   `software_id` claim that is used to uniquely identify a client and
    ///   ensure the same `client_id` is returned on subsequent registration,
    ///   allowing to update the registered client metadata.
    ///
    /// The credentials in the response should be persisted for future use and
    /// reused for the same issuer, along with the client metadata sent to the
    /// provider, even for different sessions or user accounts.
    ///
    /// # Example
    ///
    /// ```no_run
    /// use matrix_sdk::{Client, ServerName};
    /// use matrix_sdk::oidc::types::client_credentials::ClientCredentials;
    /// use matrix_sdk::oidc::types::registration::ClientMetadata;
    /// # use matrix_sdk::oidc::types::registration::VerifiedClientMetadata;
    /// # let client_metadata = ClientMetadata::default().validate().unwrap();
    /// # fn persist_client_registration (_: &str, _: &ClientMetadata, _: &ClientCredentials) {}
    /// # _ = async {
    /// let server_name = ServerName::parse("my_homeserver.org").unwrap();
    /// let client = Client::builder().server_name(&server_name).build().await?;
    /// let oidc = client.oidc();
    ///
    /// if let Some(info) = oidc.authentication_server_info() {
    ///     let response = oidc
    ///         .register_client(&info.issuer, client_metadata.clone(), None)
    ///         .await?;
    ///
    ///     println!(
    ///         "Registered with client_id: {}",
    ///         response.client_id
    ///     );
    ///
    ///     // In this case we registered a public client, so it has no secret.
    ///     let credentials = ClientCredentials::None {
    ///         client_id: response.client_id,
    ///     };
    ///
    ///     persist_client_registration(&info.issuer, &client_metadata, &credentials);
    /// }
    /// # anyhow::Ok(()) };
    /// ```
    ///
    /// [software statement]: https://datatracker.ietf.org/doc/html/rfc7591#autoid-8
    pub async fn register_client(
        &self,
        issuer: &str,
        client_metadata: VerifiedClientMetadata,
        software_statement: Option<String>,
    ) -> Result<ClientRegistrationResponse, OidcError> {
        let provider_metadata = self.backend.discover(issuer).await?;

        let registration_endpoint = provider_metadata
            .registration_endpoint
            .as_ref()
            .ok_or(OidcError::NoRegistrationSupport)?;

        self.backend
            .register_client(registration_endpoint, client_metadata, software_statement)
            .await
    }

    /// Set the data of a client that is registered with an OpenID Connect
    /// Provider.
    ///
    /// This should be called after registration or when logging in with a
    /// provider that is already known by the client.
    ///
    /// # Arguments
    ///
    /// * `issuer_info` - The [`AuthenticationServerInfo`] for the OpenID
    ///   Connect Provider we're interacting with.
    ///
    /// * `client_metadata` - The [`VerifiedClientMetadata`] that was
    ///   registered.
    ///
    /// * `client_credentials` - The credentials necessary to authenticate the
    ///   client with the provider, obtained after registration.
    ///
    /// # Panic
    ///
    /// Panics if authentication data was already set.
    pub fn restore_registered_client(
        &self,
        issuer_info: AuthenticationServerInfo,
        client_metadata: VerifiedClientMetadata,
        client_credentials: ClientCredentials,
    ) {
        let data = OidcAuthData {
            issuer_info,
            credentials: client_credentials,
            metadata: client_metadata,
            tokens: Default::default(),
            authorization_data: Default::default(),
        };

        self.client
            .inner
            .auth_ctx
            .auth_data
            .set(AuthData::Oidc(data))
            .expect("Client authentication data was already set");
    }

    /// Restore a previously logged in session.
    ///
    /// This can be used to restore the client to a logged in state, including
    /// loading the sync state and the encryption keys from the store, if
    /// one was set up.
    ///
    /// # Arguments
    ///
    /// * `session` - The session to restore.
    ///
    /// # Panic
    ///
    /// Panics if authentication data was already set.
    pub async fn restore_session(&self, session: OidcSession) -> Result<()> {
        let OidcSession { credentials, metadata, user: UserSession { meta, tokens, issuer_info } } =
            session;

        let data = OidcAuthData {
            issuer_info,
            credentials,
            metadata,
            tokens: SharedObservable::new(tokens.clone()).into(),
            authorization_data: Default::default(),
        };

        self.client.base_client().set_session_meta(meta).await?;
        self.deferred_enable_cross_process_refresh_lock().await?;

        self.client
            .inner
            .auth_ctx
            .auth_data
            .set(AuthData::Oidc(data))
            .expect("Client authentication data was already set");

        // Initialize the cross-process locking by saving our tokens' hash into the
        // database, if we've enabled the cross-process lock.

        if let Some(cross_process_lock) = self.ctx().cross_process_token_refresh_manager.get() {
            cross_process_lock.restore_session(&tokens).await;

            let mut guard = cross_process_lock
                .spin_lock()
                .await
                .map_err(|err| crate::Error::Oidc(err.into()))?;

            // After we got the lock, it's possible that our session doesn't match the one
            // read from the database, because of a race: another process has
            // refreshed the tokens while we were waiting for the lock.
            //
            // In that case, if there's a mismatch, we reload the session and update the
            // hash. Otherwise, we save our hash into the database.

            if guard.hash_mismatch {
                self.handle_session_hash_mismatch(&mut guard)
                    .await
                    .map_err(|err| crate::Error::Oidc(err.into()))?;
            } else {
                guard
                    .save_in_memory_and_db(&tokens)
                    .await
                    .map_err(|err| crate::Error::Oidc(err.into()))?;
                // No need to call the save_session_callback here; it was the
                // source of the session, so it's already in
                // sync with what we had.
            }
        }

        Ok(())
    }

    async fn handle_session_hash_mismatch(
        &self,
        guard: &mut CrossProcessRefreshLockGuard,
    ) -> Result<(), CrossProcessRefreshLockError> {
        trace!("Handling hash mismatch.");

        let callback = self
            .client
            .inner
            .auth_ctx
            .reload_session_callback
            .get()
            .ok_or(CrossProcessRefreshLockError::MissingReloadSession)?;

        match callback(self.client.clone()) {
            Ok(tokens) => {
                let crate::authentication::SessionTokens::Oidc(tokens) = tokens else {
                    return Err(CrossProcessRefreshLockError::InvalidSessionTokens);
                };

                guard.handle_mismatch(&tokens).await?;

                self.set_session_tokens(tokens.clone());
                // The app's callback acted as authoritative here, so we're not
                // saving the data back into the app, as that would have no
                // effect.
            }
            Err(err) => {
                error!("when reloading OIDC session tokens from callback: {err}");
            }
        }

        Ok(())
    }

    /// Login via OpenID Connect with the Authorization Code flow.
    ///
    /// This should be called after the registered client has been restored with
    /// [`Oidc::restore_registered_client()`].
    ///
    /// If this is a brand new login, [`Oidc::finish_login()`] must be called
    /// after [`Oidc::finish_authorization()`], to finish loading the user
    /// session.
    ///
    /// # Arguments
    ///
    /// * `redirect_uri` - The URI where the end user will be redirected after
    ///   authorizing the login. It must be one of the redirect URIs sent in the
    ///   client metadata during registration.
    ///
    /// * `device_id` - The unique ID that will be associated with the session.
    ///   If not set, a random one will be generated. It can be an existing
    ///   device ID from a previous login call. Note that this should be done
    ///   only if the client also holds the corresponding encryption keys.
    ///
    /// # Errors
    ///
    /// Returns an error if the device ID is not valid.
    ///
    /// # Example
    ///
    /// ```no_run
    /// # use anyhow::anyhow;
    /// use matrix_sdk::{Client};
    /// # use matrix_sdk::oidc::AuthorizationResponse;
    /// # use url::Url;
    /// # let homeserver = Url::parse("https://example.com").unwrap();
    /// # let redirect_uri = Url::parse("http://127.0.0.1/oidc").unwrap();
    /// # let redirected_to_uri = Url::parse("http://127.0.0.1/oidc").unwrap();
    /// # let issuer_info = unimplemented!();
    /// # let client_metadata = unimplemented!();
    /// # let client_credentials = unimplemented!();
    /// # _ = async {
    /// # let client = Client::new(homeserver).await?;
    /// let oidc = client.oidc();
    ///
    /// oidc.restore_registered_client(
    ///     issuer_info,
    ///     client_metadata,
    ///     client_credentials,
    /// );
    ///
    /// let auth_data = oidc.login(redirect_uri, None)?.build().await?;
    ///
    /// // Open auth_data.url and wait for response at the redirect URI.
    /// // The full URL obtained is called here `redirected_to_uri`.
    ///
    /// let auth_response = AuthorizationResponse::parse_uri(&redirected_to_uri)?;
    ///
    /// let code = match auth_response {
    ///     AuthorizationResponse::Success(code) => code,
    ///     AuthorizationResponse::Error(error) => {
    ///         return Err(anyhow!("Authorization failed: {:?}", error));
    ///     }
    /// };
    ///
    /// let _tokens_response = oidc.finish_authorization(code).await?;
    ///
    /// // Important! Without this we can't access the full session.
    /// oidc.finish_login().await?;
    ///
    /// // The session tokens can be persisted either from the response, or from
    /// // one of the `Oidc::session_tokens()` method.
    ///
    /// // You can now make any request compatible with the requested scope.
    /// let _me = client.whoami().await?;
    /// # anyhow::Ok(()) }
    /// ```
    pub fn login(
        &self,
        redirect_uri: Url,
        device_id: Option<String>,
    ) -> Result<OidcAuthCodeUrlBuilder, OidcError> {
        // Generate the device ID if it is not provided.
        let device_id = if let Some(device_id) = device_id {
            device_id
        } else {
            rand::thread_rng()
                .sample_iter(&rand::distributions::Alphanumeric)
                .map(char::from)
                .take(10)
                .collect::<String>()
        };

        let scope = [
            ScopeToken::Openid,
            ScopeToken::MatrixApi(MatrixApiScopeToken::Full),
            ScopeToken::try_with_matrix_device(device_id).or(Err(OidcError::InvalidDeviceId))?,
        ]
        .into_iter()
        .collect();

        Ok(OidcAuthCodeUrlBuilder::new(self.clone(), scope, redirect_uri))
    }

    /// Finish the login process.
    ///
    /// Must be called after [`Oidc::finish_authorization()`] after logging into
    /// a brand new session, to load the last part of the user session and
    /// complete the initialization of the [`Client`].
    ///
    /// # Panic
    ///
    /// Panics if the login was already completed.
    pub async fn finish_login(&self) -> Result<()> {
        // Get the user ID.
        let whoami_res = self.client.whoami().await.map_err(crate::Error::from)?;

        let session = SessionMeta {
            user_id: whoami_res.user_id,
            device_id: whoami_res.device_id.ok_or(OidcError::MissingDeviceId)?,
        };

        self.client.base_client().set_session_meta(session).await.map_err(crate::Error::from)?;
        self.deferred_enable_cross_process_refresh_lock().await?;

        if let Some(cross_process_manager) = self.ctx().cross_process_token_refresh_manager.get() {
            if let Some(tokens) = self.session_tokens() {
                let mut cross_process_guard = cross_process_manager
                    .spin_lock()
                    .await
                    .map_err(|err| crate::Error::Oidc(err.into()))?;

                if cross_process_guard.hash_mismatch {
                    // At this point, we're finishing a login while another process had written
                    // something in the database. It's likely the information in the database it
                    // just outdated and wasn't properly updated, but display a warning, just in
                    // case this happens frequently.
                    warn!(
                        "unexpected cross-process hash mismatch when finishing login (see comment)"
                    );
                }

                cross_process_guard
                    .save_in_memory_and_db(&tokens)
                    .await
                    .map_err(|err| crate::Error::Oidc(err.into()))?;
            }
        }

        Ok(())
    }

    /// Authorize a given scope with the Authorization Code flow.
    ///
    /// This should be used if a new scope is necessary to make a request. For
    /// example, if the homeserver returns an [`Error`] with an
    /// [`AuthenticateError::InsufficientScope`].
    ///
    /// This should be called after the registered client has been restored or
    /// the client was logged in.
    ///
    /// # Arguments
    ///
    /// * `scope` - The scope to authorize.
    ///
    /// * `redirect_uri` - The URI where the end user will be redirected after
    ///   authorizing the scope. It must be one of the redirect URIs sent in the
    ///   client metadata during registration.
    ///
    /// [`Error`]: ruma::api::client::error::Error
    /// [`AuthenticateError::InsufficientScope`]: ruma::api::client::error::AuthenticateError
    pub fn authorize_scope(&self, scope: Scope, redirect_uri: Url) -> OidcAuthCodeUrlBuilder {
        OidcAuthCodeUrlBuilder::new(self.clone(), scope, redirect_uri)
    }

    /// Finish the authorization process.
    ///
    /// This method should be called after the URL returned by
    /// [`OidcAuthCodeUrlBuilder::build()`] has been presented and the user has
    /// been redirected to the redirect URI after a successful authorization.
    ///
    /// If the authorization has not been successful,
    /// [`Oidc::abort_authorization()`] should be used instead to clean up the
    /// local data.
    ///
    /// # Arguments
    ///
    /// * `auth_code` - The response received as part of the redirect URI when
    ///   the authorization was successful.
    ///
    /// Returns an error if a request fails.
    pub async fn finish_authorization(
        &self,
        auth_code: AuthorizationCode,
    ) -> Result<(), OidcError> {
        let data = self.data().ok_or(OidcError::NotAuthenticated)?;
        let validation_data = data
            .authorization_data
            .lock()
            .await
            .remove(&auth_code.state)
            .ok_or(OidcError::InvalidState)?;

        let provider_metadata = self.provider_metadata().await?;

        let session_tokens = self
            .backend
            .trade_authorization_code_for_tokens(
                provider_metadata,
                data.credentials.clone(),
                data.metadata.clone(),
                auth_code,
                validation_data,
            )
            .await?;

        self.set_session_tokens(session_tokens);

        Ok(())
    }

    /// Abort the authorization process.
    ///
    /// This method should be called after the URL returned by
    /// [`OidcAuthCodeUrlBuilder::build()`] has been presented and the user has
    /// been redirected to the redirect URI after a failed authorization, or if
    /// the authorization should be aborted before it is completed.
    ///
    /// If the authorization has been successful,
    /// [`Oidc::finish_authorization()`] should be used instead.
    ///
    /// # Arguments
    ///
    /// * `state` - The state received as part of the redirect URI when the
    ///   authorization failed, or the one provided in [`OidcAuthorizationData`]
    ///   after building the authorization URL.
    pub async fn abort_authorization(&self, state: &str) {
        if let Some(data) = self.data() {
            data.authorization_data.lock().await.remove(state);
        }
    }

    async fn refresh_access_token_inner(
        &self,
        refresh_token: String,
        latest_id_token: Option<IdToken<'static>>,
        lock: Option<CrossProcessRefreshLockGuard>,
    ) -> Result<(), OidcError> {
        // Do not interrupt refresh access token requests and processing, by detaching
        // the request sending and response processing.

        let provider_metadata = self.provider_metadata().await?;

        let this = self.clone();
        let data = self.data().ok_or(OidcError::NotAuthenticated)?;
        let credentials = data.credentials.clone();
        let metadata = data.metadata.clone();

        spawn(async move {
            tracing::trace!(
                "Token refresh: attempting to refresh with refresh_token {}",
                hash(&refresh_token)
            );

            match this
                .backend
                .refresh_access_token(
                    provider_metadata,
                    credentials,
                    &metadata,
                    refresh_token.clone(),
                    latest_id_token.clone(),
                )
                .await
                .map_err(OidcError::from)
            {
                Ok(new_tokens) => {
                    trace!(
                        "Token refresh: new refresh_token: {:?} / access_token: {}",
                        new_tokens.refresh_token.as_ref().map(hash),
                        hash(&new_tokens.access_token)
                    );

                    let tokens = OidcSessionTokens {
                        access_token: new_tokens.access_token,
                        refresh_token: new_tokens.refresh_token.clone().or(Some(refresh_token)),
                        latest_id_token,
                    };

                    this.set_session_tokens(tokens.clone());

                    // Call the save_session_callback if set, while the optional lock is being held.
                    if let Some(save_session_callback) =
                        this.client.inner.auth_ctx.save_session_callback.get()
                    {
                        // Satisfies the save_session_callback invariant: set_session_tokens has
                        // been called just above.
                        if let Err(err) = save_session_callback(this.client.clone()).await {
                            error!("when saving session after refresh: {err}");
                        }
                    }

                    if let Some(mut lock) = lock {
                        lock.save_in_memory_and_db(&tokens).await?;
                    }

                    _ = this
                        .client
                        .inner
                        .auth_ctx
                        .session_change_sender
                        .send(SessionChange::TokensRefreshed);

                    Ok(())
                }

                Err(err) => Err(err),
            }
        })
        .await
        .expect("joining")?;

        Ok(())
    }

    /// Refresh the access token.
    ///
    /// This should be called when the access token has expired. It should not
    /// be needed to call this manually if the [`Client`] was constructed with
    /// [`ClientBuilder::handle_refresh_tokens()`].
    ///
    /// This method is protected behind a lock, so calling this method several
    /// times at once will only call the endpoint once and all subsequent calls
    /// will wait for the result of the first call. The first call will
    /// return `Ok(Some(response))` or a [`RefreshTokenError`], while the others
    /// will return `Ok(None)` if the token was refreshed by the first call
    /// or the same [`RefreshTokenError`], if it failed.
    ///
    /// [`ClientBuilder::handle_refresh_tokens()`]: crate::ClientBuilder::handle_refresh_tokens()
    pub async fn refresh_access_token(&self) -> Result<(), RefreshTokenError> {
        let client = &self.client;

        let refresh_status_lock = client.inner.auth_ctx.refresh_token_lock.try_lock();

        macro_rules! fail {
            ($lock:expr, $err:expr) => {
                let error = $err;
                *$lock = Err(error.clone());
                return Err(error);
            };
        }

        let Ok(mut refresh_status_guard) = refresh_status_lock else {
            // There's already a request to refresh happening in the same process. Wait for
            // it to finish.
            return client.inner.auth_ctx.refresh_token_lock.lock().await.clone();
        };

        let cross_process_guard =
            if let Some(manager) = self.ctx().cross_process_token_refresh_manager.get() {
                let mut cross_process_guard = match manager
                    .spin_lock()
                    .await
                    .map_err(|err| RefreshTokenError::Oidc(Arc::new(err.into())))
                {
                    Ok(guard) => guard,
                    Err(err) => {
                        fail!(refresh_status_guard, err);
                    }
                };

                if cross_process_guard.hash_mismatch {
                    self.handle_session_hash_mismatch(&mut cross_process_guard)
                        .await
                        .map_err(|err| RefreshTokenError::Oidc(Arc::new(err.into())))?;
                    // Optimistic exit: assume that the underlying process did update fast enough.
                    // In the worst case, we'll do another refresh Soon™.
                    *refresh_status_guard = Ok(());
                    return Ok(());
                }

                Some(cross_process_guard)
            } else {
                None
            };

        let Some(session_tokens) = self.session_tokens() else {
            fail!(refresh_status_guard, RefreshTokenError::RefreshTokenRequired);
        };
        let Some(refresh_token) = session_tokens.refresh_token else {
            fail!(refresh_status_guard, RefreshTokenError::RefreshTokenRequired);
        };

        match self
            .refresh_access_token_inner(
                refresh_token,
                session_tokens.latest_id_token,
                cross_process_guard,
            )
            .await
        {
            Ok(()) => {
                *refresh_status_guard = Ok(());
                Ok(())
            }
            Err(error) => {
                fail!(refresh_status_guard, RefreshTokenError::Oidc(error.into()));
            }
        }
    }

    /// Log out from the currently authenticated session.
    ///
    /// On success, if the provider supports [RP-Initiated Logout], an
    /// [`OidcEndSessionUrlBuilder`] will be provided to build the URL allowing
    /// the user to log out from their account in the provider's interface.
    ///
    /// [RP-Initiated Logout]: https://openid.net/specs/openid-connect-rpinitiated-1_0.html
    pub async fn logout(&self) -> Result<Option<OidcEndSessionUrlBuilder>, OidcError> {
        let provider_metadata = self.provider_metadata().await?;
        let client_credentials = self.client_credentials().ok_or(OidcError::NotAuthenticated)?;

        let revocation_endpoint =
            provider_metadata.revocation_endpoint.as_ref().ok_or(OidcError::NoRevocationSupport)?;

        let tokens = self.session_tokens().ok_or(OidcError::NotAuthenticated)?;

        // Revoke the access token.
        self.backend
            .revoke_token(
                client_credentials.clone(),
                revocation_endpoint,
                tokens.access_token,
                Some(OAuthTokenTypeHint::AccessToken),
            )
            .await?;

        // Revoke the refresh token, if any.
        if let Some(refresh_token) = tokens.refresh_token {
            self.backend
                .revoke_token(
                    client_credentials.clone(),
                    revocation_endpoint,
                    refresh_token,
                    Some(OAuthTokenTypeHint::RefreshToken),
                )
                .await?;
        }

        let end_session_builder =
            provider_metadata.end_session_endpoint.clone().map(|end_session_endpoint| {
                OidcEndSessionUrlBuilder::new(
                    self.clone(),
                    end_session_endpoint,
                    client_credentials.client_id().to_owned(),
                )
            });

        if let Some(manager) = self.ctx().cross_process_token_refresh_manager.get() {
            manager.on_logout().await?;
        }

        Ok(end_session_builder)
    }
}

/// A full session for the OpenID Connect API.
#[derive(Debug, Clone)]
pub struct OidcSession {
    /// The credentials obtained after registration.
    pub credentials: ClientCredentials,

    /// The client metadata sent for registration.
    pub metadata: VerifiedClientMetadata,

    /// The user session.
    pub user: UserSession,
}

/// A user session for the OpenID Connect API.
#[derive(Debug, Clone, Serialize, Deserialize)]
pub struct UserSession {
    /// The Matrix user session info.
    #[serde(flatten)]
    pub meta: SessionMeta,

    /// The tokens used for authentication.
    #[serde(flatten)]
    pub tokens: OidcSessionTokens,

    /// Information about the OpenID Connect provider used for this session.
    pub issuer_info: AuthenticationServerInfo,
}

/// The tokens for a user session obtained with the OpenID Connect API.
#[derive(Clone, Eq, PartialEq)]
#[allow(missing_debug_implementations)]
pub struct OidcSessionTokens {
    /// The access token used for this session.
    pub access_token: String,

    /// The token used for refreshing the access token, if any.
    pub refresh_token: Option<String>,

    /// The ID token returned by the provider during the latest authorization.
    pub latest_id_token: Option<IdToken<'static>>,
}

impl fmt::Debug for OidcSessionTokens {
    fn fmt(&self, f: &mut fmt::Formatter<'_>) -> fmt::Result {
        f.debug_struct("SessionTokens").finish_non_exhaustive()
    }
}

/// The data returned by the provider in the redirect URI after a successful
/// authorization.
#[derive(Debug, Clone)]
pub enum AuthorizationResponse {
    /// A successful response.
    Success(AuthorizationCode),

    /// An error response.
    Error(AuthorizationError),
}

impl AuthorizationResponse {
    /// Deserialize an `AuthorizationResponse` from the given URI.
    ///
    /// Returns an error if the URL doesn't have the expected format.
    pub fn parse_uri(uri: &Url) -> Result<Self, RedirectUriQueryParseError> {
        let Some(query) = uri.query() else { return Err(RedirectUriQueryParseError::MissingQuery) };

        Self::parse_query(query)
    }

    /// Deserialize an `AuthorizationResponse` from the query part of a URI.
    ///
    /// Returns an error if the URL doesn't have the expected format.
    pub fn parse_query(query: &str) -> Result<Self, RedirectUriQueryParseError> {
        // For some reason deserializing the enum with `serde(untagged)` doesn't work,
        // so let's try both variants separately.
        if let Ok(code) = serde_html_form::from_str(query) {
            return Ok(AuthorizationResponse::Success(code));
        }
        if let Ok(error) = serde_html_form::from_str(query) {
            return Ok(AuthorizationResponse::Error(error));
        }

        Err(RedirectUriQueryParseError::UnknownFormat)
    }

    /// Access the state field, on either variant.
    pub fn state(&self) -> &str {
        match self {
            Self::Success(code) => &code.state,
            Self::Error(error) => &error.state,
        }
    }
}

/// The data returned by the provider in the redirect URI after a successful
/// authorization.
#[derive(Debug, Clone, Deserialize)]
pub struct AuthorizationCode {
    /// The code to use to retrieve the access token.
    pub code: String,
    /// The unique identifier for this transaction.
    pub state: String,
}

/// The data returned by the provider in the redirect URI after an authorization
/// error.
#[derive(Debug, Clone, Deserialize)]
pub struct AuthorizationError {
    /// The error.
    #[serde(flatten)]
    pub error: ClientError,
    /// The unique identifier for this transaction.
    pub state: String,
}

/// An error when trying to parse the query of a redirect URI.
#[derive(Debug, Clone, Error)]
pub enum RedirectUriQueryParseError {
    /// There is no query part in the URI.
    #[error("No query in URI")]
    MissingQuery,

    /// Deserialization failed.
    #[error("Query is not using one of the defined formats")]
    UnknownFormat,
}

/// Indicates the action that the user wishes to take when showing the account
/// URL page.
#[derive(Debug)]
pub enum OidcAccountManagementAction {
    /// The user wishes to view their profile (name, avatar, contact details).
    Profile,
    /// The user wishes to view a list of their sessions.
    SessionsList,
    /// The user wishes to view the details of a session.
    SessionView {
        /// The Matrix device ID to be shown.
        device_id: OwnedDeviceId,
    },
    /// The user wishes to end/logout a session.
    SessionEnd {
        /// The Matrix device ID to be ended.
        device_id: OwnedDeviceId,
    },
}

/// All errors that can occur when using the OpenID Connect API.
#[derive(Debug, Error)]
pub enum OidcError {
    /// An error occurred when interacting with the provider.
    #[error(transparent)]
    Oidc(mas_oidc_client::error::Error),

    /// No authentication issuer was provided by the homeserver or by the user.
    #[error("client missing authentication issuer")]
    MissingAuthenticationIssuer,

    /// The OpenID Connect Provider doesn't support dynamic client registration.
    ///
    /// The provider probably offers another way to register clients.
    #[error("no dynamic registration support")]
    NoRegistrationSupport,

    /// The device ID was not returned by the homeserver after login.
    #[error("missing device ID in response")]
    MissingDeviceId,

    /// The client is not authenticated while the request requires it.
    #[error("client not authenticated")]
    NotAuthenticated,

    /// The state used to complete authorization doesn't match an original
    /// value.
    #[error("the supplied state is unexpected")]
    InvalidState,

    /// The device ID is invalid.
    #[error("invalid device ID")]
    InvalidDeviceId,

    /// The OpenID Connect Provider doesn't support token revocation, aka
    /// logging out.
    #[error("no token revocation support")]
    NoRevocationSupport,

    /// An error occurred generating a random value.
    #[error(transparent)]
    Rand(rand::Error),

    /// An error occurred caused by the cross-process locks.
    #[error(transparent)]
    LockError(#[from] CrossProcessRefreshLockError),

    /// An unknown error occurred.
    #[error("unknown error")]
    UnknownError(#[source] Box<dyn std::error::Error + Send + Sync>),
}

impl<E> From<E> for OidcError
where
    E: Into<mas_oidc_client::error::Error>,
{
    fn from(value: E) -> Self {
        Self::Oidc(value.into())
    }
}

fn rng() -> Result<StdRng, OidcError> {
    StdRng::from_rng(rand::thread_rng()).map_err(OidcError::Rand)
}

fn hash<T: Hash>(x: &T) -> u64 {
    let mut hasher = DefaultHasher::new();
    x.hash(&mut hasher);
    hasher.finish()
}<|MERGE_RESOLUTION|>--- conflicted
+++ resolved
@@ -217,22 +217,10 @@
 };
 use crate::{authentication::AuthData, client::SessionChange, Client, RefreshTokenError, Result};
 
-<<<<<<< HEAD
-type CallbackError = Box<dyn std::error::Error + Send + Sync>;
-type SaveSessionCallback = dyn Fn(Client) -> Pin<Box<dyn Send + Sync + Future<Output = Result<(), CallbackError>>>>
-    + Send
-    + Sync;
-type ReloadSessionCallback =
-    dyn Fn(Client) -> Result<OidcSessionTokens, CallbackError> + Send + Sync;
-
 pub(crate) struct OidcCtx {
     /// The authentication server info discovered from the homeserver.
     authentication_server_info: Option<AuthenticationServerInfo>,
 
-=======
-#[derive(Default)]
-pub(crate) struct OidcContext {
->>>>>>> b749b354
     /// Lock and state when multiple processes may refresh an OIDC session.
     cross_process_token_refresh_manager: OnceCell<CrossProcessRefreshManager>,
 
@@ -240,23 +228,7 @@
     ///
     /// Note: only required because we're using the crypto store that might not
     /// be present before reloading a session.
-<<<<<<< HEAD
     deferred_cross_process_lock_init: Mutex<Option<String>>,
-
-    /// A callback called whenever we need an absolute source of truth for the
-    /// current session tokens.
-    ///
-    /// This is required only in multiple processes setups.
-    reload_session_callback: OnceCell<Box<ReloadSessionCallback>>,
-
-    /// A callback to save a session back into the app's secure storage.
-    ///
-    /// This is always called, independently of the presence of a cross-process
-    /// lock.
-    ///
-    /// Internal invariant: this must be called only after `set_session_tokens`
-    /// has been called, not before.
-    save_session_callback: OnceCell<Box<SaveSessionCallback>>,
 }
 
 impl OidcCtx {
@@ -265,13 +237,8 @@
             authentication_server_info,
             cross_process_token_refresh_manager: Default::default(),
             deferred_cross_process_lock_init: Default::default(),
-            reload_session_callback: Default::default(),
-            save_session_callback: Default::default(),
-        }
-    }
-=======
-    deferred_cross_process_lock_init: Arc<Mutex<Option<String>>>,
->>>>>>> b749b354
+        }
+    }
 }
 
 pub(crate) struct OidcAuthData {
