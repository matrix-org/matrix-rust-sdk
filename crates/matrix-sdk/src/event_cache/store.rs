--- conflicted
+++ resolved
@@ -20,15 +20,7 @@
     Chunk, ChunkIdentifier, Error, Iter, IterBackward, LinkedChunk, Position,
 };
 
-<<<<<<< HEAD
-#[derive(Debug)]
-=======
-/// A newtype wrapper for a pagination token returned by a /messages response.
-#[derive(Clone, Debug, PartialEq)]
-pub struct PaginationToken(pub String);
-
 #[derive(Clone, Debug)]
->>>>>>> 94d3758a
 pub struct Gap {
     /// The token to use in the query, extracted from a previous "from" /
     /// "end" field of a `/messages` response.
