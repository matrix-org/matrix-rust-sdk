--- conflicted
+++ resolved
@@ -30,14 +30,9 @@
 /// Must be implemented by a component that provides functionality of deciding
 /// whether a widget is allowed to use certain capabilities (typically by
 /// providing a prompt to the user).
-<<<<<<< HEAD
-#[async_trait]
-pub trait CapabilitiesProvider: SendOutsideWasm + SyncOutsideWasm + 'static {
-=======
 #[cfg_attr(target_family = "wasm", async_trait(?Send))]
 #[cfg_attr(not(target_family = "wasm"), async_trait)]
-pub trait CapabilitiesProvider: Send + Sync + 'static {
->>>>>>> ee06965d
+pub trait CapabilitiesProvider: SendOutsideWasm + SyncOutsideWasm + 'static {
     /// Receives a request for given capabilities and returns the actual
     /// capabilities that the clients grants to a given widget (usually by
     /// prompting the user).
