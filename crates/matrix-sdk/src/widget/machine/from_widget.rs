--- conflicted
+++ resolved
@@ -74,11 +74,7 @@
         }
     }
 
-<<<<<<< HEAD
     /// Create an error response to send to the widget from a matrix SDK error.
-=======
-    /// Create a error response to send to the widget from a Matrix sdk error.
->>>>>>> a98f71ed
     pub(crate) fn from_error(error: Error) -> Self {
         match error {
             Error::Http(e) => FromWidgetErrorResponse::from_http_error(*e),
@@ -106,12 +102,8 @@
     /// decide on how to deal with the error.
     message: String,
 
-<<<<<<< HEAD
     /// Optional matrix error hinting at workarounds for specific errors.
     #[serde(skip_serializing_if = "Option::is_none")]
-=======
-    /// Optional Matrix error hinting at workarounds for specific errors.
->>>>>>> a98f71ed
     matrix_api_error: Option<FromWidgetMatrixErrorBody>,
 }
 
