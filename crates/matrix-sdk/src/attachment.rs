--- conflicted
+++ resolved
@@ -211,22 +211,7 @@
     ///
     /// To provide a thumbnail use [`AttachmentConfig::with_thumbnail()`].
     pub fn new() -> Self {
-<<<<<<< HEAD
         Self::default()
-=======
-        Self {
-            txn_id: Default::default(),
-            info: Default::default(),
-            thumbnail: None,
-            caption: None,
-            formatted_caption: None,
-            mentions: Default::default(),
-            #[cfg(feature = "image-proc")]
-            generate_thumbnail: Default::default(),
-            #[cfg(feature = "image-proc")]
-            thumbnail_size: Default::default(),
-        }
->>>>>>> 7ae0bcec
     }
 
     /// Generate the thumbnail to send for this media.
@@ -266,22 +251,7 @@
     /// [`AttachmentConfig::new()`] and
     /// [`AttachmentConfig::generate_thumbnail()`].
     pub fn with_thumbnail(thumbnail: Thumbnail) -> Self {
-<<<<<<< HEAD
         Self { thumbnail: Some(thumbnail), ..Default::default() }
-=======
-        Self {
-            txn_id: Default::default(),
-            info: Default::default(),
-            thumbnail: Some(thumbnail),
-            caption: None,
-            formatted_caption: None,
-            mentions: Default::default(),
-            #[cfg(feature = "image-proc")]
-            generate_thumbnail: Default::default(),
-            #[cfg(feature = "image-proc")]
-            thumbnail_size: Default::default(),
-        }
->>>>>>> 7ae0bcec
     }
 
     /// Set the transaction ID to send.
