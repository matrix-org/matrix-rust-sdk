--- conflicted
+++ resolved
@@ -471,24 +471,9 @@
         let request = refresh_token::v3::Request::new(refresh_token);
         let res = self.client.send_inner(request, None, None, Default::default()).await;
 
-<<<<<<< HEAD
         match res {
             Ok(res) => {
                 *guard = Ok(());
-=======
-                    if let Some(save_session_callback) =
-                        self.client.inner.auth_ctx.save_session_callback.get()
-                    {
-                        save_session_callback(self.client.clone());
-                    }
-
-                    _ = self
-                        .client
-                        .inner
-                        .auth_ctx
-                        .session_change_sender
-                        .send(SessionChange::TokensRefreshed);
->>>>>>> b749b354
 
                 session_tokens.access_token = res.access_token;
                 if let Some(refresh_token) = res.refresh_token {
@@ -496,6 +481,12 @@
                 }
 
                 self.set_session_tokens(session_tokens);
+
+                if let Some(save_session_callback) =
+                    self.client.inner.auth_ctx.save_session_callback.get()
+                {
+                    save_session_callback(self.client.clone());
+                }
 
                 _ = self
                     .client
