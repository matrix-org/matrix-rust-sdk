--- conflicted
+++ resolved
@@ -1,67 +1,12 @@
 use std::fmt::Debug;
 
-<<<<<<< HEAD
 use serde::{Deserialize, Deserializer, Serialize, Serializer};
-=======
-#[derive(Debug, Default, Clone)]
-pub struct EventFilter {
-    event_type: String,
-    msgtype: Option<String>,
-}
->>>>>>> 2e6f55c0
 
 const SEND_EVENT: &str = "org.matrix.msc2762.m.send.event";
 const READ_EVENT: &str = "org.matrix.msc2762.m.receive.event";
 const SEND_STATE: &str = "org.matrix.msc2762.m.send.state_event";
 const READ_STATE: &str = "org.matrix.msc2762.m.receive.state_event";
 
-<<<<<<< HEAD
-=======
-impl Serialize for EventFilter {
-    fn serialize<S: Serializer>(&self, serializer: S) -> Result<S::Ok, S::Error> {
-        let mut string = format!("{}", self.event_type);
-        if let Some(msgtype) = &self.msgtype {
-            string = format!("{}#{}", string, msgtype);
-        }
-        serializer.serialize_str(&string)
-    }
-}
-impl Serialize for StateEventFilter {
-    fn serialize<S: Serializer>(&self, serializer: S) -> Result<S::Ok, S::Error> {
-        let mut string = format!(":{}", self.event_type);
-        if let Some(state_key) = &self.state_key {
-            string = format!("{}#{}", string, state_key);
-        }
-        serializer.serialize_str(&string)
-    }
-}
-
-impl<'de> Deserialize<'de> for StateEventFilter {
-    fn deserialize<D: Deserializer<'de>>(deserializer: D) -> Result<Self, D::Error> {
-        let des_string = String::deserialize(deserializer)?;
-        let split: Vec<&str> = des_string.split("#").collect();
-        let ev_type = split[0].to_owned();
-        let mut state_key: Option<String> = None;
-        if split.len() > 1 {
-            state_key = Some(split[1].to_owned())
-        }
-        Ok(StateEventFilter { event_type: ev_type, state_key: state_key })
-    }
-}
-impl<'de> Deserialize<'de> for EventFilter {
-    fn deserialize<D: Deserializer<'de>>(deserializer: D) -> Result<Self, D::Error> {
-        let des_string = String::deserialize(deserializer)?;
-        let split: Vec<&str> = des_string.split("#").collect();
-        let ev_type = split[0].to_owned();
-        let mut msgtype: Option<String> = None;
-        if split.len() > 1 {
-            msgtype = Some(split[1].to_owned())
-        }
-        Ok(EventFilter { event_type: ev_type, msgtype: msgtype })
-    }
-}
-
->>>>>>> 2e6f55c0
 #[derive(Debug, Default, Clone)]
 pub struct Options {
     pub screenshot: bool,
@@ -117,6 +62,7 @@
         capability_list.serialize(serializer)
     }
 }
+
 impl<'de> Deserialize<'de> for Options {
     fn deserialize<D>(deserializer: D) -> Result<Self, D::Error>
     where
@@ -189,6 +135,7 @@
     AllowAllTimeline,
     AllowAllState,
 }
+
 impl EventFilter for Filter {
     fn allow_event(
         &self,
@@ -204,6 +151,7 @@
         }
     }
 }
+
 impl Filter {
     pub fn is_state_filter(&self) -> bool {
         match self {
@@ -219,6 +167,7 @@
         }
     }
 }
+
 pub trait EventFilter {
     fn allow_event(
         &self,
@@ -227,11 +176,13 @@
         content: &serde_json::Value,
     ) -> bool;
 }
+
 #[derive(Debug, Default, Clone)]
 pub struct TimelineFilter {
     event_type: String,
     msgtype: Option<String>,
 }
+
 impl EventFilter for TimelineFilter {
     fn allow_event(
         &self,
@@ -258,35 +209,13 @@
         return false;
     }
 }
-#[derive(Debug, Default, Clone)]
-pub struct EventFilterAllowAllState {}
-impl EventFilter for EventFilterAllowAllState {
-    fn allow_event(
-        &self,
-        message_type: &String,
-        state_key: &Option<String>,
-        content: &serde_json::Value,
-    ) -> bool {
-        return state_key.is_some();
-    }
-}
-#[derive(Debug, Default, Clone)]
-pub struct EventFilterAllowAllRoom {}
-impl EventFilter for EventFilterAllowAllRoom {
-    fn allow_event(
-        &self,
-        _message_type: &String,
-        state_key: &Option<String>,
-        _content: &serde_json::Value,
-    ) -> bool {
-        return state_key.is_none();
-    }
-}
+
 #[derive(Debug, Default, Clone)]
 pub struct StateFilter {
     event_type: String,
     state_key: Option<String>,
 }
+
 impl EventFilter for StateFilter {
     fn allow_event(
         &self,
@@ -303,6 +232,7 @@
         return false;
     }
 }
+
 impl Serialize for TimelineFilter {
     fn serialize<S: Serializer>(&self, serializer: S) -> Result<S::Ok, S::Error> {
         let mut string = format!("{}", self.event_type);
@@ -312,6 +242,7 @@
         serializer.serialize_str(&string)
     }
 }
+
 impl Serialize for StateFilter {
     fn serialize<S: Serializer>(&self, serializer: S) -> Result<S::Ok, S::Error> {
         let mut string = format!(":{}", self.event_type);
@@ -334,6 +265,7 @@
         Ok(StateFilter { event_type: ev_type, state_key: state_key })
     }
 }
+
 impl<'de> Deserialize<'de> for TimelineFilter {
     fn deserialize<D: Deserializer<'de>>(deserializer: D) -> Result<Self, D::Error> {
         let des_string = String::deserialize(deserializer)?;
