--- conflicted
+++ resolved
@@ -1,43 +1,28 @@
 use std::result::Result as StdResult;
 
-<<<<<<< HEAD
+mod api;
 mod capabilities;
-mod driver;
-=======
-mod api;
->>>>>>> 2e6f55c0
 mod incoming;
 mod outgoing;
 mod request;
 
 pub use self::{
-<<<<<<< HEAD
+    api::{Client, OpenIDState, Widget},
     capabilities::{Capabilities, EventReader, EventSender},
-    driver::{Driver, OpenIDResult, OpenIDState},
-=======
-    api::{Client, OpenIDState, Widget},
->>>>>>> 2e6f55c0
     incoming::Message as Incoming,
     outgoing::OutgoingMessage,
     request::Request,
 };
-<<<<<<< HEAD
-use super::messages::{
-    capabilities::Options as CapabilitiesReq,
-    from_widget::{ReadEventRequest, ReadEventResponse, SendEventRequest, SendEventResponse},
-    SupportedVersions, SUPPORTED_API_VERSIONS,
-=======
+
 use super::{
-    capabilities::Capabilities,
     messages::{
         capabilities::Options as CapabilitiesReq,
-        from_widget::{ReadEventRequest, SendEventRequest, SendEventResponse, SendToDeviceRequest},
+        from_widget::{ReadEventRequest, ReadEventResponse, SendEventRequest, SendEventResponse},
         to_widget::CapabilitiesUpdatedRequest as CapabilitiesUpdated,
-        MatrixEvent, SupportedVersions, SUPPORTED_API_VERSIONS,
+        SupportedVersions, SUPPORTED_API_VERSIONS,
     },
->>>>>>> 2e6f55c0
+    Error, Result,
 };
-pub use super::{Error, Result};
 
 #[allow(missing_debug_implementations)]
 pub struct MessageHandler<C, W> {
@@ -82,18 +67,13 @@
             }
 
             Incoming::ReadEvents(r) => {
-                let response = self.read_events(&r).await;
+                let response = self.read_events(&*r).await;
                 r.reply(response)?;
             }
 
             Incoming::SendEvent(r) => {
-                let response = self.send_event(&r).await;
+                let response = self.send_event(&*r).await;
                 r.reply(response)?;
-            }
-
-            Incoming::SendToDeviceRequest(r) => {
-                // let response = self.send_to_device(&r).await;
-                // r.reply(response)?;
             }
         }
 
@@ -107,9 +87,8 @@
         self.capabilities = Some(capabilities);
 
         let approved: CapabilitiesReq = self.capabilities.as_ref().unwrap().into();
-        self.widget
-            .send(outgoing::CapabilitiesUpdated(CapabilitiesUpdated { requested, approved }))
-            .await?;
+        let update = CapabilitiesUpdated { requested, approved };
+        self.widget.send(outgoing::CapabilitiesUpdated(update)).await?;
 
         Ok(())
     }
@@ -118,39 +97,19 @@
         &mut self,
         req: &ReadEventRequest,
     ) -> StdResult<ReadEventResponse, &'static str> {
-        self.capabilities()?
-            .event_reader
-            .as_mut()
-            .ok_or("No permissions to read the events")?
-            .read(req.clone())
-            .await
-            .map_err(|_| "Failed to read events")
+        let fut = self.caps()?.event_reader.as_ref().ok_or("No permissions")?.read(req.clone());
+        fut.await.map_err(|_| "Failed to read events")
     }
 
     async fn send_event(
         &mut self,
         req: &SendEventRequest,
     ) -> StdResult<SendEventResponse, &'static str> {
-        self.capabilities()?
-            .event_sender
-            .as_mut()
-            .ok_or("No permissions to write the events")?
-            .send(req.clone())
-            .await
-            .map_err(|_| "Failed to write events")
+        let fut = self.caps()?.event_sender.as_ref().ok_or("No permissions")?.send(req.clone());
+        fut.await.map_err(|_| "Failed to write events")
     }
 
-    // async fn send_to_device(&mut self, req: &SendToDeviceRequest) -> StdResult<(), &'static str> {
-    //     self.capabilities()?
-    //         .to_device_sender
-    //         .as_mut()
-    //         .ok_or("No permissions to send to device messages")?
-    //         .send(req.clone())
-    //         .await
-    //         .map_err(|_| "Failed to write events")
-    // }
-
-    fn capabilities(&mut self) -> StdResult<&mut Capabilities, &'static str> {
+    fn caps(&mut self) -> StdResult<&mut Capabilities, &'static str> {
         self.capabilities.as_mut().ok_or("Capabilities have not been negotiated")
     }
 }