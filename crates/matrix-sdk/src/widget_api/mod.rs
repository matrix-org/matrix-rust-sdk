// TODO: Remove this supress once we're ready to write the documentation.
#![allow(missing_docs)]

<<<<<<< HEAD
pub mod driver;
=======
pub mod api;
pub mod capabilities;
>>>>>>> 2e6f55c0
pub mod error;
pub mod handler;
pub mod messages;

pub use self::error::{Error, Result};<|MERGE_RESOLUTION|>--- conflicted
+++ resolved
@@ -1,12 +1,8 @@
 // TODO: Remove this supress once we're ready to write the documentation.
 #![allow(missing_docs)]
 
-<<<<<<< HEAD
+pub mod api;
 pub mod driver;
-=======
-pub mod api;
-pub mod capabilities;
->>>>>>> 2e6f55c0
 pub mod error;
 pub mod handler;
 pub mod messages;
