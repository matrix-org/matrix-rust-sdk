use std::ops::Not;

use assert_matches::assert_matches;
use eyeball_im::VectorDiff;
use futures_util::{pin_mut, FutureExt, StreamExt};
use imbl::vector;
use matrix_sdk_test::async_test;
use matrix_sdk_ui::{
    room_list::{
        EntriesLoadingState, Error, Input, RoomListEntry, State, ALL_ROOMS_LIST_NAME as ALL_ROOMS,
        INVITES_LIST_NAME as INVITES, VISIBLE_ROOMS_LIST_NAME as VISIBLE_ROOMS,
    },
    timeline::{TimelineItem, VirtualTimelineItem},
    RoomList,
};
use ruma::{
    api::client::sync::sync_events::{v4::RoomSubscription, UnreadNotificationsCount},
    assign, event_id,
    events::StateEventType,
    room_id, uint,
};
use serde_json::json;
use stream_assert::{assert_next_eq, assert_pending};
use wiremock::MockServer;

use crate::{
    logged_in_client,
    timeline::sliding_sync::{assert_timeline_stream, timeline_event},
};

async fn new_room_list() -> Result<(MockServer, RoomList), Error> {
    let (client, server) = logged_in_client().await;
    let room_list = RoomList::new(client).await?;

    Ok((server, room_list))
}

// Same macro as in the main, with additional checking that the state
// before/after the sync loop match those we expect.
macro_rules! sync_then_assert_request_and_fake_response {
    (
        [$server:ident, $room_list:ident, $stream:ident]
        $( states = $pre_state:pat => $post_state:pat, )?
        assert request >= { $( $request_json:tt )* },
        respond with = $( ( code $code:expr ) )? { $( $response_json:tt )* }
        $(,)?
    ) => {
        sync_then_assert_request_and_fake_response! {
            [$server, $room_list, $stream]
            sync matches Some(Ok(_)),
            $( states = $pre_state => $post_state, )?
            assert request >= { $( $request_json )* },
            respond with = $( ( code $code ) )? { $( $response_json )* },
        }
    };

    (
        [$server:ident, $room_list:ident, $stream:ident]
        sync matches $sync_result:pat,
        $( states = $pre_state:pat => $post_state:pat, )?
        assert request >= { $( $request_json:tt )* },
        respond with = $( ( code $code:expr ) )? { $( $response_json:tt )* }
        $(,)?
    ) => {
        {
            $(
                use State::*;

                let mut state = $room_list.state();

                assert_matches!(state.get(), $pre_state, "pre state");
            )?

            let next = super::sliding_sync_then_assert_request_and_fake_response! {
                [$server, $stream]
                sync matches $sync_result,
                assert request >= { $( $request_json )* },
                respond with = $( ( code $code ) )? { $( $response_json )* },
            };

            $( assert_matches!(state.next().now_or_never(), Some(Some($post_state)), "post state"); )?

            next
        }
    };
}

macro_rules! entries {
    ( @_ [ E $( , $( $rest:tt )* )? ] [ $( $accumulator:tt )* ] ) => {
        entries!( @_ [ $( $( $rest )* )? ] [ $( $accumulator )* RoomListEntry::Empty, ] )
    };

    ( @_ [ F( $room_id:literal ) $( , $( $rest:tt )* )? ] [ $( $accumulator:tt )* ] ) => {
        entries!( @_ [ $( $( $rest )* )? ] [ $( $accumulator )* RoomListEntry::Filled(room_id!( $room_id ).to_owned()), ] )
    };

    ( @_ [ I( $room_id:literal ) $( , $( $rest:tt )* )? ] [ $( $accumulator:tt )* ] ) => {
        entries!( @_ [ $( $( $rest )* )? ] [ $( $accumulator )* RoomListEntry::Invalidated(room_id!( $room_id ).to_owned()), ] )
    };

    ( @_ [] [ $( $accumulator:tt )* ] ) => {
        vector![ $( $accumulator )* ]
    };

    ( $( $all:tt )* ) => {
        entries!( @_ [ $( $all )* ] [] )
    };
}

macro_rules! assert_entries_stream {
    // `append [$entries]`
    ( @_ [ $stream:ident ] [ append [ $( $entries:tt )+ ] ; $( $rest:tt )* ] [ $( $accumulator:tt )* ] ) => {
        assert_entries_stream!(
            @_
            [ $stream ]
            [ $( $rest )* ]
            [
                $( $accumulator )*
                assert_matches!(
                    $stream.next().now_or_never(),
                    Some(Some(VectorDiff::Append { values })) => {
                        assert_eq!(values, entries!( $( $entries )+ ));
                    }
                );
            ]
        )
    };

    // `set [$nth] [$entry]`
    ( @_ [ $stream:ident ] [ set [ $index:literal ] [ $( $entry:tt )+ ] ; $( $rest:tt )* ] [ $( $accumulator:tt )* ] ) => {
        assert_entries_stream!(
            @_
            [ $stream ]
            [ $( $rest )* ]
            [
                $( $accumulator )*
                assert_matches!(
                    $stream.next().now_or_never(),
                    Some(Some(VectorDiff::Set { index: $index, value })) => {
                        assert_eq!(value, entries!( $( $entry )+ )[0]);
                    }
                );
            ]
        )
    };

    // `remove [$nth]`
    ( @_ [ $stream:ident ] [ remove [ $index:literal ] ; $( $rest:tt )* ] [ $( $accumulator:tt )* ] ) => {
        assert_entries_stream!(
            @_
            [ $stream ]
            [ $( $rest )* ]
            [
                $( $accumulator )*
                assert_eq!(
                    $stream.next().now_or_never(),
                    Some(Some(VectorDiff::Remove { index: $index })),
                );
            ]
        )
    };

    // `insert [$nth] [ $entry ]`
    ( @_ [ $stream:ident ] [ insert [ $index:literal ] [ $( $entry:tt )+ ] ; $( $rest:tt )* ] [ $( $accumulator:tt )* ] ) => {
        assert_entries_stream!(
            @_
            [ $stream ]
            [ $( $rest )* ]
            [
                $( $accumulator )*
                assert_matches!(
                    $stream.next().now_or_never(),
                    Some(Some(VectorDiff::Insert { index: $index, value })) => {
                        assert_eq!(value, entries!( $( $entry )+ )[0]);
                    }
                );
            ]
        )
    };

    // `pending`
    ( @_ [ $stream:ident ] [ pending ; $( $rest:tt )* ] [ $( $accumulator:tt )* ] ) => {
        assert_entries_stream!(
            @_
            [ $stream ]
            [ $( $rest )* ]
            [
                $( $accumulator )*
                assert_eq!($stream.next().now_or_never(), None);
            ]
        )
    };

    ( @_ [ $stream:ident ] [] [ $( $accumulator:tt )* ] ) => {
        $( $accumulator )*
    };

    ( [ $stream:ident ] $( $all:tt )* ) => {
        assert_entries_stream!( @_ [ $stream ] [ $( $all )* ] [] )
    };
}

#[async_test]
async fn test_sync_from_init_to_enjoy() -> Result<(), Error> {
    let (server, room_list) = new_room_list().await?;

    let (entries_loading_state, mut entries_loading_state_stream) =
        room_list.entries_loading_state().await?;

    let sync = room_list.sync();
    pin_mut!(sync);

    assert_eq!(entries_loading_state, EntriesLoadingState::NotLoaded);

    sync_then_assert_request_and_fake_response! {
        [server, room_list, sync]
        states = Init => FirstRooms,
        assert request >= {
            "lists": {
                ALL_ROOMS: {
                    "ranges": [
                        [0, 19],
                    ],
                    "required_state": [
                        ["m.room.avatar", ""],
                        ["m.room.encryption", ""],
                        ["m.room.power_levels", ""],
                    ],
                    "filters": {
                        "is_invite": false,
                        "is_tombstoned": false,
                        "not_room_types": ["m.space"],
                    },
                    "bump_event_types": [
                        "m.room.message",
                        "m.room.encrypted",
                        "m.sticker",
                    ],
                    "sort": ["by_recency", "by_name"],
                    "timeline_limit": 1,
                },
            },
            "extensions": {
                "account_data": {
                    "enabled": true
                }
            },
        },
        respond with = {
            "pos": "0",
            "lists": {
                ALL_ROOMS: {
                    "count": 200,
                    "ops": [
                        // let's ignore them for now
                    ],
                },
            },
            "rooms": {
                // let's ignore them for now
            },
            "extensions": {},
        },
    };

    assert_next_eq!(
        entries_loading_state_stream,
        // It's `FullyLoaded` because it was a `Selective` sync-mode.
        EntriesLoadingState::FullyLoaded
    );

    sync_then_assert_request_and_fake_response! {
        [server, room_list, sync]
        states = FirstRooms => AllRooms,
        assert request >= {
            "lists": {
                ALL_ROOMS: {
                    "ranges": [
                        [0, 49],
                    ],
                },
                VISIBLE_ROOMS: {
                    "ranges": [[0, 19]],
                    "required_state": [
                        ["m.room.encryption", ""],
                    ],
                    "filters": {
                        "is_invite": false,
                        "is_tombstoned": false,
                        "not_room_types": ["m.space"],
                    },
                    "sort": ["by_recency", "by_name"],
                    "timeline_limit": 20,
                },
                INVITES: {
                    "ranges": [[0, 99]],
                    "required_state": [
                        ["m.room.avatar", ""],
                        ["m.room.encryption", ""],
                        ["m.room.member", "$ME"],
                        ["m.room.canonical_alias", ""],
                    ],
                    "filters": {
                        "is_invite": true,
                        "is_tombstoned": false,
                        "not_room_types": ["m.space"],
                    },
                    "sort": ["by_recency", "by_name"],
                    "timeline_limit": 0,
                },
            },
        },
        respond with = {
            "pos": "1",
            "lists": {
                ALL_ROOMS: {
                    "count": 200,
                    "ops": [
                        // let's ignore them for now
                    ],
                },
                VISIBLE_ROOMS: {
                    "count": 0,
                    "ops": [],
                },
                INVITES: {
                    "count": 2,
                    "ops": [],
                },
            },
            "rooms": {
                // let's ignore them for now
            },
        },
    };

    assert_next_eq!(
        entries_loading_state_stream,
        // It's `PartiallyLoaded` because it's in `Growing` sync-mode,
        // and it's not finished.
        EntriesLoadingState::PartiallyLoaded
    );

    sync_then_assert_request_and_fake_response! {
        [server, room_list, sync]
        states = AllRooms => CarryOn,
        assert request >= {
            "lists": {
                ALL_ROOMS: {
                    "ranges": [[0, 99]],
                },
                VISIBLE_ROOMS: {
                    "ranges": [[0, 19]],
                },
                INVITES: {
                    "ranges": [[0, 1]],
                }
            },
        },
        respond with = {
            "pos": "2",
            "lists": {
                ALL_ROOMS: {
                    "count": 200,
                    "ops": [
                        // let's ignore them for now
                    ],
                },
                VISIBLE_ROOMS: {
                    "count": 0,
                    "ops": [],
                },
                INVITES: {
                    "count": 3,
                    "ops": [],
                },
            },
            "rooms": {
                // let's ignore them for now
            },
        },
    };

    assert_pending!(entries_loading_state_stream);

    sync_then_assert_request_and_fake_response! {
        [server, room_list, sync]
        states = CarryOn => CarryOn,
        assert request >= {
            "lists": {
                ALL_ROOMS: {
                    "ranges": [[0, 149]],
                },
                VISIBLE_ROOMS: {
                    "ranges": [[0, 19]],
                },
                INVITES: {
                    "ranges": [[0, 2]],
                },
            },
        },
        respond with = {
            "pos": "2",
            "lists": {
                ALL_ROOMS: {
                    "count": 200,
                    "ops": [
                        // let's ignore them for now
                    ],
                },
                VISIBLE_ROOMS: {
                    "count": 0,
                    "ops": [],
                },
                INVITES: {
                    "count": 0,
                    "ops": [],
                }
            },
            "rooms": {
                // let's ignore them for now
            },
        },
    };

    assert_pending!(entries_loading_state_stream);

    sync_then_assert_request_and_fake_response! {
        [server, room_list, sync]
        states = CarryOn => CarryOn,
        assert request >= {
            "lists": {
                ALL_ROOMS: {
                    "ranges": [[0, 199]],
                },
                VISIBLE_ROOMS: {
                    "ranges": [[0, 19]],
                },
                INVITES: {
                    "ranges": [[0, 0]],
                },
            },
        },
        respond with = {
            "pos": "2",
            "lists": {
                ALL_ROOMS: {
                    "count": 200,
                    "ops": [
                        // let's ignore them for now
                    ],
                },
                VISIBLE_ROOMS: {
                    "count": 0,
                    "ops": [],
                },
                INVITES: {
                    "count": 0,
                    "ops": [],
                },
            },
            "rooms": {
                // let's ignore them for now
            },
        },
    };

    assert_next_eq!(
        entries_loading_state_stream,
        // Finally, it's `FullyLoaded`!.
        EntriesLoadingState::FullyLoaded
    );

    Ok(())
}

#[async_test]
async fn test_sync_resumes_from_previous_state() -> Result<(), Error> {
    let (server, room_list) = new_room_list().await?;

    // Start a sync, and drop it at the end of the block.
    {
        let sync = room_list.sync();
        pin_mut!(sync);

        sync_then_assert_request_and_fake_response! {
            [server, room_list, sync]
            states = Init => FirstRooms,
            assert request >= {
                "lists": {
                    ALL_ROOMS: {
                        "ranges": [[0, 19]],
                    },
                },
            },
            respond with = {
                "pos": "0",
                "lists": {
                    ALL_ROOMS: {
                        "count": 10,
                        "ops": []
                    },
                },
                "rooms": {},
            },
        };
    }

    // Start a sync, and drop it at the end of the block.
    {
        let sync = room_list.sync();
        pin_mut!(sync);

        sync_then_assert_request_and_fake_response! {
            [server, room_list, sync]
            states = FirstRooms => AllRooms,
            assert request >= {
                "lists": {
                    ALL_ROOMS: {
                        "ranges": [[0, 9]],
                    },
                    VISIBLE_ROOMS: {
                        "ranges": [[0, 19]],
                    },
                    INVITES: {
                        "ranges": [[0, 99]],
                    },
                },
            },
            respond with = {
                "pos": "1",
                "lists": {
                    ALL_ROOMS: {
                        "count": 10,
                        "ops": [],
                    },
                    VISIBLE_ROOMS: {
                        "count": 0,
                        "ops": [],
                    },
                    INVITES: {
                        "count": 0,
                        "ops": [],
                    },
                },
                "rooms": {},
            },
        };
    }

    // Start a sync, and drop it at the end of the block.
    {
        let sync = room_list.sync();
        pin_mut!(sync);

        sync_then_assert_request_and_fake_response! {
            [server, room_list, sync]
            states = AllRooms => CarryOn,
            assert request >= {
                "lists": {
                    ALL_ROOMS: {
                        "ranges": [[0, 9]],
                    },
                    VISIBLE_ROOMS: {
                        "ranges": [[0, 19]],
                    },
                    INVITES: {
                        "ranges": [[0, 0]],
                    },
                },
            },
            respond with = {
                "pos": "2",
                "lists": {
                    ALL_ROOMS: {
                        "count": 10,
                        "ops": [],
                    },
                    VISIBLE_ROOMS: {
                        "count": 0,
                        "ops": [],
                    },
                    INVITES: {
                        "count": 0,
                        "ops": [],
                    },
                },
                "rooms": {},
            },
        };
    }

    Ok(())
}

#[async_test]
async fn test_sync_resumes_from_terminated() -> Result<(), Error> {
    let (server, room_list) = new_room_list().await?;

    let sync = room_list.sync();
    pin_mut!(sync);

    // Simulate an error from the `Init` state.
    sync_then_assert_request_and_fake_response! {
        [server, room_list, sync]
        sync matches Some(Err(_)),
        states = Init => Terminated { .. },
        assert request >= {
            "lists": {
                ALL_ROOMS: {
                    // The default range, in selective sync-mode.
                    "ranges": [[0, 19]],
                },
            },
        },
        respond with = (code 400) {
            "error": "foo",
            "errcode": "M_UNKNOWN",
        },
    };

    // Ensure sync is terminated.
    assert!(sync.next().await.is_none());

    // Start a new sync.
    let sync = room_list.sync();
    pin_mut!(sync);

    // Do a regular sync from the `Terminated` state.
    sync_then_assert_request_and_fake_response! {
        [server, room_list, sync]
        states = Terminated { .. } => FirstRooms,
        assert request >= {
            "lists": {
                ALL_ROOMS: {
                    // Still the default range, in selective sync-mode.
                    "ranges": [[0, 19]],
                },
            },
        },
        respond with = {
            "pos": "1",
            "lists": {
                ALL_ROOMS: {
                    "count": 110,
                },
            },
            "rooms": {},
        },
    };

    // Simulate an error from the `FirstRooms` state.
    sync_then_assert_request_and_fake_response! {
        [server, room_list, sync]
        sync matches Some(Err(_)),
        states = FirstRooms => Terminated { .. },
        assert request >= {
            "lists": {
                ALL_ROOMS: {
                    // In `FirstRooms`, the sync-mode has changed to growing, with
                    // its initial range.
                    "ranges": [[0, 49]],
                },
                VISIBLE_ROOMS: {
                    // Hello new list.
                    "ranges": [[0, 19]],
                },
                INVITES: {
                    // Hello new list.
                    "ranges": [[0, 99]],
                },
            },
        },
        respond with = (code 400) {
            "error": "foo",
            "errcode": "M_UNKNOWN",
        },
    };

    // Ensure sync is terminated.
    assert!(sync.next().await.is_none());

    // Start a new sync.
    let sync = room_list.sync();
    pin_mut!(sync);

    // Update the viewport, just to be sure it's not reset later.
    room_list.apply_input(Input::Viewport(vec![5..=10])).await?;

    // Do a regular sync from the `Terminated` state.
    sync_then_assert_request_and_fake_response! {
        [server, room_list, sync]
        states = Terminated { .. } => AllRooms,
        assert request >= {
            "lists": {
                ALL_ROOMS: {
                    // In `AllRooms`, the sync-mode is still growing, but the range
                    // hasn't been modified due to previous error.
                    "ranges": [[0, 49]],
                },
                VISIBLE_ROOMS: {
                    // We have set a viewport, which reflects here.
                    "ranges": [[5, 10]],
                },
                INVITES: {
                    // The range hasn't been modified due to previous error.
                    "ranges": [[0, 99]],
                },
            },
        },
        respond with = {
            "pos": "2",
            "lists": {
                ALL_ROOMS: {
                    "count": 110,
                },
                INVITES: {
                    "count": 3,
                }
            },
            "rooms": {},
        },
    };

    // Simulate an error from the `AllRooms` state.
    sync_then_assert_request_and_fake_response! {
        [server, room_list, sync]
        sync matches Some(Err(_)),
        states = AllRooms => Terminated { .. },
        assert request >= {
            "lists": {
                ALL_ROOMS: {
                    // In `AllRooms`, the sync-mode is still growing, and the range
                    // has made progress.
                    "ranges": [[0, 99]],
                },
                VISIBLE_ROOMS: {
                    // Despites the error, the range is kept.
                    "ranges": [[5, 10]],
                },
                INVITES: {
                    // Despites the error, the range has made progress.
                    "ranges": [[0, 2]],
                },
            },
        },
        respond with = (code 400) {
            "error": "foo",
            "errcode": "M_UNKNOWN",
        },
    };

    // Ensure sync is terminated.
    assert!(sync.next().await.is_none());

    // Start a new sync.
    let sync = room_list.sync();
    pin_mut!(sync);

    // Do a regular sync from the `Terminated` state.
    sync_then_assert_request_and_fake_response! {
        [server, room_list, sync]
        states = Terminated { .. } => CarryOn,
        assert request >= {
            "lists": {
                ALL_ROOMS: {
                    // Due to the error, the range is reset to its initial value.
                    "ranges": [[0, 49]],
                },
                VISIBLE_ROOMS: {
                    // Despites the error, the range is kept.
                    "ranges": [[5, 10]],
                },
                INVITES: {
                    // Despites the error, the range is kept.
                    "ranges": [[0, 2]],
                }
            },
        },
        respond with = {
            "pos": "3",
            "lists": {
                ALL_ROOMS: {
                    "count": 110,
                },
                INVITES: {
                    "count": 0,
                },
            },
            "rooms": {},
        },
    };

    // Do a regular sync from the `CarryOn` state to update the `ALL_ROOMS` list
    // again.
    sync_then_assert_request_and_fake_response! {
        [server, room_list, sync]
        states = CarryOn => CarryOn,
        assert request >= {
            "lists": {
                ALL_ROOMS: {
                    // No error. The range is making progress.
                    "ranges": [[0, 99]],
                },
                VISIBLE_ROOMS: {
                    // No error. The range is still here.
                    "ranges": [[5, 10]],
                },
                INVITES: {
                    // The range is making progress.
                    "ranges": [[0, 0]],
                },
            },
        },
        respond with = {
            "pos": "4",
            "lists": {
                ALL_ROOMS: {
                    "count": 110,
                },
            },
            "rooms": {},
        },
    };

    // Simulate an error from the `CarryOn` state.
    sync_then_assert_request_and_fake_response! {
        [server, room_list, sync]
        sync matches Some(Err(_)),
        states = CarryOn => Terminated { .. },
        assert request >= {
            "lists": {
                ALL_ROOMS: {
                    // Range is making progress and is even reaching the maximum
                    // number of rooms.
                    "ranges": [[0, 109]],
                },
                VISIBLE_ROOMS: {
                    // The range is still here.
                    "ranges": [[5, 10]],
                },
                INVITES: {
                    // The range is kept as it was.
                    "ranges": [[0, 0]],
                },
            },
        },
        respond with = (code 400) {
            "error": "foo",
            "errcode": "M_UNKNOWN",
        },
    };

    // Ensure sync is terminated.
    assert!(sync.next().await.is_none());

    // Start a new sync.
    let sync = room_list.sync();
    pin_mut!(sync);

    // Do a regular sync from the `Terminated` state.
    sync_then_assert_request_and_fake_response! {
        [server, room_list, sync]
        states = Terminated { .. } => CarryOn,
        assert request >= {
            "lists": {
                ALL_ROOMS: {
                    // An error was received at the previous sync iteration.
                    // The list is still in growing sync-mode, but its range has
                    // been reset.
                    "ranges": [[0, 49]],
                },
                VISIBLE_ROOMS: {
                    // The range is still here.
                    "ranges": [[5, 10]],
                },
                INVITES: {
                    // The range is kept as it was.
                    "ranges": [[0, 0]],
                },
            },
        },
        respond with = {
            "pos": "5",
            "lists": {
                ALL_ROOMS: {
                    "count": 110,
                },
            },
            "rooms": {},
        },
    };

    Ok(())
}

#[async_test]
async fn test_entries_stream() -> Result<(), Error> {
    let (server, room_list) = new_room_list().await?;

    let sync = room_list.sync();
    pin_mut!(sync);

    let (previous_entries, entries_stream) = room_list.entries().await?;
    pin_mut!(entries_stream);

    sync_then_assert_request_and_fake_response! {
        [server, room_list, sync]
        states = Init => FirstRooms,
        assert request >= {
            "lists": {
                ALL_ROOMS: {
                    "ranges": [[0, 19]],
                },
            },
        },
        respond with = {
            "pos": "0",
            "lists": {
                ALL_ROOMS: {
                    "count": 10,
                    "ops": [
                        {
                            "op": "SYNC",
                            "range": [0, 2],
                            "room_ids": [
                                "!r0:bar.org",
                                "!r1:bar.org",
                                "!r2:bar.org",
                            ],
                        },
                    ],
                },
            },
            "rooms": {
                "!r0:bar.org": {
                    "name": "Room #0",
                    "initial": true,
                    "timeline": [],
                },
                "!r1:bar.org": {
                    "name": "Room #1",
                    "initial": true,
                    "timeline": [],
                },
                "!r2:bar.org": {
                    "name": "Room #2",
                    "initial": true,
                    "timeline": [],
                }
            },
        },
    };

    assert!(previous_entries.is_empty());
    assert_entries_stream! {
        [entries_stream]
        append [ E, E, E, E, E, E, E, E, E, E ];
        set[0] [ F("!r0:bar.org") ];
        set[1] [ F("!r1:bar.org") ];
        set[2] [ F("!r2:bar.org") ];
        pending;
    };

    sync_then_assert_request_and_fake_response! {
        [server, room_list, sync]
        states = FirstRooms => AllRooms,
        assert request >= {
            "lists": {
                ALL_ROOMS: {
                    "ranges": [[0, 9]],
                },
                VISIBLE_ROOMS: {
                    "ranges": [[0, 19]],
                },
                INVITES: {
                    "ranges": [[0, 99]],
                },
            },
        },
        respond with = {
            "pos": "1",
            "lists": {
                ALL_ROOMS: {
                    "count": 9,
                    "ops": [
                        {
                            "op": "DELETE",
                            "index": 1,
                        },
                        {
                            "op": "DELETE",
                            "index": 0,
                        },
                        {
                            "op": "INSERT",
                            "index": 0,
                            "room_id": "!r3:bar.org",
                        },
                    ],
                },
                VISIBLE_ROOMS: {
                    "count": 0,
                },
                INVITES: {
                    "count": 0,
                },
            },
            "rooms": {
                "!r3:bar.org": {
                    "name": "Room #3",
                    "initial": true,
                    "timeline": [],
                },
            },
        },
    };

    assert_entries_stream! {
        [entries_stream]
        remove[1];
        remove[0];
        insert[0] [ F("!r3:bar.org") ];
        pending;
    };

    Ok(())
}

#[async_test]
async fn test_entries_stream_with_updated_filter() -> Result<(), Error> {
    let (server, room_list) = new_room_list().await?;

    let sync = room_list.sync();
    pin_mut!(sync);

    let (previous_entries, entries_stream) = room_list.entries().await?;
    pin_mut!(entries_stream);

    sync_then_assert_request_and_fake_response! {
        [server, room_list, sync]
        states = Init => FirstRooms,
        assert request >= {
            "lists": {
                ALL_ROOMS: {
                    "ranges": [[0, 19]],
                },
            },
        },
        respond with = {
            "pos": "0",
            "lists": {
                ALL_ROOMS: {
                    "count": 10,
                    "ops": [
                        {
                            "op": "SYNC",
                            "range": [0, 0],
                            "room_ids": [
                                "!r0:bar.org",
                            ],
                        },
                    ],
                },
            },
            "rooms": {
                "!r0:bar.org": {
                    "name": "Room #0",
                    "initial": true,
                    "timeline": [],
                },
            },
        },
    };

    assert!(previous_entries.is_empty());
    assert_entries_stream! {
        [entries_stream]
        append [ E, E, E, E, E, E, E, E, E, E ];
        set[0] [ F("!r0:bar.org") ];
        pending;
    };

    let (previous_entries, entries_stream) = room_list
        .entries_filtered(|room_list_entry| {
            matches!(
                room_list_entry.as_room_id(),
                Some(room_id) if room_id.server_name() == "bar.org"
            )
        })
        .await?;
    pin_mut!(entries_stream);

    sync_then_assert_request_and_fake_response! {
        [server, room_list, sync]
        states = FirstRooms => AllRooms,
        assert request >= {
            "lists": {
                ALL_ROOMS: {
                    "ranges": [[0, 9]],
                },
                VISIBLE_ROOMS: {
                    "ranges": [[0, 19]],
                },
                INVITES: {
                    "ranges": [[0, 99]],
                },
            },
        },
        respond with = {
            "pos": "1",
            "lists": {
                ALL_ROOMS: {
                    "count": 10,
                    "ops": [
                        {
                            "op": "SYNC",
                            "range": [1, 4],
                            "room_ids": [
                                "!r1:bar.org",
                                "!r2:qux.org",
                                "!r3:qux.org",
                                "!r4:bar.org",
                            ],
                        },
                    ],
                },
                VISIBLE_ROOMS: {
                    "count": 0,
                },
                INVITES: {
                    "count": 0,
                },
            },
            "rooms": {
                "!r1:bar.org": {
                    "name": "Room #1",
                    "initial": true,
                    "timeline": [],
                },
                "!r2:qux.org": {
                    "name": "Room #2",
                    "initial": true,
                    "timeline": [],
                },
                "!r3:qux.org": {
                    "name": "Room #3",
                    "initial": true,
                    "timeline": [],
                },
                "!r4:bar.org": {
                    "name": "Room #4",
                    "initial": true,
                    "timeline": [],
                },
            },
        },
    };

    assert_eq!(previous_entries, entries![F("!r0:bar.org")]);
    assert_entries_stream! {
        [entries_stream]
        insert[1] [ F("!r1:bar.org") ];
        insert[2] [ F("!r4:bar.org") ];
        pending;
    };

    Ok(())
}

#[async_test]
async fn test_invites_stream() -> Result<(), Error> {
    let (server, room_list) = new_room_list().await?;

    let sync = room_list.sync();
    pin_mut!(sync);

    // The invites aren't accessible yet.
    assert!(room_list.invites().await.is_err());

    sync_then_assert_request_and_fake_response! {
        [server, room_list, sync]
        states = Init => FirstRooms,
        assert request = {
            "lists": {
                ALL_ROOMS: {
                    "ranges": [[0, 19]],
                },
            },
        },
        respond with = {
            "pos": "0",
            "lists": {
                ALL_ROOMS: {
                    "count": 0,
                },
            },
            "rooms": {},
        },
    };

    // The invites aren't accessible yet.
    assert!(room_list.invites().await.is_err());

    let room_id_0 = room_id!("!r0:bar.org");

    sync_then_assert_request_and_fake_response! {
        [server, room_list, sync]
        states = FirstRooms => AllRooms,
        assert request = {
            "lists": {
                ALL_ROOMS: {
                    "ranges": [[0, 0]],
                },
                VISIBLE_ROOMS: {
                    "ranges": [[0, 19]],
                },
                INVITES: {
                    "ranges": [[0, 99]],
                },
            },
        },
        respond with = {
            "pos": "1",
            "lists": {
                ALL_ROOMS: {
                    "count": 0,
                },
                VISIBLE_ROOMS: {
                    "count": 0,
                },
                INVITES: {
                    "count": 1,
                    "ops": [
                        {
                            "op": "SYNC",
                            "range": [0, 0],
                            "room_ids": [
                                room_id_0,
                            ],
                        },
                    ],
                },
            },
            "rooms": {
                room_id_0: {
                    "name": "Invitation for Room #0",
                    "initial": true,
                },
            },
        },
    };

    let (previous_invites, invites_stream) = room_list.invites().await?;
    pin_mut!(invites_stream);

    assert_eq!(previous_invites.len(), 1);
    assert_matches!(&previous_invites[0], RoomListEntry::Filled(room_id) => {
        assert_eq!(room_id, room_id_0);
    });

    assert_entries_stream! {
        [invites_stream]
        pending;
    };

    sync_then_assert_request_and_fake_response! {
        [server, room_list, sync]
        states = AllRooms => CarryOn,
        assert request = {
            "lists": {
                ALL_ROOMS: {
                    "ranges": [[0, 0]],
                },
                VISIBLE_ROOMS: {
                    "ranges": [[0, 19]],
                },
                INVITES: {
                    "ranges": [[0, 0]],
                },
            },
        },
        respond with = {
            "pos": "2",
            "lists": {
                ALL_ROOMS: {
                    "count": 0,
                },
                VISIBLE_ROOMS: {
                    "count": 0,
                },
                INVITES: {
                    "count": 1,
                    "ops": [
                        {
                            "op": "DELETE",
                            "index": 0,
                        },
                        {

                            "op": "INSERT",
                            "index": 0,
                            "room_id": "!r1:bar.org",
                        },
                    ],
                },
            },
            "rooms": {
                "!r1:bar.org": {
                    "name": "Invitation for Room #1",
                    "initial": true,
                },
            },
        },
    };

    assert_entries_stream! {
        [invites_stream]
        remove[0];
        insert[0] [ F("!r1:bar.org") ];
        pending;
    };

    Ok(())
}

#[async_test]
async fn test_room() -> Result<(), Error> {
    let (server, room_list) = new_room_list().await?;

    let sync = room_list.sync();
    pin_mut!(sync);

    let room_id_0 = room_id!("!r0:bar.org");
    let room_id_1 = room_id!("!r1:bar.org");

    sync_then_assert_request_and_fake_response! {
        [server, room_list, sync]
        assert request >= {},
        respond with = {
            "pos": "0",
            "lists": {
                ALL_ROOMS: {
                    "count": 2,
                    "ops": [
                        {
                            "op": "SYNC",
                            "range": [0, 1],
                            "room_ids": [
                                room_id_0,
                                room_id_1,
                            ],
                        },
                    ],
                },
            },
            "rooms": {
                room_id_0: {
                    "name": "Room #0",
                    "initial": true,
                },
                room_id_1: {
                    "initial": true,
                },
            },
        },
    };

    // Room has received a name from sliding sync.
    let room0 = room_list.room(room_id_0).await?;
    assert_eq!(room0.name().await, Some("Room #0".to_owned()));

    // Room has not received a name from sliding sync, then it's calculated.
    let room1 = room_list.room(room_id_1).await?;
    assert_eq!(room1.name().await, Some("Empty Room".to_owned()));

    sync_then_assert_request_and_fake_response! {
        [server, room_list, sync]
        assert request >= {},
        respond with = {
            "pos": "1",
            "lists": {
                ALL_ROOMS: {
                    "count": 2,
                    "ops": [
                        {
                            "op": "SYNC",
                            "range": [1, 1],
                            "room_ids": [
                                room_id_1,
                            ],
                        },
                    ],
                },
            },
            "rooms": {
                room_id_1: {
                    "name": "Room #1",
                },
            },
        },
    };

    // Room has _now_ received a name from sliding sync!
    assert_eq!(room1.name().await, Some("Room #1".to_owned()));

    Ok(())
}

#[async_test]
async fn test_room_not_found() -> Result<(), Error> {
    let (_server, room_list) = new_room_list().await?;

    let room_id = room_id!("!foo:bar.org");

    assert_matches!(
        room_list.room(room_id).await,
        Err(Error::RoomNotFound(error_room_id)) => {
            assert_eq!(error_room_id, room_id.to_owned());
        }
    );

    Ok(())
}

#[async_test]
async fn test_room_subscription() -> Result<(), Error> {
    let (server, room_list) = new_room_list().await?;

    let sync = room_list.sync();
    pin_mut!(sync);

    let room_id_0 = room_id!("!r0:bar.org");
    let room_id_1 = room_id!("!r1:bar.org");
    let room_id_2 = room_id!("!r2:bar.org");

    sync_then_assert_request_and_fake_response! {
        [server, room_list, sync]
        assert request >= {
            "lists": {
                ALL_ROOMS: {
                    "ranges": [[0, 19]],
                },
            },
        },
        respond with = {
            "pos": "0",
            "lists": {
                ALL_ROOMS: {
                    "count": 3,
                    "ops": [
                        {
                            "op": "SYNC",
                            "range": [0, 2],
                            "room_ids": [
                                room_id_0,
                                room_id_1,
                                room_id_2,
                            ],
                        },
                    ],
                },
            },
            "rooms": {
                room_id_0: {
                    "name": "Room #0",
                    "initial": true,
                },
                room_id_1: {
                    "name": "Room #1",
                    "initial": true,
                },
                room_id_2: {
                    "name": "Room #2",
                    "initial": true,
                }
            },
        },
    };

    let room1 = room_list.room(room_id_1).await.unwrap();

    // Subscribe.

    room1.subscribe(Some(assign!(RoomSubscription::default(), {
        required_state: vec![
            (StateEventType::RoomName, "".to_owned()),
            (StateEventType::RoomTopic, "".to_owned()),
            (StateEventType::RoomAvatar, "".to_owned()),
            (StateEventType::RoomCanonicalAlias, "".to_owned()),
        ],
        timeline_limit: Some(uint!(30)),
    })));

    sync_then_assert_request_and_fake_response! {
        [server, room_list, sync]
        assert request >= {
            "lists": {
                ALL_ROOMS: {
                    "ranges": [[0, 2]],
                },
            },
            "room_subscriptions": {
                room_id_1: {
                    "required_state": [
                        ["m.room.name", ""],
                        ["m.room.topic", ""],
                        ["m.room.avatar", ""],
                        ["m.room.canonical_alias", ""],
                    ],
                    "timeline_limit": 30,
                },
            },
        },
        respond with = {
            "pos": "1",
            "lists": {},
            "rooms": {},
        },
    };

    // Unsubscribe.

    room1.unsubscribe();
    room_list.room(room_id_2).await?.unsubscribe(); // unsubscribe from a room that has no subscription.

    sync_then_assert_request_and_fake_response! {
        [server, room_list, sync]
        assert request >= {
            "lists": {
                ALL_ROOMS: {
                    "ranges": [[0, 2]],
                },
            },
            "unsubscribe_rooms": [room_id_1, /* `room_id_2` is absent */],
        },
        respond with = {
            "pos": "2",
            "lists": {},
            "rooms": {},
        },
    };

    Ok(())
}

#[async_test]
async fn test_room_unread_notifications() -> Result<(), Error> {
    let (server, room_list) = new_room_list().await?;

    let sync = room_list.sync();
    pin_mut!(sync);

    let room_id = room_id!("!r0:bar.org");

    sync_then_assert_request_and_fake_response! {
        [server, room_list, sync]
        assert request >= {
            "lists": {
                ALL_ROOMS: {
                    "ranges": [[0, 19]],
                },
            },
        },
        respond with = {
            "pos": "0",
            "lists": {
                ALL_ROOMS: {
                    "count": 1,
                    "ops": [
                        {
                            "op": "SYNC",
                            "range": [0, 0],
                            "room_ids": [room_id],
                        },
                    ],
                },
            },
            "rooms": {
                room_id: {
                    "name": "Room #0",
                    "initial": true,
                },
            },
        },
    };

    let room = room_list.room(room_id).await.unwrap();

    assert!(room.has_unread_notifications().not());
    assert_matches!(
        room.unread_notifications(),
        UnreadNotificationsCount { highlight_count: None, notification_count: None, .. }
    );

    sync_then_assert_request_and_fake_response! {
        [server, room_list, sync]
        assert request >= {
            "lists": {
                ALL_ROOMS: {
                    "ranges": [[0, 0]],
                },
            },
        },
        respond with = {
            "pos": "1",
            "lists": {},
            "rooms": {
                room_id: {
                    "timeline": [ /* … */ ],
                    "notification_count": 2,
                    "highlight_count": 1,
                },
            },
        },
    };

    assert!(room.has_unread_notifications());
    assert_matches!(
        room.unread_notifications(),
        UnreadNotificationsCount {
            highlight_count,
            notification_count,
            ..
        } => {
            assert_eq!(highlight_count, Some(uint!(1)));
            assert_eq!(notification_count, Some(uint!(2)));
        }
    );

    Ok(())
}

#[async_test]
async fn test_room_timeline() -> Result<(), Error> {
    let (server, room_list) = new_room_list().await?;

    let sync = room_list.sync();
    pin_mut!(sync);

    let room_id = room_id!("!r0:bar.org");

    sync_then_assert_request_and_fake_response! {
        [server, room_list, sync]
        assert request >= {},
        respond with = {
            "pos": "0",
            "lists": {
                ALL_ROOMS: {
                    "count": 2,
                    "ops": [
                        {
                            "op": "SYNC",
                            "range": [0, 0],
                            "room_ids": [room_id],
                        },
                    ],
                },
            },
            "rooms": {
                room_id: {
                    "name": "Room #0",
                    "initial": true,
                    "timeline": [
                        timeline_event!("$x0:bar.org" at 0 sec),
                    ],
                },
            },
        },
    };

    let room = room_list.room(room_id).await?;
    let timeline = room.timeline().await;

    let (previous_timeline_items, mut timeline_items_stream) = timeline.subscribe().await;

    sync_then_assert_request_and_fake_response! {
        [server, room_list, sync]
        assert request >= {},
        respond with = {
            "pos": "0",
            "lists": {},
            "rooms": {
                room_id: {
                    "timeline": [
                        timeline_event!("$x1:bar.org" at 1 sec),
                        timeline_event!("$x2:bar.org" at 2 sec),
                    ],
                },
            },
        },
    };

    // Previous timeline items.
    assert_matches!(
        previous_timeline_items[0].as_ref(),
        TimelineItem::Virtual(VirtualTimelineItem::DayDivider(_))
    );
    assert_matches!(
        previous_timeline_items[1].as_ref(),
        TimelineItem::Event(item) => {
            assert_eq!(item.event_id().unwrap().as_str(), "$x0:bar.org");
        }
    );

    // Timeline items stream.
    assert_timeline_stream! {
        [timeline_items_stream]
        update[1] "$x0:bar.org";
        append    "$x1:bar.org";
        update[2] "$x1:bar.org";
        append    "$x2:bar.org";
    };

    Ok(())
}

#[async_test]
async fn test_room_latest_event() -> Result<(), Error> {
    let (server, room_list) = new_room_list().await?;

    let sync = room_list.sync();
    pin_mut!(sync);

    let room_id = room_id!("!r0:bar.org");

    sync_then_assert_request_and_fake_response! {
        [server, room_list, sync]
        assert request >= {},
        respond with = {
            "pos": "0",
            "lists": {
                ALL_ROOMS: {
                    "count": 2,
                    "ops": [
                        {
                            "op": "SYNC",
                            "range": [0, 0],
                            "room_ids": [room_id],
                        },
                    ],
                },
            },
            "rooms": {
                room_id: {
                    "name": "Room #0",
                    "initial": true,
                },
            },
        },
    };

    let room = room_list.room(room_id).await?;

    // The latest event does not exist.
    assert!(room.latest_event().await.is_none());

    sync_then_assert_request_and_fake_response! {
        [server, room_list, sync]
        assert request >= {},
        respond with = {
            "pos": "0",
            "lists": {},
            "rooms": {
                room_id: {
                    "timeline": [
                        timeline_event!("$x0:bar.org" at 0 sec),
                    ],
                },
            },
        },
    };

    // The latest event exists.
    assert_matches!(
        room.latest_event().await,
        Some(event) => {
            assert_eq!(event.event_id(), Some(event_id!("$x0:bar.org")));
        }
    );

    sync_then_assert_request_and_fake_response! {
        [server, room_list, sync]
        assert request >= {},
        respond with = {
            "pos": "0",
            "lists": {},
            "rooms": {
                room_id: {
                    "timeline": [
                        timeline_event!("$x1:bar.org" at 1 sec),
                    ],
                },
            },
        },
    };

    // The latest event has been updated.
    assert_matches!(
        room.latest_event().await,
        Some(event) => {
            assert_eq!(event.event_id(), Some(event_id!("$x1:bar.org")));
        }
    );

    Ok(())
}

#[async_test]
async fn test_input_viewport() -> Result<(), Error> {
    let (server, room_list) = new_room_list().await?;

    let sync = room_list.sync();
    pin_mut!(sync);

    // The input cannot be applied because the `VISIBLE_ROOMS_LIST_NAME` list isn't
    // present.
    assert_matches!(
        room_list.apply_input(Input::Viewport(vec![10..=15])).await,
        Err(Error::InputHasNotBeenApplied(_))
    );

    sync_then_assert_request_and_fake_response! {
        [server, room_list, sync]
        states = Init => FirstRooms,
        assert request >= {
            "lists": {
                ALL_ROOMS: {
                    "ranges": [[0, 19]],
                },
            },
        },
        respond with = {
            "pos": "0",
            "lists": {},
            "rooms": {},
        },
    };

    sync_then_assert_request_and_fake_response! {
        [server, room_list, sync]
        states = FirstRooms => AllRooms,
        assert request >= {
            "lists": {
                ALL_ROOMS: {
                    "ranges": [[0, 49]],
                },
                VISIBLE_ROOMS: {
                    "ranges": [[0, 19]],
                    "timeline_limit": 20,
                },
                INVITES: {
                    "ranges": [[0, 99]],
                },
            },
        },
        respond with = {
            "pos": "1",
            "lists": {},
            "rooms": {},
        },
    };

    assert!(room_list.apply_input(Input::Viewport(vec![10..=15, 20..=25])).await.is_ok());

    // The `timeline_limit` is not repeated because it's sticky.
    sync_then_assert_request_and_fake_response! {
        [server, room_list, sync]
        states = AllRooms => CarryOn,
        assert request >= {
            "lists": {
                ALL_ROOMS: {
                    "ranges": [[0, 49]],
                },
                VISIBLE_ROOMS: {
                    "ranges": [[10, 15], [20, 25]],
<<<<<<< HEAD
                }
            }
=======
                    "timeline_limit": 20,
                },
                INVITES: {
                    "ranges": [[0, 99]],
                },
            },
>>>>>>> 76ed3511
        },
        respond with = {
            "pos": "1",
            "lists": {},
            "rooms": {},
        },
    };

    Ok(())
}<|MERGE_RESOLUTION|>--- conflicted
+++ resolved
@@ -1874,17 +1874,11 @@
                 },
                 VISIBLE_ROOMS: {
                     "ranges": [[10, 15], [20, 25]],
-<<<<<<< HEAD
-                }
-            }
-=======
-                    "timeline_limit": 20,
                 },
                 INVITES: {
                     "ranges": [[0, 99]],
                 },
             },
->>>>>>> 76ed3511
         },
         respond with = {
             "pos": "1",
