// Copyright 2023 The Matrix.org Foundation C.I.C.
//
// Licensed under the Apache License, Version 2.0 (the "License");
// you may not use this file except in compliance with the License.
// You may obtain a copy of the License at
//
//     http://www.apache.org/licenses/LICENSE-2.0
//
// Unless required by applicable law or agreed to in writing, software
// distributed under the License is distributed on an "AS IS" BASIS,
// WITHOUT WARRANTIES OR CONDITIONS OF ANY KIND, either express or implied.
// See the License for the specific language governing permissions and
// limitations under the License.

use std::{
    collections::{BTreeMap, BTreeSet},
    sync::Arc,
};

use futures_core::Stream;
use futures_util::{pin_mut, StreamExt};
use matrix_sdk::{
    crypto::store::RoomKeyInfo,
    encryption::backups::BackupState,
    event_cache::{EventsOrigin, RoomEventCache, RoomEventCacheListener, RoomEventCacheUpdate},
    executor::spawn,
    send_queue::RoomSendQueueUpdate,
    Room,
};
use ruma::{events::AnySyncTimelineEvent, OwnedEventId, RoomVersionId};
use tokio::sync::broadcast::{error::RecvError, Receiver};
use tokio_stream::wrappers::errors::BroadcastStreamRecvError;
use tracing::{trace, trace_span, warn, Instrument, Span};

use super::{
    controller::{TimelineController, TimelineSettings},
    to_device::{handle_forwarded_room_key_event, handle_room_key_event},
    DateDividerMode, Error, Timeline, TimelineDropHandle, TimelineFocus,
};
use crate::{timeline::event_item::RemoteEventOrigin, unable_to_decrypt_hook::UtdHookManager};

/// Builder that allows creating and configuring various parts of a
/// [`Timeline`].
#[must_use]
#[derive(Debug)]
pub struct TimelineBuilder {
    room: Room,
    settings: TimelineSettings,
    focus: TimelineFocus,

    /// An optional hook to call whenever we run into an unable-to-decrypt or a
    /// late-decryption event.
    unable_to_decrypt_hook: Option<Arc<UtdHookManager>>,

    /// An optional prefix for internal IDs.
    internal_id_prefix: Option<String>,
}

impl TimelineBuilder {
    pub(super) fn new(room: &Room) -> Self {
        Self {
            room: room.clone(),
            settings: TimelineSettings::default(),
            unable_to_decrypt_hook: None,
            focus: TimelineFocus::Live,
            internal_id_prefix: None,
        }
    }

    /// Sets up the initial focus for this timeline.
    ///
    /// This can be changed later on while the timeline is alive.
    pub fn with_focus(mut self, focus: TimelineFocus) -> Self {
        self.focus = focus;
        self
    }

    /// Sets up a hook to catch unable-to-decrypt (UTD) events for the timeline
    /// we're building.
    ///
    /// If it was previously set before, will overwrite the previous one.
    pub fn with_unable_to_decrypt_hook(mut self, hook: Arc<UtdHookManager>) -> Self {
        self.unable_to_decrypt_hook = Some(hook);
        self
    }

    /// Sets the internal id prefix for this timeline.
    ///
    /// The prefix will be prepended to any internal ID using when generating
    /// timeline IDs for this timeline.
    pub fn with_internal_id_prefix(mut self, prefix: String) -> Self {
        self.internal_id_prefix = Some(prefix);
        self
    }

    /// Chose when to insert the date separators, either in between each day
    /// or each month.
    pub fn with_date_divider_mode(mut self, mode: DateDividerMode) -> Self {
        self.settings.date_divider_mode = mode;
        self
    }

    /// Enable tracking of the fully-read marker and the read receipts on the
    /// timeline.
    pub fn track_read_marker_and_receipts(mut self) -> Self {
        self.settings.track_read_receipts = true;
        self
    }

    /// Use the given filter to choose whether to add events to the timeline.
    ///
    /// # Arguments
    ///
    /// * `filter` - A function that takes a deserialized event, and should
    ///   return `true` if the event should be added to the `Timeline`.
    ///
    /// If this is not overridden, the timeline uses the default filter that
    /// only allows events that are materialized into a `Timeline` item. For
    /// instance, reactions and edits don't get their own timeline item (as
    /// they affect another existing one), so they're "filtered out" to
    /// reflect that.
    ///
    /// You can use the default event filter with
    /// [`crate::timeline::default_event_filter`] so as to chain it with
    /// your own event filter, if you want to avoid situations where a read
    /// receipt would be attached to an event that doesn't get its own
    /// timeline item.
    ///
    /// Note that currently:
    ///
    /// - Not all event types have a representation as a `TimelineItem` so these
    ///   are not added no matter what the filter returns.
    /// - It is not possible to filter out `m.room.encrypted` events (otherwise
    ///   they couldn't be decrypted when the appropriate room key arrives).
    pub fn event_filter<F>(mut self, filter: F) -> Self
    where
        F: Fn(&AnySyncTimelineEvent, &RoomVersionId) -> bool + Send + Sync + 'static,
    {
        self.settings.event_filter = Arc::new(filter);
        self
    }

    /// Whether to add events that failed to deserialize to the timeline.
    ///
    /// Defaults to `true`.
    pub fn add_failed_to_parse(mut self, add: bool) -> Self {
        self.settings.add_failed_to_parse = add;
        self
    }

    /// Create a [`Timeline`] with the options set on this builder.
    #[tracing::instrument(
        skip(self),
        fields(
            room_id = ?self.room.room_id(),
            track_read_receipts = self.settings.track_read_receipts,
        )
    )]
    pub async fn build(self) -> Result<Timeline, Error> {
        let Self { room, settings, unable_to_decrypt_hook, focus, internal_id_prefix } = self;

        let client = room.client();
        let event_cache = client.event_cache();

        // Subscribe the event cache to sync responses, in case we hadn't done it yet.
        event_cache.subscribe()?;

        let (room_event_cache, event_cache_drop) = room.event_cache().await?;
        let (_, event_subscriber) = room_event_cache.subscribe().await;

        let is_live = matches!(focus, TimelineFocus::Live);
        let is_pinned_events = matches!(focus, TimelineFocus::PinnedEvents { .. });
        let is_room_encrypted = room
            .latest_encryption_state()
            .await
            .map(|state| state.is_encrypted())
            .ok()
            .unwrap_or_default();

        let controller = TimelineController::new(
            room.clone(),
            focus.clone(),
            internal_id_prefix.clone(),
            unable_to_decrypt_hook,
            is_room_encrypted,
        )
        .with_settings(settings);

        let has_events = controller.init_focus(&room_event_cache).await?;

        let pinned_events_join_handle = if is_pinned_events {
            Some(spawn(pinned_events_task(room.pinned_event_ids_stream(), controller.clone())))
        } else {
            None
        };

        let encryption_changes_handle = spawn({
            let inner = controller.clone();
            async move {
                inner.handle_encryption_state_changes().await;
            }
        });

        let room_update_join_handle = spawn({
<<<<<<< HEAD
            let room_event_cache = room_event_cache.clone();
            let inner = controller.clone();

            let span = trace_span!(
=======
            let span = info_span!(
>>>>>>> fb045394
                parent: Span::none(),
                "live_update_handler",
                room_id = ?room.room_id(),
                focus = focus.debug_string(),
                prefix = internal_id_prefix
            );
            span.follows_from(Span::current());

            room_event_cache_updates_task(
                room_event_cache.clone(),
                controller.clone(),
                event_subscriber,
                is_live,
            )
            .instrument(span)
        });

        let local_echo_listener_handle = {
            let timeline_controller = controller.clone();
            let (local_echoes, send_queue_stream) = room.send_queue().subscribe().await?;

            spawn({
                // Handles existing local echoes first.
                for echo in local_echoes {
                    timeline_controller.handle_local_echo(echo).await;
                }

                let span = trace_span!(
                    parent: Span::none(),
                    "local_echo_handler",
                    room_id = ?room.room_id(),
                    focus = focus.debug_string(),
                    prefix = internal_id_prefix
                );
                span.follows_from(Span::current());

<<<<<<< HEAD
                // React to future local echoes too.
                async move {
                    trace!("spawned the local echo handler!");

                    loop {
                        match listener.recv().await {
                            Ok(update) => timeline.handle_room_send_queue_update(update).await,

                            Err(RecvError::Lagged(num_missed)) => {
                                warn!("missed {num_missed} local echoes, ignoring those missed");
                            }

                            Err(RecvError::Closed) => {
                                trace!("channel closed, exiting the local echo handler");
                                break;
                            }
                        }
                    }
                }
                .instrument(span)
=======
                room_send_queue_update_task(send_queue_stream, timeline_controller).instrument(span)
>>>>>>> fb045394
            })
        };

        let room_key_handle = client.add_event_handler(handle_room_key_event(
            controller.clone(),
            room.room_id().to_owned(),
        ));

        let forwarded_room_key_handle = client.add_event_handler(handle_forwarded_room_key_event(
            controller.clone(),
            room.room_id().to_owned(),
        ));

        let event_handlers = vec![room_key_handle, forwarded_room_key_handle];

        // Not using room.add_event_handler here because RoomKey events are
        // to-device events that are not received in the context of a room.

        let room_key_from_backups_join_handle = spawn(room_keys_from_backups_task(
            client.encryption().backups().room_keys_for_room_stream(controller.room().room_id()),
            controller.clone(),
        ));

        let room_key_backup_enabled_join_handle = spawn(backup_states_task(
            client.encryption().backups().state_stream(),
            controller.clone(),
        ));

        // TODO: Technically, this should be the only stream we need to listen to get
        // notified when we should retry to decrypt an event. We sadly can't do that,
        // since the cross-process support kills the `OlmMachine` which then in
        // turn kills this stream. Once this is solved remove all the other ways we
        // listen for room keys.
        let room_keys_received_join_handle = {
            spawn(room_key_received_task(
                client.encryption().room_keys_received_stream().await.expect(
                    "We should be logged in by now, so we should have access to an `OlmMachine` \
                     to be able to listen to this stream",
                ),
                controller.clone(),
            ))
        };

        let timeline = Timeline {
            controller,
            event_cache: room_event_cache,
            drop_handle: Arc::new(TimelineDropHandle {
                client,
                event_handler_handles: event_handlers,
                room_update_join_handle,
                pinned_events_join_handle,
                room_key_from_backups_join_handle,
                room_key_backup_enabled_join_handle,
                room_keys_received_join_handle,
                local_echo_listener_handle,
                _event_cache_drop_handle: event_cache_drop,
                encryption_changes_handle,
            }),
        };

        if has_events {
            // The events we're injecting might be encrypted events, but we might
            // have received the room key to decrypt them while nobody was listening to the
            // `m.room_key` event, let's retry now.
            timeline.retry_decryption_for_all_events().await;
        }

        Ok(timeline)
    }
}

/// The task that handles the pinned event IDs updates.
async fn pinned_events_task<S>(pinned_event_ids_stream: S, timeline_controller: TimelineController)
where
    S: Stream<Item = Vec<OwnedEventId>>,
{
    pin_mut!(pinned_event_ids_stream);

    while pinned_event_ids_stream.next().await.is_some() {
        if let Ok(events) = timeline_controller.reload_pinned_events().await {
            timeline_controller
                .replace_with_initial_remote_events(
                    events.into_iter(),
                    RemoteEventOrigin::Pagination,
                )
                .await;
        }
    }
}

/// The task that handles the [`RoomEventCacheUpdate`]s.
async fn room_event_cache_updates_task(
    room_event_cache: RoomEventCache,
    timeline_controller: TimelineController,
    mut event_subscriber: RoomEventCacheListener,
    is_live: bool,
) {
    trace!("Spawned the event subscriber task.");

    loop {
        trace!("Waiting for an event.");

        let update = match event_subscriber.recv().await {
            Ok(up) => up,
            Err(RecvError::Closed) => break,
            Err(RecvError::Lagged(num_skipped)) => {
                warn!(num_skipped, "Lagged behind event cache updates, resetting timeline");

                // The updates might have lagged, but the room event cache might have
                // events, so retrieve them and add them back again to the timeline,
                // after clearing it.
                let (initial_events, _stream) = room_event_cache.subscribe().await;

                timeline_controller
                    .replace_with_initial_remote_events(
                        initial_events.into_iter(),
                        RemoteEventOrigin::Cache,
                    )
                    .await;

                continue;
            }
        };

        match update {
            RoomEventCacheUpdate::MoveReadMarkerTo { event_id } => {
                trace!(target = %event_id, "Handling fully read marker.");
                timeline_controller.handle_fully_read_marker(event_id).await;
            }

            RoomEventCacheUpdate::UpdateTimelineEvents { diffs, origin } => {
                trace!("Received new timeline events diffs");

                // We shouldn't use the general way of adding events to timelines to
                // non-live timelines, such as pinned events or focused timeline.
                // These timelines should handle any live updates by themselves.
                if !is_live {
                    continue;
                }

                timeline_controller
                    .handle_remote_events_with_diffs(
                        diffs,
                        match origin {
                            EventsOrigin::Sync => RemoteEventOrigin::Sync,
                            EventsOrigin::Pagination => RemoteEventOrigin::Pagination,
                            EventsOrigin::Cache => RemoteEventOrigin::Cache,
                        },
                    )
                    .await;

                if matches!(origin, EventsOrigin::Cache) {
                    timeline_controller.retry_event_decryption(None).await;
                }
            }

            RoomEventCacheUpdate::AddEphemeralEvents { events } => {
                trace!("Received new ephemeral events from sync.");

                // TODO: (bnjbvr) ephemeral should be handled by the event cache.
                timeline_controller.handle_ephemeral_events(events).await;
            }

            RoomEventCacheUpdate::UpdateMembers { ambiguity_changes } => {
                if !ambiguity_changes.is_empty() {
                    let member_ambiguity_changes = ambiguity_changes
                        .values()
                        .flat_map(|change| change.user_ids())
                        .collect::<BTreeSet<_>>();
                    timeline_controller
                        .force_update_sender_profiles(&member_ambiguity_changes)
                        .await;
                }
            }
        }
    }
}

/// The task that handles the [`RoomSendQueueUpdate`]s.
async fn room_send_queue_update_task(
    mut send_queue_stream: Receiver<RoomSendQueueUpdate>,
    timeline_controller: TimelineController,
) {
    info!("spawned the local echo task!");

    loop {
        match send_queue_stream.recv().await {
            Ok(update) => timeline_controller.handle_room_send_queue_update(update).await,

            Err(RecvError::Lagged(num_missed)) => {
                warn!("missed {num_missed} local echoes, ignoring those missed");
            }

            Err(RecvError::Closed) => {
                info!("channel closed, exiting the local echo handler");
                break;
            }
        }
    }
}

/// The task that handles the room keys from backups.
async fn room_keys_from_backups_task<S>(stream: S, timeline_controller: TimelineController)
where
    S: Stream<Item = Result<BTreeMap<String, BTreeSet<String>>, BroadcastStreamRecvError>>,
{
    pin_mut!(stream);

    while let Some(update) = stream.next().await {
        match update {
            Ok(info) => {
                let mut session_ids = BTreeSet::new();

                for set in info.into_values() {
                    session_ids.extend(set);
                }

                timeline_controller.retry_event_decryption(Some(session_ids)).await;
            }
            // We lagged, so retry every event.
            Err(_) => timeline_controller.retry_event_decryption(None).await,
        }
    }
}

/// The task that handles the [`BackupState`] updates.
async fn backup_states_task<S>(backup_states_stream: S, timeline_controller: TimelineController)
where
    S: Stream<Item = Result<BackupState, BroadcastStreamRecvError>>,
{
    pin_mut!(backup_states_stream);

    while let Some(update) = backup_states_stream.next().await {
        match update {
            // If the backup got enabled, or we lagged and thus missed that the backup
            // might be enabled, retry to decrypt all the events. Please note, depending
            // on the backup download strategy, this might do two things under the
            // assumption that the backup contains the relevant room keys:
            //
            // 1. It will decrypt the events, if `BackupDownloadStrategy` has been set to `OneShot`.
            // 2. It will fail to decrypt the event, but try to download the room key to decrypt it
            //    if the `BackupDownloadStrategy` has been set to `AfterDecryptionFailure`.
            Ok(BackupState::Enabled) | Err(_) => {
                timeline_controller.retry_event_decryption(None).await;
            }
            // The other states aren't interesting since they are either still enabling
            // the backup or have the backup in the disabled state.
            Ok(
                BackupState::Unknown
                | BackupState::Creating
                | BackupState::Resuming
                | BackupState::Disabling
                | BackupState::Downloading
                | BackupState::Enabling,
            ) => (),
        }
    }
}

/// The task that handles the [`RoomKeyInfo`] updates.
async fn room_key_received_task<S>(
    room_keys_received_stream: S,
    timeline_controller: TimelineController,
) where
    S: Stream<Item = Result<Vec<RoomKeyInfo>, BroadcastStreamRecvError>>,
{
    pin_mut!(room_keys_received_stream);

    let room_id = timeline_controller.room().room_id();

    while let Some(room_keys) = room_keys_received_stream.next().await {
        let session_ids = match room_keys {
            Ok(room_keys) => {
                let session_ids: BTreeSet<String> = room_keys
                    .into_iter()
                    .filter(|info| info.room_id == room_id)
                    .map(|info| info.session_id)
                    .collect();

                Some(session_ids)
            }
            Err(BroadcastStreamRecvError::Lagged(missed_updates)) => {
                // We lagged, let's retry to decrypt anything we have, maybe something
                // was received.
                warn!(
                    missed_updates,
                    "The room keys stream has lagged, retrying to decrypt the whole timeline"
                );

                None
            }
        };

        timeline_controller.retry_event_decryption(session_ids).await;
    }
}<|MERGE_RESOLUTION|>--- conflicted
+++ resolved
@@ -30,7 +30,7 @@
 use ruma::{events::AnySyncTimelineEvent, OwnedEventId, RoomVersionId};
 use tokio::sync::broadcast::{error::RecvError, Receiver};
 use tokio_stream::wrappers::errors::BroadcastStreamRecvError;
-use tracing::{trace, trace_span, warn, Instrument, Span};
+use tracing::{trace, info_span, warn, Instrument, Span};
 
 use super::{
     controller::{TimelineController, TimelineSettings},
@@ -202,14 +202,7 @@
         });
 
         let room_update_join_handle = spawn({
-<<<<<<< HEAD
-            let room_event_cache = room_event_cache.clone();
-            let inner = controller.clone();
-
-            let span = trace_span!(
-=======
             let span = info_span!(
->>>>>>> fb045394
                 parent: Span::none(),
                 "live_update_handler",
                 room_id = ?room.room_id(),
@@ -237,7 +230,7 @@
                     timeline_controller.handle_local_echo(echo).await;
                 }
 
-                let span = trace_span!(
+                let span = info_span!(
                     parent: Span::none(),
                     "local_echo_handler",
                     room_id = ?room.room_id(),
@@ -246,30 +239,7 @@
                 );
                 span.follows_from(Span::current());
 
-<<<<<<< HEAD
-                // React to future local echoes too.
-                async move {
-                    trace!("spawned the local echo handler!");
-
-                    loop {
-                        match listener.recv().await {
-                            Ok(update) => timeline.handle_room_send_queue_update(update).await,
-
-                            Err(RecvError::Lagged(num_missed)) => {
-                                warn!("missed {num_missed} local echoes, ignoring those missed");
-                            }
-
-                            Err(RecvError::Closed) => {
-                                trace!("channel closed, exiting the local echo handler");
-                                break;
-                            }
-                        }
-                    }
-                }
-                .instrument(span)
-=======
                 room_send_queue_update_task(send_queue_stream, timeline_controller).instrument(span)
->>>>>>> fb045394
             })
         };
 
@@ -453,7 +423,7 @@
     mut send_queue_stream: Receiver<RoomSendQueueUpdate>,
     timeline_controller: TimelineController,
 ) {
-    info!("spawned the local echo task!");
+    trace!("spawned the local echo task!");
 
     loop {
         match send_queue_stream.recv().await {
@@ -464,7 +434,7 @@
             }
 
             Err(RecvError::Closed) => {
-                info!("channel closed, exiting the local echo handler");
+                trace!("channel closed, exiting the local echo handler");
                 break;
             }
         }
