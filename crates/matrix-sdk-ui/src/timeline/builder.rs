--- conflicted
+++ resolved
@@ -202,12 +202,6 @@
         });
 
         let room_update_join_handle = spawn({
-<<<<<<< HEAD
-            let room_event_cache = room_event_cache.clone();
-            let inner = controller.clone();
-
-=======
->>>>>>> fe779fd6
             let span = info_span!(
                 parent: Span::none(),
                 "live_update_handler",
