--- conflicted
+++ resolved
@@ -50,15 +50,11 @@
 use serde_json::{json, Value as JsonValue};
 
 use super::{
-<<<<<<< HEAD
-    event_item::EventItemIdentifier, inner::ReactionAction, reactions::ReactionToggleResult,
-    traits::RoomDataProvider, EventTimelineItem, Profile, TimelineInner, TimelineItem,
-=======
+    event_item::EventItemIdentifier,
     inner::{ReactionAction, TimelineInnerSettings},
     reactions::ReactionToggleResult,
     traits::RoomDataProvider,
     EventTimelineItem, Profile, TimelineInner, TimelineItem,
->>>>>>> 0a6234f4
 };
 
 mod basic;
