// Copyright 2022 The Matrix.org Foundation C.I.C.
//
// Licensed under the Apache License, Version 2.0 (the "License");
// you may not use this file except in compliance with the License.
// You may obtain a copy of the License at
//
//     http://www.apache.org/licenses/LICENSE-2.0
//
// Unless required by applicable law or agreed to in writing, software
// distributed under the License is distributed on an "AS IS" BASIS,
// WITHOUT WARRANTIES OR CONDITIONS OF ANY KIND, either express or implied.
// See the License for the specific language governing permissions and
// limitations under the License.

//! A high-level view into a room's contents.
//!
//! See [`Timeline`] for details.

use std::{pin::Pin, sync::Arc, task::Poll, time::Duration};

use async_std::sync::{Condvar, Mutex};
use eyeball_im::VectorDiff;
use futures_core::Stream;
use imbl::Vector;
use matrix_sdk::{
    attachment::AttachmentConfig,
    event_handler::EventHandlerHandle,
    executor::JoinHandle,
    room::{self, Joined, MessagesOptions, Receipts, Room},
    Client, Result,
};
use mime::Mime;
use pin_project_lite::pin_project;
use ruma::{
    api::client::receipt::create_receipt::v3::ReceiptType,
    assign,
    events::{
        reaction::ReactionEventContent,
        receipt::{Receipt, ReceiptThread},
        relation::Annotation,
        room::{message::sanitize::HtmlSanitizerMode, redaction::RoomRedactionEventContent},
        AnyMessageLikeEventContent,
    },
    EventId, MilliSecondsSinceUnixEpoch, OwnedEventId, OwnedTransactionId, OwnedUserId,
    TransactionId, UserId,
};
use thiserror::Error;
use tokio::sync::mpsc::Sender;
use tracing::{debug, error, info, instrument, warn};

mod builder;
mod event_handler;
mod event_item;
mod futures;
mod inner;
mod pagination;
<<<<<<< HEAD
mod reactions;
=======
mod queue;
>>>>>>> 4c24007c
mod read_receipts;
#[cfg(feature = "experimental-sliding-sync")]
mod sliding_sync_ext;
#[cfg(test)]
mod tests;
#[cfg(feature = "e2e-encryption")]
mod to_device;
mod traits;
mod virtual_item;

pub(crate) use self::builder::TimelineBuilder;
#[cfg(feature = "experimental-sliding-sync")]
pub use self::sliding_sync_ext::SlidingSyncRoomExt;
pub use self::{
    event_item::{
        AnyOtherFullStateEventContent, BundledReactions, EncryptedMessage, EventSendState,
        EventTimelineItem, InReplyToDetails, MemberProfileChange, MembershipChange, Message,
        OtherState, Profile, ReactionGroup, RepliedToEvent, RoomMembershipChange, Sticker,
        TimelineDetails, TimelineItemContent,
    },
    futures::SendAttachment,
    pagination::{PaginationOptions, PaginationOutcome},
    traits::RoomExt,
    virtual_item::VirtualTimelineItem,
};
use self::{
    inner::{TimelineInner, TimelineInnerState},
<<<<<<< HEAD
    reactions::ReactionToggleResult,
=======
    queue::LocalMessage,
>>>>>>> 4c24007c
};

/// The default sanitizer mode used when sanitizing HTML.
const DEFAULT_SANITIZER_MODE: HtmlSanitizerMode = HtmlSanitizerMode::Compat;

/// A high-level view into a regular¹ room's contents.
///
/// ¹ This type is meant to be used in the context of rooms without a
/// `room_type`, that is rooms that are primarily used to exchange text
/// messages.
#[derive(Debug)]
pub struct Timeline {
    inner: Arc<TimelineInner<room::Common>>,
    start_token: Arc<Mutex<Option<String>>>,
    start_token_condvar: Arc<Condvar>,
    _end_token: Mutex<Option<String>>,
    msg_sender: Sender<LocalMessage>,
    drop_handle: Arc<TimelineDropHandle>,
    reaction_lock: Mutex<()>,
}

impl Timeline {
    pub(crate) fn builder(room: &room::Common) -> TimelineBuilder {
        TimelineBuilder::new(room)
    }

    fn room(&self) -> &room::Common {
        self.inner.room()
    }

    fn joined_room(&self) -> Result<Joined, Error> {
        match Room::from(self.room().clone()) {
            Room::Joined(room) => Ok(room),
            _ => Err(Error::RoomNotJoined),
        }
    }

    /// Clear all timeline items, and reset pagination parameters.
    #[cfg(feature = "experimental-sliding-sync")]
    pub async fn clear(&self) {
        let mut start_lock = self.start_token.lock().await;
        let mut end_lock = self._end_token.lock().await;

        *start_lock = None;
        *end_lock = None;

        self.inner.clear().await;
    }

    /// Add more events to the start of the timeline.
    #[instrument(skip_all, fields(room_id = ?self.room().room_id(), ?options))]
    pub async fn paginate_backwards(&self, mut options: PaginationOptions<'_>) -> Result<()> {
        let mut start_lock = self.start_token.lock().await;
        if start_lock.is_none()
            && self.inner.items().await.front().is_some_and(|item| item.is_timeline_start())
        {
            warn!("Start of timeline reached, ignoring backwards-pagination request");
            return Ok(());
        }

        self.inner.add_loading_indicator().await;

        if start_lock.is_none() && options.wait_for_token {
            info!("No prev_batch token, waiting");
            (start_lock, _) = self
                .start_token_condvar
                .wait_timeout_until(start_lock, Duration::from_secs(3), |tok| tok.is_some())
                .await;

            if start_lock.is_none() {
                debug!("Waiting for prev_batch token timed out after 3s");
            }
        }

        let mut from = start_lock.clone();
        let mut outcome = PaginationOutcome::new();

        while let Some(limit) = options.next_event_limit(outcome) {
            let messages = self
                .room()
                .messages(assign!(MessagesOptions::backward(), {
                    from,
                    limit: limit.into(),
                }))
                .await?;

            let process_events_result = async {
                outcome.events_received = messages.chunk.len().try_into().ok()?;
                outcome.total_events_received =
                    outcome.total_events_received.checked_add(outcome.events_received)?;
                outcome.items_added = 0;
                outcome.items_updated = 0;

                for room_ev in messages.chunk {
                    let res = self.inner.handle_back_paginated_event(room_ev).await;
                    outcome.items_added = outcome.items_added.checked_add(res.item_added as u16)?;
                    outcome.items_updated = outcome.items_updated.checked_add(res.items_updated)?;
                }

                outcome.total_items_added =
                    outcome.total_items_added.checked_add(outcome.items_added)?;
                outcome.total_items_updated =
                    outcome.total_items_updated.checked_add(outcome.items_updated)?;

                Some(())
            }
            .await;

            from = messages.end;

            if from.is_none() {
                break;
            }

            if process_events_result.is_none() {
                error!("Received an excessive number of events, ending pagination (u16 overflow)");
                break;
            }
        }

        self.inner.remove_loading_indicator(from.is_some()).await;
        *start_lock = from;

        Ok(())
    }

    /// Retry decryption of previously un-decryptable events given a list of
    /// session IDs whose keys have been imported.
    ///
    /// # Examples
    ///
    /// ```no_run
    /// # use std::{path::PathBuf, time::Duration};
    /// # use matrix_sdk::{Client, config::SyncSettings, ruma::room_id};
    /// # use matrix_sdk_ui::Timeline;
    /// # async {
    /// # let mut client: Client = todo!();
    /// # let room_id = ruma::room_id!("!example:example.org");
    /// # let timeline: Timeline = todo!();
    /// let path = PathBuf::from("/home/example/e2e-keys.txt");
    /// let result =
    ///     client.encryption().import_room_keys(path, "secret-passphrase").await?;
    ///
    /// // Given a timeline for a specific room_id
    /// if let Some(keys_for_users) = result.keys.get(room_id) {
    ///     let session_ids = keys_for_users.values().flatten();
    ///     timeline.retry_decryption(session_ids).await;
    /// }
    /// # anyhow::Ok(()) };
    /// ```
    #[cfg(feature = "e2e-encryption")]
    pub async fn retry_decryption<'a, S: AsRef<str> + 'a>(
        &'a self,
        session_ids: impl IntoIterator<Item = &'a S>,
    ) {
        self.inner
            .retry_event_decryption(
                self.room(),
                Some(session_ids.into_iter().map(AsRef::as_ref).collect()),
            )
            .await;
    }

    #[cfg(feature = "e2e-encryption")]
    #[tracing::instrument(skip(self))]
    async fn retry_decryption_for_all_events(&self) {
        self.inner.retry_event_decryption(self.room(), None).await;
    }

    /// Get the current timeline item for the given event ID, if any.
    ///
    /// It's preferable to store the timeline items in the model for your UI, if
    /// possible, instead of just storing IDs and coming back to the timeline
    /// object to look up items.
    pub async fn item_by_event_id(&self, event_id: &EventId) -> Option<EventTimelineItem> {
        let items = self.inner.items().await;
        let (_, item) = rfind_event_by_id(&items, event_id)?;
        Some(item.to_owned())
    }

    /// Get the current list of timeline items. Do not use this in production!
    #[cfg(feature = "testing")]
    pub async fn items(&self) -> Vector<Arc<TimelineItem>> {
        self.inner.items().await
    }

    /// Get the latest of the timeline's event items.
    pub async fn latest_event(&self) -> Option<EventTimelineItem> {
        self.inner.items().await.last()?.as_event().cloned()
    }

    /// Get the current timeline items, and a stream of changes.
    ///
    /// You can poll this stream to receive updates. See
    /// [`futures_util::StreamExt`] for a high-level API on top of [`Stream`].
    pub async fn subscribe(
        &self,
    ) -> (Vector<Arc<TimelineItem>>, impl Stream<Item = VectorDiff<Arc<TimelineItem>>>) {
        let (items, stream) = self.inner.subscribe().await;
        let stream = TimelineStream::new(stream, self.drop_handle.clone());
        (items, stream)
    }

    #[cfg(feature = "testing")]
    pub async fn subscribe_filter_map<U: Clone>(
        &self,
        f: impl Fn(Arc<TimelineItem>) -> Option<U>,
    ) -> (Vector<U>, impl Stream<Item = VectorDiff<U>>) {
        let (items, stream) = self.inner.subscribe_filter_map(f).await;
        let stream = TimelineStream::new(stream, self.drop_handle.clone());
        (items, stream)
    }

    /// Send a message to the room, and add it to the timeline as a local echo.
    ///
    /// For simplicity, this method doesn't currently allow custom message
    /// types.
    ///
    /// If the encryption feature is enabled, this method will transparently
    /// encrypt the room message if the room is encrypted.
    ///
    /// If sending the message fails, the local echo item will change its
    /// `send_state` to [`EventSendState::SendingFailed`].
    ///
    /// # Arguments
    ///
    /// * `content` - The content of the message event.
    ///
    /// * `txn_id` - A locally-unique ID describing a message transaction with
    ///   the homeserver. Unless you're doing something special, you can pass in
    ///   `None` which will create a suitable one for you automatically.
    ///     * On the sending side, this field is used for re-trying earlier
    ///       failed transactions. Subsequent messages *must never* re-use an
    ///       earlier transaction ID.
    ///     * On the receiving side, the field is used for recognizing our own
    ///       messages when they arrive down the sync: the server includes the
    ///       ID in the [`MessageLikeUnsigned`] field `transaction_id` of the
    ///       corresponding [`SyncMessageLikeEvent`], but only for the *sending*
    ///       device. Other devices will not see it.
    ///
    /// [`MessageLikeUnsigned`]: ruma::events::MessageLikeUnsigned
    /// [`SyncMessageLikeEvent`]: ruma::events::SyncMessageLikeEvent
    #[instrument(skip(self, content), fields(room_id = ?self.room().room_id()))]
    pub async fn send(&self, content: AnyMessageLikeEventContent, txn_id: Option<&TransactionId>) {
        let txn_id = txn_id.map_or_else(TransactionId::new, ToOwned::to_owned);
        self.inner.handle_local_event(txn_id.clone(), content.clone()).await;
        if self.msg_sender.send(LocalMessage { content, txn_id }).await.is_err() {
            error!("Internal error: timeline message receiver is closed");
        }
    }

    /// Toggle a reaction on an event
    ///
    /// Adds or redacts a reaction based on the state of the reaction at the
    /// time it is called.
    ///
    /// When redacting an event, the redaction reason is not sent.
    ///
    /// Ensures that only one reaction is sent at a time to avoid race
    /// conditions and spamming the homeserver with requests.
    ///
    /// FIXME: If called multiple times in quick succession on the same
    /// reaction, the function will drop requests until the previous request
    /// is complete.
    pub async fn toggle_reaction(&self, annotation: &Annotation) -> Result<(), Error> {
        let txn_id = TransactionId::new();
        let user_id = self.user_id()?;

        // Check if the reaction already exists
        let find_related_event = || async {
            self.item_by_event_id(&annotation.event_id).await.ok_or(Error::FailedTogglingReaction)
        };

        let related_event = find_related_event().await?;

        let user_reactions =
            related_event.reactions().get(&annotation.key).map(|group| group.by_sender(&user_id));

        // Find an existing reaction to redact, if any
        let to_redact = user_reactions
            .map(|mut reactions| reactions.find_map(|(_txid, event_id)| event_id))
            .unwrap_or(None);

        // Wait for any ongoing reaction requests to finish
        let _lock = self.reaction_lock.lock().await;

        // Check the event again, in case it has changed since we last checked
        let related_event = find_related_event().await?;
        let user_reactions =
            related_event.reactions().get(&annotation.key).map(|group| group.by_sender(&user_id));

        match to_redact {
            Some(event_id) => {
                if user_reactions.is_none() {
                    // Reaction already redacted or doesn't exist
                    return Ok(());
                }

                self.redact_reaction(annotation, event_id, txn_id.clone()).await?
            }
            None => {
                if user_reactions.is_some() {
                    // Reaction already exists
                    return Ok(());
                }
                self.add_reaction(annotation, txn_id.clone()).await?
            }
        };

        Ok(())
    }

    async fn redact_reaction(
        &self,
        annotation: &Annotation,
        event_id: &EventId,
        txn_id: OwnedTransactionId,
    ) -> Result<(), Error> {
        // Don't send a reason for redacting a reaction
        let no_reason = RoomRedactionEventContent::default();
        self.inner
            .handle_local_redaction_event(txn_id.clone(), event_id.to_owned(), no_reason.clone())
            .await;
        let response = self
            .joined_room()?
            .redact(event_id, no_reason.reason.as_deref(), Some(txn_id))
            .await
            .map_err(|_matrix_sdk_error| Error::FailedTogglingReaction);

        match response {
            Ok(_) => {
                // redaction successful, nothing to do
                self.inner
                    .update_reaction_send_state(annotation, &ReactionToggleResult::redact_success())
                    .await;
            }
            Err(_) => {
                // undo local redaction, add the remote echo back
                self.inner
                    .update_reaction_send_state(
                        annotation,
                        &ReactionToggleResult::redact_failure(event_id),
                    )
                    .await;
                return Err(Error::FailedTogglingReaction);
            }
        };

        Ok(())
    }

    async fn add_reaction(
        &self,
        annotation: &Annotation,
        txn_id: OwnedTransactionId,
    ) -> Result<(), Error> {
        let event_content =
            AnyMessageLikeEventContent::Reaction(ReactionEventContent::from(annotation.clone()));
        self.inner.handle_local_event(txn_id.clone(), event_content.clone()).await;
        let response = self.joined_room()?.send(event_content, Some(&txn_id)).await;

        match response {
            Ok(response) => {
                self.inner
                    .update_reaction_send_state(
                        annotation,
                        &ReactionToggleResult::add_success(&response.event_id, &txn_id),
                    )
                    .await;
            }
            Err(_) => {
                self.inner
                    .update_reaction_send_state(
                        annotation,
                        &ReactionToggleResult::add_failure(&txn_id),
                    )
                    .await;
                return Err(Error::FailedTogglingReaction);
            }
        };

        Ok(())
    }

    /// Sends an attachment to the room. It does not currently support local
    /// echoes
    ///
    /// If the encryption feature is enabled, this method will transparently
    /// encrypt the room message if the room is encrypted.
    ///
    /// # Arguments
    ///
    /// * `url` - The url for the file to be sent
    ///
    /// * `mime_type` - The attachment's mime type
    ///
    /// * `config` - An attachment configuration object containing details about
    ///   the attachment
    /// like a thumbnail, its size, duration etc.
    pub fn send_attachment(
        &self,
        url: String,
        mime_type: Mime,
        config: AttachmentConfig,
    ) -> SendAttachment<'_> {
        SendAttachment::new(self, url, mime_type, config)
    }

    /// Retry sending a message that previously failed to send.
    ///
    /// # Arguments
    ///
    /// * `txn_id` - The transaction ID of a local echo timeline item that has a
    ///   `send_state()` of `SendState::FailedToSend { .. }`
    pub async fn retry_send(&self, txn_id: &TransactionId) -> Result<(), Error> {
        macro_rules! error_return {
            ($msg:literal) => {{
                error!($msg);
                return Ok(());
            }};
        }

        let item = self.inner.prepare_retry(txn_id).await.ok_or(Error::RetryEventNotInTimeline)?;
        let content = match item {
            TimelineItemContent::Message(msg) => {
                AnyMessageLikeEventContent::RoomMessage(msg.into())
            }
            TimelineItemContent::RedactedMessage => {
                error_return!("Invalid state: attempting to retry a redacted message");
            }
            TimelineItemContent::Sticker(sticker) => {
                AnyMessageLikeEventContent::Sticker(sticker.content)
            }
            TimelineItemContent::UnableToDecrypt(_) => {
                error_return!("Invalid state: attempting to retry a UTD item");
            }
            TimelineItemContent::MembershipChange(_)
            | TimelineItemContent::ProfileChange(_)
            | TimelineItemContent::OtherState(_) => {
                error_return!("Retrying state events is not currently supported");
            }
            TimelineItemContent::FailedToParseMessageLike { .. }
            | TimelineItemContent::FailedToParseState { .. } => {
                error_return!("Invalid state: attempting to retry a failed-to-parse item");
            }
        };

        let send_state = match Room::from(self.room().clone()) {
            Room::Joined(room) => {
                let response = room.send(content, Some(txn_id)).await;

                match response {
                    Ok(response) => EventSendState::Sent { event_id: response.event_id },
                    Err(error) => EventSendState::SendingFailed { error: Arc::new(error) },
                }
            }
            _ => {
                EventSendState::SendingFailed {
                    // FIXME: Probably not exactly right
                    error: Arc::new(matrix_sdk::Error::InconsistentState),
                }
            }
        };

        self.inner.update_event_send_state(txn_id, send_state).await;

        Ok(())
    }

    /// Discard a local echo for a message that failed to send.
    ///
    /// Returns whether the local echo with the given transaction ID was found.
    ///
    /// # Argument
    ///
    /// * `txn_id` - The transaction ID of a local echo timeline item that has a
    ///   `send_state()` of `SendState::FailedToSend { .. }`. *Note:* A send
    ///   state of `SendState::NotYetSent` might be supported in the future as
    ///   well, but there can be no guarantee for that actually stopping the
    ///   event from reaching the server.
    pub async fn cancel_send(&self, txn_id: &TransactionId) -> bool {
        self.inner.discard_local_echo(txn_id).await
    }

    /// Fetch unavailable details about the event with the given ID.
    ///
    /// This method only works for IDs of remote [`EventTimelineItem`]s,
    /// to prevent losing details when a local echo is replaced by its
    /// remote echo.
    ///
    /// This method tries to make all the requests it can. If an error is
    /// encountered for a given request, it is forwarded with the
    /// [`TimelineDetails::Error`] variant.
    ///
    /// # Arguments
    ///
    /// * `event_id` - The event ID of the event to fetch details for.
    ///
    /// # Errors
    ///
    /// Returns an error if the identifier doesn't match any event with a remote
    /// echo in the timeline, or if the event is removed from the timeline
    /// before all requests are handled.
    #[instrument(skip(self), fields(room_id = ?self.room().room_id()))]
    pub async fn fetch_details_for_event(&self, event_id: &EventId) -> Result<(), Error> {
        self.inner.fetch_in_reply_to_details(event_id).await
    }

    /// Fetch all member events for the room this timeline is displaying.
    ///
    /// If the full member list is not known, sender profiles are currently
    /// likely not going to be available. This will be fixed in the future.
    ///
    /// If fetching the members fails, any affected timeline items will have
    /// the `sender_profile` set to [`TimelineDetails::Error`].
    #[instrument(skip_all)]
    pub async fn fetch_members(&self) {
        self.inner.set_sender_profiles_pending().await;
        match self.room().sync_members().await {
            Ok(_) => {
                self.inner.update_sender_profiles().await;
            }
            Err(e) => {
                self.inner.set_sender_profiles_error(Arc::new(e)).await;
            }
        }
    }

    /// Get the latest read receipt for the given user.
    ///
    /// Contrary to [`Common::user_receipt()`](room::Common::user_receipt) that
    /// only keeps track of read receipts received from the homeserver, this
    /// keeps also track of implicit read receipts in this timeline, i.e.
    /// when a room member sends an event.
    #[instrument(skip(self))]
    pub async fn latest_user_read_receipt(
        &self,
        user_id: &UserId,
    ) -> Option<(OwnedEventId, Receipt)> {
        self.inner.latest_user_read_receipt(user_id).await
    }

    /// Send the given receipt.
    ///
    /// This uses [`Joined::send_single_receipt`] internally, but checks
    /// first if the receipt points to an event in this timeline that is more
    /// recent than the current ones, to avoid unnecessary requests.
    ///
    /// [`Joined::send_single_receipt`]: room::Joined::send_single_receipt
    #[instrument(skip(self))]
    pub async fn send_single_receipt(
        &self,
        receipt_type: ReceiptType,
        thread: ReceiptThread,
        event_id: OwnedEventId,
    ) -> Result<()> {
        if !self.inner.should_send_receipt(&receipt_type, &thread, &event_id).await {
            return Ok(());
        }

        let Room::Joined(room) = Room::from(self.room().clone()) else {
            // FIXME: Probably not exactly right
            return Err(matrix_sdk::Error::InconsistentState);
        };

        room.send_single_receipt(receipt_type, thread, event_id).await
    }

    /// Send the given receipts.
    ///
    /// This uses [`Joined::send_multiple_receipts`] internally, but checks
    /// first if the receipts point to events in this timeline that are more
    /// recent than the current ones, to avoid unnecessary requests.
    ///
    /// [`Joined::send_multiple_receipts`]: room::Joined::send_multiple_receipts
    #[instrument(skip(self))]
    pub async fn send_multiple_receipts(&self, mut receipts: Receipts) -> Result<()> {
        if let Some(fully_read) = &receipts.fully_read {
            if !self
                .inner
                .should_send_receipt(
                    &ReceiptType::FullyRead,
                    &ReceiptThread::Unthreaded,
                    fully_read,
                )
                .await
            {
                receipts.fully_read = None;
            }
        }

        if let Some(read_receipt) = &receipts.public_read_receipt {
            if !self
                .inner
                .should_send_receipt(&ReceiptType::Read, &ReceiptThread::Unthreaded, read_receipt)
                .await
            {
                receipts.public_read_receipt = None;
            }
        }

        if let Some(private_read_receipt) = &receipts.private_read_receipt {
            if !self
                .inner
                .should_send_receipt(
                    &ReceiptType::ReadPrivate,
                    &ReceiptThread::Unthreaded,
                    private_read_receipt,
                )
                .await
            {
                receipts.private_read_receipt = None;
            }
        }

        let Room::Joined(room) = Room::from(self.room().clone()) else {
            // FIXME: Probably not exactly right
            return Err(matrix_sdk::Error::InconsistentState);
        };

        room.send_multiple_receipts(receipts).await
    }

    fn user_id(&self) -> Result<OwnedUserId, Error> {
        let client = self.room().client();
        let user_id = client.user_id().ok_or(Error::UserIdNotAvailable)?;
        Ok((*user_id).to_owned())
    }
}

#[derive(Debug)]
struct TimelineDropHandle {
    client: Client,
    event_handler_handles: Vec<EventHandlerHandle>,
    room_update_join_handle: JoinHandle<()>,
}

impl Drop for TimelineDropHandle {
    fn drop(&mut self) {
        for handle in self.event_handler_handles.drain(..) {
            self.client.remove_event_handler(handle);
        }
        self.room_update_join_handle.abort();
    }
}

pin_project! {
    struct TimelineStream<S> {
        #[pin]
        inner: S,
        event_handler_handles: Arc<TimelineDropHandle>,
    }
}

impl<S> TimelineStream<S> {
    fn new(inner: S, event_handler_handles: Arc<TimelineDropHandle>) -> Self {
        Self { inner, event_handler_handles }
    }
}

impl<S: Stream> Stream for TimelineStream<S> {
    type Item = S::Item;

    fn poll_next(
        self: Pin<&mut Self>,
        cx: &mut std::task::Context<'_>,
    ) -> Poll<Option<Self::Item>> {
        self.project().inner.poll_next(cx)
    }
}

/// A single entry in timeline.
#[derive(Clone, Debug)]
#[allow(clippy::large_enum_variant)]
pub enum TimelineItem {
    /// An event or aggregation of multiple events.
    Event(EventTimelineItem),
    /// An item that doesn't correspond to an event, for example the user's own
    /// read marker.
    Virtual(VirtualTimelineItem),
}

impl TimelineItem {
    /// Get the inner `EventTimelineItem`, if this is a `TimelineItem::Event`.
    pub fn as_event(&self) -> Option<&EventTimelineItem> {
        match self {
            Self::Event(v) => Some(v),
            _ => None,
        }
    }

    /// Get the inner `VirtualTimelineItem`, if this is a
    /// `TimelineItem::Virtual`.
    pub fn as_virtual(&self) -> Option<&VirtualTimelineItem> {
        match self {
            Self::Virtual(v) => Some(v),
            _ => None,
        }
    }

    /// Creates a new day divider from the given timestamp.
    fn day_divider(ts: MilliSecondsSinceUnixEpoch) -> Self {
        Self::Virtual(VirtualTimelineItem::DayDivider(ts))
    }

    fn read_marker() -> Self {
        Self::Virtual(VirtualTimelineItem::ReadMarker)
    }

    fn loading_indicator() -> Self {
        Self::Virtual(VirtualTimelineItem::LoadingIndicator)
    }

    fn timeline_start() -> Self {
        Self::Virtual(VirtualTimelineItem::TimelineStart)
    }

    fn is_virtual(&self) -> bool {
        matches!(self, Self::Virtual(_))
    }

    fn is_day_divider(&self) -> bool {
        matches!(self, Self::Virtual(VirtualTimelineItem::DayDivider(_)))
    }

    fn is_read_marker(&self) -> bool {
        matches!(self, Self::Virtual(VirtualTimelineItem::ReadMarker))
    }

    fn is_loading_indicator(&self) -> bool {
        matches!(self, Self::Virtual(VirtualTimelineItem::LoadingIndicator))
    }

    fn is_timeline_start(&self) -> bool {
        matches!(self, Self::Virtual(VirtualTimelineItem::TimelineStart))
    }
}

impl From<EventTimelineItem> for TimelineItem {
    fn from(item: EventTimelineItem) -> Self {
        Self::Event(item)
    }
}

impl From<VirtualTimelineItem> for TimelineItem {
    fn from(item: VirtualTimelineItem) -> Self {
        Self::Virtual(item)
    }
}

// FIXME: Put an upper bound on timeline size or add a separate map to look up
// the index of a timeline item by its key, to avoid large linear scans.
fn rfind_event_item(
    items: &Vector<Arc<TimelineItem>>,
    mut f: impl FnMut(&EventTimelineItem) -> bool,
) -> Option<(usize, &EventTimelineItem)> {
    items
        .iter()
        .enumerate()
        .filter_map(|(idx, item)| Some((idx, item.as_event()?)))
        .rfind(|(_, it)| f(it))
}

fn rfind_event_by_id<'a>(
    items: &'a Vector<Arc<TimelineItem>>,
    event_id: &EventId,
) -> Option<(usize, &'a EventTimelineItem)> {
    rfind_event_item(items, |it| it.event_id() == Some(event_id))
}

fn find_read_marker(items: &Vector<Arc<TimelineItem>>) -> Option<usize> {
    items.iter().rposition(|item| item.is_read_marker())
}

/// Errors specific to the timeline.
#[derive(Error, Debug)]
#[non_exhaustive]
pub enum Error {
    /// The requested event with a remote echo is not in the timeline.
    #[error("Event with remote echo not found in timeline")]
    RemoteEventNotInTimeline,

    /// Can't find an event with the given transaction ID, can't retry.
    #[error("Event not found, can't retry sending")]
    RetryEventNotInTimeline,

    /// The event is currently unsupported for this use case.
    #[error("Unsupported event")]
    UnsupportedEvent,

    /// Couldn't read the attachment data from the given URL
    #[error("Invalid attachment data")]
    InvalidAttachmentData,

    /// The attachment file name used as a body is invalid
    #[error("Invalid attachment file name")]
    InvalidAttachmentFileName,

    /// The attachment could not be sent
    #[error("Failed sending attachment")]
    FailedSendingAttachment,

    /// The reaction could not be toggled
    #[error("Failed toggling reaction")]
    FailedTogglingReaction,

    /// The room is not in a joined state.
    #[error("Room is not joined")]
    RoomNotJoined,

    /// Could not get user
    #[error("User ID is not available")]
    UserIdNotAvailable,
}

/// Result of comparing events position in the timeline.
#[derive(Debug, Clone, Copy, PartialEq, Eq)]
enum RelativePosition {
    /// Event B is after (more recent than) event A.
    After,
    /// They are the same event.
    Same,
    /// Event B is before (older than) event A.
    Before,
}

fn compare_events_positions(
    event_a: &EventId,
    event_b: &EventId,
    timeline_items: &Vector<Arc<TimelineItem>>,
) -> Option<RelativePosition> {
    if event_a == event_b {
        return Some(RelativePosition::Same);
    }

    let (pos_event_a, _) = rfind_event_by_id(timeline_items, event_a)?;
    let (pos_event_b, _) = rfind_event_by_id(timeline_items, event_b)?;

    if pos_event_a > pos_event_b {
        Some(RelativePosition::Before)
    } else {
        Some(RelativePosition::After)
    }
}<|MERGE_RESOLUTION|>--- conflicted
+++ resolved
@@ -54,11 +54,8 @@
 mod futures;
 mod inner;
 mod pagination;
-<<<<<<< HEAD
+mod queue;
 mod reactions;
-=======
-mod queue;
->>>>>>> 4c24007c
 mod read_receipts;
 #[cfg(feature = "experimental-sliding-sync")]
 mod sliding_sync_ext;
@@ -86,11 +83,8 @@
 };
 use self::{
     inner::{TimelineInner, TimelineInnerState},
-<<<<<<< HEAD
+    queue::LocalMessage,
     reactions::ReactionToggleResult,
-=======
-    queue::LocalMessage,
->>>>>>> 4c24007c
 };
 
 /// The default sanitizer mode used when sanitizing HTML.
