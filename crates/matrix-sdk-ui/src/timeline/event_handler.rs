--- conflicted
+++ resolved
@@ -42,14 +42,9 @@
 
 use super::{
     event_item::{
-<<<<<<< HEAD
         AnyOtherFullStateEventContent, BundledReactions, EventItemIdentifier, EventSendState,
-        EventTimelineItemKind, LocalEventTimelineItem, MemberProfileChange, OtherState, Profile,
-        RemoteEventOrigin, RemoteEventTimelineItem, RoomMembershipChange, Sticker,
-=======
-        AnyOtherFullStateEventContent, BundledReactions, EventSendState, EventTimelineItemKind,
-        LocalEventTimelineItem, Profile, RemoteEventOrigin, RemoteEventTimelineItem,
->>>>>>> 07a82c84
+        EventTimelineItemKind, LocalEventTimelineItem, Profile, RemoteEventOrigin,
+        RemoteEventTimelineItem,
     },
     find_read_marker,
     read_receipts::maybe_add_implicit_read_receipt,
