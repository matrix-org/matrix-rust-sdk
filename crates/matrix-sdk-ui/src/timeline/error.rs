--- conflicted
+++ resolved
@@ -124,13 +124,10 @@
     pub(super) const MISSING_EVENT: Self = Self(UnsupportedEditItemInner::MissingEvent);
     pub(super) const NOT_ROOM_MESSAGE: Self = Self(UnsupportedEditItemInner::NotRoomMessage);
     pub(super) const NOT_POLL_EVENT: Self = Self(UnsupportedEditItemInner::NotPollEvent);
-<<<<<<< HEAD
     pub(super) const FAILED_TO_DESERIALIZE_EVENT: Self =
         Self(UnsupportedEditItemInner::FailedToDeserializeEvent);
     pub(super) const MISSING_CONTENT: Self = Self(UnsupportedEditItemInner::MissingContent);
-=======
     pub(super) const NOT_OWN_EVENT: Self = Self(UnsupportedEditItemInner::NotOwnEvent);
->>>>>>> 23cc1e31
 }
 
 #[cfg(not(tarpaulin_include))]
@@ -148,14 +145,12 @@
     NotRoomMessage,
     #[error("tried to edit a non-poll event")]
     NotPollEvent,
-<<<<<<< HEAD
     #[error("event could not be obtained")]
     MissingEvent,
     #[error("error deserializing event")]
     FailedToDeserializeEvent,
     #[error("could not get event content")]
     MissingContent,
-=======
     #[error("tried to edit another user's event")]
     NotOwnEvent,
 }
@@ -179,5 +174,4 @@
 
     #[error(transparent)]
     SdkError(#[from] matrix_sdk::Error),
->>>>>>> 23cc1e31
 }