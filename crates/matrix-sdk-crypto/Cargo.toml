--- conflicted
+++ resolved
@@ -58,17 +58,13 @@
 zeroize = { workspace = true, features = ["zeroize_derive"] }
 cfg-if = "1.0"
 tokio-stream = { version = "0.1.12", features = ["sync"] }
-tokio = { version = "1.24.2", default-features = false, features = ["sync"] }
+tokio = { workspace = true, default-features = false, features = ["sync"] }
 
 [target.'cfg(target_arch = "wasm32")'.dependencies]
 tokio = { workspace = true }
 
 [target.'cfg(not(target_arch = "wasm32"))'.dependencies]
-<<<<<<< HEAD
-tokio = { version = "1.24.2", default-features = false, features = ["time"] }
-=======
 tokio = { workspace = true, features = ["time"] }
->>>>>>> 6b5f0b8e
 
 [dev-dependencies]
 anyhow = { workspace = true }
