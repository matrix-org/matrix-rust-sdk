--- conflicted
+++ resolved
@@ -25,10 +25,8 @@
   that allows to get a local timestamp of when the device was first seen by
   the sdk (in seconds since epoch).
 
-<<<<<<< HEAD
-- Expose `VerificationRequest::time_remaining`.
-=======
 - When rejecting a key-verification request over to-device messages, send the
   `m.key.verification.cancel` to the device that made the request, rather than
   broadcasting to all devices.
->>>>>>> 5d9cc6be
+
+- Expose `VerificationRequest::time_remaining`.