# Changelog

All notable changes to this project will be documented in this file.

<!-- next-header -->

## [Unreleased] - ReleaseDate

### Bug Fixes

- Fix a bug introduced in 0.14.0 which meant that the serialization of the value returned by `OtherUserIdentity::verification_request_content` did not include a `msgtype` field.
  ([#5642](https://github.com/matrix-org/matrix-rust-sdk/pull/5642))

## [0.14.0] - 2025-09-04

### Features

<<<<<<< HEAD
- [**breaking**] Add `name` fields to some of the variants of
  `store::SecretImportError` to indicate what secret was being imported when the
  error occurred.
  ([#5647](https://github.com/matrix-org/matrix-rust-sdk/pull/5647))
=======
- Log message index for Megolm sessions received over encrypted to-device messages. ([#5599](https://github.com/matrix-org/matrix-rust-sdk/pull/5599))
>>>>>>> 2b567e18
- Add `RoomSettings::encrypt_state_events` flag. ([#5511](https://github.com/matrix-org/matrix-rust-sdk/pull/5511))
- Make sure to accept historic room key bundles only if the sender is trusted
  enough.
  ([#5510](https://github.com/matrix-org/matrix-rust-sdk/pull/5510))
- [**breaking**]: When in "exclude insecure devices" mode, refuse to decrypt
  incoming to-device messages from unverified devices, except for some
  exceptions for certain event types. To support this, a new variant has been
  added to `ProcessedToDeviceEvent`: `UnverifiedSender`, which is returned from
  `OlmMachine::receive_sync_changes` when we are excluding insecure devices and
  the sender's device is not verified. Also, several methods now take a
  `DecryptionSettings` argument to allow controlling the processing of to-device
  events based on those settings. To recreate the previous behaviour pass in:
  `DecryptionSettings { sender_device_trust_requirement: TrustRequirement::Untrusted }`.
  Affected methods are `OlmMachine::receive_sync_changes`,
  `RehydratedDevice::receive_events`, and several internal methods.
  ([#5319](https://github.com/matrix-org/matrix-rust-sdk/pull/5319))
- [**breaking**] The `Device::encrypt_event_raw` and (experimental)
  `OlmMachine::encrypt_content_for_devices` have new `share_strategy` parameters
  to ensure that the recipients are sufficiently trusted.
  ([#5457](https://github.com/matrix-org/matrix-rust-sdk/pull/5457/))

### Refactor

- [**breaking**] The `sender_key` and `device_id` fields of
  `encrypted::MegolmV1AesSha2Content` and
  `room_key_request::MegolmV1AesSha2Content` are now optional. The have been
  deprecated in Matrix 1.3 and are no longer required.
  ([#5489](https://github.com/matrix-org/matrix-rust-sdk/pull/5489))

## [0.13.0] - 2025-07-10

### Features

- [**breaking**] Add a new `VerificationLevel::MismatchedSender` to indicate that the sender of an event appears to have been tampered with.
  ([#5219](https://github.com/matrix-org/matrix-rust-sdk/pull/5219))

### Refactor

- [**breaking**] The `PendingChanges`, `Changes`, `StoredRoomKeyBundleData`,
  `TrackedUser`, `IdentityChanges`, `DeviceChanges`, `DeviceUpdates`,
  `IdentityUpdates`, `BackupDecryptionKey`, `DehydratedDeviceKey`,
  `RoomKeyCounts`, `BackupKeys`, `CrossSigningKeyExport`, `UserKeyQueryResult`,
  `RoomSettings`, `RoomKeyInfo`, and `RoomKeyWithheldInfo` types have been moved
  from the `store` module into a new `store/types` module.
  ([#5177](https://github.com/matrix-org/matrix-rust-sdk/pull/5177))

## [0.12.0] - 2025-06-10

### Features

- [**breaking**] The `ProcessedToDeviceEvent::Decrypted` variant now also have an `EncryptionInfo` field.
  Format changed from `Decrypted(Raw<AnyToDeviceEvent>)` to `Decrypted { raw: Raw<AnyToDeviceEvent>, encryption_info: EncryptionInfo) }`
  ([#5074](https://github.com/matrix-org/matrix-rust-sdk/pull/5074))

- [**breaking**] Move `session_id` from `EncryptionInfo` to `AlgorithmInfo` as it is megolm specific.
  Use `EncryptionInfo::session_id()` helper for quick access.
  ([#4981](https://github.com/matrix-org/matrix-rust-sdk/pull/4981))

- Send stable identifier `sender_device_keys` for MSC4147 (Including device
  keys with Olm-encrypted events).
  ([#4964](https://github.com/matrix-org/matrix-rust-sdk/pull/4964))

- Add experimental APIs for sharing encrypted room key history with new members, `Store::build_room_key_bundle` and `OlmMachine::share_room_key_bundle_data`.
  ([#4775](https://github.com/matrix-org/matrix-rust-sdk/pull/4775), [#4864](https://github.com/matrix-org/matrix-rust-sdk/pull/4864))

- Check the `sender_device_keys` field on *all* incoming Olm-encrypted to-device messages
  and ignore any to-device messages which include the field but whose data is invalid
  (as per [MSC4147](https://github.com/matrix-org/matrix-spec-proposals/pull/4147)).
  ([#4922](https://github.com/matrix-org/matrix-rust-sdk/pull/4922))

- Fix bug which caused room keys to be unnecessarily rotated on every send in the
  presence of blacklisted/withheld devices in the room.
  ([#4954](https://github.com/matrix-org/matrix-rust-sdk/pull/4954))

- Fix [#2729](https://github.com/matrix-org/matrix-rust-sdk/issues/2729) which in rare
  cases can cause room key oversharing.
  ([#4975](https://github.com/matrix-org/matrix-rust-sdk/pull/4975))

- [**breaking**] `OlmMachine.receive_sync_changes` returns now a list of `ProcessedToDeviceEvent`
  instead of a list of `Raw<AnyToDeviceEvent>`. With variants like `Decrypted`|`UnableToDecrypt`|`PlainText`|`NotProcessed`.
  This allows for example to make the difference between an event sent in clear and an event successfully decrypted.
  For quick compatibility a helper `ProcessedToDeviceEvent::to_raw` allows to map back to the previous behaviour.
  ([#4935](https://github.com/matrix-org/matrix-rust-sdk/pull/4935))

## [0.11.1] - 2025-06-10

### Security Fixes
- Check the sender of an event matches owner of session, preventing sender
  spoofing by homeserver owners.
  [13c1d20](https://github.com/matrix-org/matrix-rust-sdk/commit/13c1d2048286bbabf5e7bc6b015aafee98f04d55) (High, [CVE-2025-48937](https://www.cve.org/CVERecord?id=CVE-2025-48937), [GHSA-x958-rvg6-956w](https://github.com/matrix-org/matrix-rust-sdk/security/advisories/GHSA-x958-rvg6-956w)).

### Bug Fixes
- Remove a wildcard enum variant import which breaks compilation if used with
  `tracing-attributes` version `0.1.29`. This is a workaround for a bug in
  `tracing-attributes`.
  ([#5190](https://github.com/matrix-org/matrix-rust-sdk/issues/5190)) ([#5191](https://github.com/matrix-org/matrix-rust-sdk/issues/5191)) ([#5193](https://github.com/matrix-org/matrix-rust-sdk/issues/5193))

## [0.11.0] - 2025-04-11

### Features

- [**breaking**] Add support for the shared history flag defined in
  [MSC3061](https://github.com/matrix-org/matrix-spec-proposals/pull/3061).
  The shared history flag is now respected when room keys are received as an
  `m.room_key` event as well as when they are imported from a backup or a file
  export. We also ensure to set the flag when we send out room keys. Due to
  this, a new argument to the constructor for `room_key::MegolmV1AesSha2Content`
  has been added and `PickledInboundGroupSession` has received a new
  `shared_history` field that defaults to `false.`
  ([#4700](https://github.com/matrix-org/matrix-rust-sdk/pull/4700))

- Have the `RoomIdentityProvider` return processing changes when identities transition
  to `IdentityState::Verified` too.
  ([#4670](https://github.com/matrix-org/matrix-rust-sdk/pull/4670))

## [0.10.0] - 2025-02-04

### Features

- [**breaking**] `CollectStrategy::DeviceBasedStrategy` is now split into three
  separate strategies (`AllDevices`, `ErrorOnVerifiedUserProblem`,
  `OnlyTrustedDevices`), to make the behaviour clearer.
  ([#4581](https://github.com/matrix-org/matrix-rust-sdk/pull/4581))

- Accept stable identifier `sender_device_keys` for MSC4147 (Including device
  keys with Olm-encrypted events).
  ([#4420](https://github.com/matrix-org/matrix-rust-sdk/pull/4420))

- Room keys are not shared with unsigned dehydrated devices.
  ([#4551](https://github.com/matrix-org/matrix-rust-sdk/pull/4551))

## [0.9.0] - 2024-12-18

### Features

- [**breaking**] Expose new API
  `DehydratedDevices::get_dehydrated_device_pickle_key`,
  `DehydratedDevices::save_dehydrated_device_pickle_key` and
  `DehydratedDevices::delete_dehydrated_device_pickle_key` to store/load the
  dehydrated device pickle key. This allows client to automatically rotate
  the dehydrated device to avoid one-time-keys exhaustion and to_device
  accumulation.
  `DehydratedDevices::keys_for_upload` and
  `DehydratedDevices::rehydrate` now use the `DehydratedDeviceKey` as parameter
  instead of a raw byte array. Use `DehydratedDeviceKey::from_bytes` to migrate.
  ([#4383](https://github.com/matrix-org/matrix-rust-sdk/pull/4383))

- Add extra logging in `OtherUserIdentity::pin_current_master_key` and
  `OtherUserIdentity::withdraw_verification`.
  ([#4415](https://github.com/matrix-org/matrix-rust-sdk/pull/4415))

- Added new `UtdCause` variants `WithheldForUnverifiedOrInsecureDevice` and `WithheldBySender`.
  These variants provide clearer categorization for expected Unable-To-Decrypt (UTD) errors
  when the sender either did not wish to share or was unable to share the room_key.
  ([#4305](https://github.com/matrix-org/matrix-rust-sdk/pull/4305))

- `UtdCause` has two new variants that replace the existing `HistoricalMessage`:
  `HistoricalMessageAndBackupIsDisabled` and `HistoricalMessageAndDeviceIsUnverified`.
  These give more detail about what went wrong and allow us to suggest to users
  what actions they can take to fix the problem. See the doc comments on these
  variants for suggested wording.
  ([#4384](https://github.com/matrix-org/matrix-rust-sdk/pull/4384))

## [0.8.0] - 2024-11-19

### Features

- Pin identity when we withdraw verification.

- Expose new method `OlmMachine::room_keys_withheld_received_stream`, to allow
  applications to receive notifications about received `m.room_key.withheld`
  events.
  ([#3660](https://github.com/matrix-org/matrix-rust-sdk/pull/3660)),
  ([#3674](https://github.com/matrix-org/matrix-rust-sdk/pull/3674))

- Expose new method `OlmMachine::clear_crypto_cache()`, with FFI bindings.
  ([#3462](https://github.com/matrix-org/matrix-rust-sdk/pull/3462))

- Expose new method `OlmMachine::upload_device_keys()`.
  ([#3457](https://github.com/matrix-org/matrix-rust-sdk/pull/3457))

- Expose new method `CryptoStore::import_room_keys`.
  ([#3448](https://github.com/matrix-org/matrix-rust-sdk/pull/3448))

- Expose new method `BackupMachine::backup_version`.
  ([#3320](https://github.com/matrix-org/matrix-rust-sdk/pull/3320))

- Add data types to parse the QR code data for the QR code login defined in.
  [MSC4108](https://github.com/matrix-org/matrix-spec-proposals/pull/4108)

- Expose new method `CryptoStore::clear_caches`.
  ([#3338](https://github.com/matrix-org/matrix-rust-sdk/pull/3338))

- Expose new method `OlmMachine::device_creation_time`.
  ([#3275](https://github.com/matrix-org/matrix-rust-sdk/pull/3275))

- Log more details about the Olm session after encryption and decryption.
  ([#3242](https://github.com/matrix-org/matrix-rust-sdk/pull/3242))

- When Olm message decryption fails, report the error code(s) from the failure.
  ([#3212](https://github.com/matrix-org/matrix-rust-sdk/pull/3212))

- Expose new methods `OlmMachine::set_room_settings` and
  `OlmMachine::get_room_settings`.
  ([#3042](https://github.com/matrix-org/matrix-rust-sdk/pull/3042))

- Add new properties `session_rotation_period` and
  `session_rotation_period_msgs` to `store::RoomSettings`.
  ([#3042](https://github.com/matrix-org/matrix-rust-sdk/pull/3042))

- Fix bug which caused `SecretStorageKey` to incorrectly reject secret storage
  keys whose metadata lacked check fields.
  ([#3046](https://github.com/matrix-org/matrix-rust-sdk/pull/3046))

- Add new API `Device::encrypt_event_raw` that allows
  to encrypt an event to a specific device.
  ([#3091](https://github.com/matrix-org/matrix-rust-sdk/pull/3091))

- Add new API `store::Store::export_room_keys_stream` that provides room
  keys on demand.

- Include event timestamps on logs from event decryption.
  ([#3194](https://github.com/matrix-org/matrix-rust-sdk/pull/3194))


### Refactor

- Fix [#4424](https://github.com/matrix-org/matrix-rust-sdk/issues/4424) Failed
  storage upgrade for "PreviouslyVerifiedButNoLonger". This bug caused errors to
  occur when loading crypto information from storage, which typically prevented
  apps from starting correctly.
  ([#4430](https://github.com/matrix-org/matrix-rust-sdk/pull/4430))

- Add new method `OlmMachine::try_decrypt_room_event`.
  ([#4116](https://github.com/matrix-org/matrix-rust-sdk/pull/4116))

- Add reason code to `matrix_sdk_common::deserialized_responses::UnableToDecryptInfo`.
  ([#4116](https://github.com/matrix-org/matrix-rust-sdk/pull/4116))

- [**breaking**] The `UserIdentity` struct has been renamed to `OtherUserIdentity`.
  ([#4036](https://github.com/matrix-org/matrix-rust-sdk/pull/4036]))

- [**breaking**] The `UserIdentities` enum has been renamed to `UserIdentity`.
  ([#4036](https://github.com/matrix-org/matrix-rust-sdk/pull/4036]))

- Change the withheld code for keys not shared due to the
  `IdentityBasedStrategy`, from `m.unauthorised` to `m.unverified`.
  ([#3985](https://github.com/matrix-org/matrix-rust-sdk/pull/3985))

- Improve logging for undecryptable Megolm events.
  ([#3989](https://github.com/matrix-org/matrix-rust-sdk/pull/3989))

- Miscellaneous improvements to logging for verification and `OwnUserIdentity`
  updates.
  ([#3949](https://github.com/matrix-org/matrix-rust-sdk/pull/3949))

- Update `SenderData` on existing inbound group sessions when we receive
  updates via `/keys/query`.
  ([#3849](https://github.com/matrix-org/matrix-rust-sdk/pull/3849))

- Add message IDs to all outgoing to-device messages encrypted by
  `matrix-sdk-crypto`. The `message-ids` feature of `matrix-sdk-crypto` and
  `matrix-sdk-base` is now a no-op.
  ([#3776](https://github.com/matrix-org/matrix-rust-sdk/pull/3776))

- Log the content of received `m.room_key.withheld` to-device events.
  ([#3591](https://github.com/matrix-org/matrix-rust-sdk/pull/3591))

- Attempt to decrypt bundled events (reactions and the latest thread reply) if
  they are found in the unsigned part of an event.
  ([#3468](https://github.com/matrix-org/matrix-rust-sdk/pull/3468))

- Sign the device keys with the user-identity (i.e. cross-signing keys) if
  we're uploading the device keys and if the cross-signing keys are available.
  This approach eliminates the need to upload signatures in a separate request,
  ensuring that other users/devices will never encounter this device without a
  signature from their user identity. Consequently, they will never see the
  device as unverified.
  ([#3453](https://github.com/matrix-org/matrix-rust-sdk/pull/3453))

- Avoid emitting entries from `identities_stream_raw` and `devices_stream` when
  we receive a `/keys/query` response which shows that no devices changed.
  ([#3442](https://github.com/matrix-org/matrix-rust-sdk/pull/3442))

- Fallback keys are rotated in a time-based manner, instead of waiting for the
  server to tell us that a fallback key got used.
  ([#3151](https://github.com/matrix-org/matrix-rust-sdk/pull/3151))

Breaking changes:

- [**breaking**] `VerificationRequestState::Transitioned` now includes a new field
  `other_device_data` of type `DeviceData`.
  ([#4153](https://github.com/matrix-org/matrix-rust-sdk/pull/4153))

- [**breaking**] `OlmMachine::decrypt_room_event` now returns a `DecryptedRoomEvent` type,
  instead of the more generic `TimelineEvent` type.

- [**breaking**] **NOTE**: this version causes changes to the format of the serialised data in
  the CryptoStore, meaning that, once upgraded, it will not be possible to roll
  back applications to earlier versions without breaking user sessions.

- [**breaking**] Renamed `VerificationLevel::PreviouslyVerified` to
  `VerificationLevel::VerificationViolation`.

- [**breaking**] `OlmMachine::decrypt_room_event` now takes a
  `DecryptionSettings` argument, which includes a `TrustRequirement` indicating
  the required trust level for the sending device.  When it is called with
  `TrustRequirement` other than `TrustRequirement::Unverified`, it may return
  the new `MegolmError::SenderIdentityNotTrusted` variant if the sending device
  does not satisfy the required trust level.
  ([#3899](https://github.com/matrix-org/matrix-rust-sdk/pull/3899))

- [**breaking**] Change the structure of the `SenderData` enum to separate
  variants for previously-verified, unverified and verified.
  ([#3877](https://github.com/matrix-org/matrix-rust-sdk/pull/3877))

- [**breaking**] Where `EncryptionInfo` is returned it may include the new
  `PreviouslyVerified` variant of `VerificationLevel` to indicate that the user
  was previously verified and is no longer verified.
  ([#3877](https://github.com/matrix-org/matrix-rust-sdk/pull/3877))

- [**breaking**] Expose new methods `OwnUserIdentity::was_previously_verified`,
  `OwnUserIdentity::withdraw_verification`, and
  `OwnUserIdentity::has_verification_violation`, which track whether our own
  identity was previously verified.
  ([#3846](https://github.com/matrix-org/matrix-rust-sdk/pull/3846))

- [**breaking**] Add a new `error_on_verified_user_problem` property to
  `CollectStrategy::DeviceBasedStrategy`, which, when set, causes
  `OlmMachine::share_room_key` to fail with an error if any verified users on
  the recipient list have unsigned devices, or are no longer verified.

  When `CallectStrategy::IdentityBasedStrategy` is used,
  `OlmMachine::share_room_key` will fail with an error if any verified users on
  the recipient list are no longer verified, or if our own device is not
  properly cross-signed.

  Also remove `CollectStrategy::new_device_based`: callers should construct a
  `CollectStrategy::DeviceBasedStrategy` directly.

  `EncryptionSettings::new` now takes a `CollectStrategy` argument, instead of a
  list of booleans.
  ([#3810](https://github.com/matrix-org/matrix-rust-sdk/pull/3810))
  ([#3816](https://github.com/matrix-org/matrix-rust-sdk/pull/3816))
  ([#3896](https://github.com/matrix-org/matrix-rust-sdk/pull/3896))

- [**breaking**] Remove the method `OlmMachine::clear_crypto_cache()`, crypto
  stores are not supposed to have any caches anymore.

- [**breaking**] Add a `custom_account` argument to the
  `OlmMachine::with_store()` method, this allows users to learn their identity
  keys before they get access to the user and device ID.
  ([#3451](https://github.com/matrix-org/matrix-rust-sdk/pull/3451))

- [**breaking**] Add a `backup_version` argument to `CryptoStore`'s
  `inbound_group_sessions_for_backup`,
  `mark_inbound_group_sessions_as_backed_up` and `inbound_group_session_counts`
  methods. ([#3253](https://github.com/matrix-org/matrix-rust-sdk/pull/3253))

- [**breaking**] Rename the `OlmMachine::invalidate_group_session` method to
  `OlmMachine::discard_room_key`.

- [**breaking**] Move `OlmMachine::export_room_keys` to `matrix_sdk_crypto::store::Store`.
  (Call it with `olm_machine.store().export_room_keys(...)`.)

- [**breaking**] Add new `dehydrated` property to `olm::account::PickledAccount`.
  ([#3164](https://github.com/matrix-org/matrix-rust-sdk/pull/3164))

- [**breaking**] Remove deprecated `OlmMachine::import_room_keys`.
  ([#3448](https://github.com/matrix-org/matrix-rust-sdk/pull/3448))

- [**breaking**] Add the `SasState::Created` variant to differentiate the state between the
  party that sent the verification start and the party that received it.

- [**breaking**] Deprecate `BackupMachine::import_backed_up_room_keys`.
  ([#3448](https://github.com/matrix-org/matrix-rust-sdk/pull/3448))


# 0.7.2

### Security Fixes

- Fix `UserIdentity::is_verified` to take into account our own identity
  [#d8d9dae](https://github.com/matrix-org/matrix-rust-sdk/commit/d8d9dae9d77bee48a2591b9aad9bd2fa466354cc) (Moderate, [GHSA-4qg4-cvh2-crgg](https://github.com/matrix-org/matrix-rust-sdk/security/advisories/GHSA-4qg4-cvh2-crgg)).

# 0.7.1
### Security Fixes

- Don't log the private part of the backup key, introduced in [#71136e4](https://github.com/matrix-org/matrix-rust-sdk/commit/71136e44c03c79f80d6d1a2446673bc4d53a2067).

# 0.7.0

- Add method to mark a list of inbound group sessions as backed up:
  `CryptoStore::mark_inbound_group_sessions_as_backed_up`

- `OlmMachine::toggle_room_key_forwarding` is replaced by two separate methods:

  * `OlmMachine::set_room_key_requests_enabled`, which controls whether
    outgoing room key requests are enabled, and:

  * `OlmMachine::set_room_key_forwarding_enabled`, which controls whether we
    automatically reply to incoming room key requests.

  `OlmMachine::is_room_key_forwarding_enabled` is updated to return the setting
  of `OlmMachine::set_room_key_forwarding_enabled`, while
  `OlmMachine::are_room_key_requests_enabled` is added to return the setting of
  `OlmMachine::set_room_key_requests_enabled`.

  ([#2902](https://github.com/matrix-org/matrix-rust-sdk/pull/2902))

- Improve performance of `share_room_key`.
  ([#2862](https://github.com/matrix-org/matrix-rust-sdk/pull/2862))

- `get_missing_sessions`: Don't block waiting for `/keys/query` requests on
  blacklisted servers, and improve performance.
  ([#2845](https://github.com/matrix-org/matrix-rust-sdk/pull/2845))

- Generalize `olm::Session::encrypt` to accept any value implementing
  `Serialize` for the `value` parameter, instead of specifically
  `serde_json::Value`. Note that references to `Serialize`-implementing types
  themselves implement `Serialize`.

- Change the argument to `OlmMachine::receive_sync_changes` to be an
  `EncryptionSyncChanges` struct packing all the arguments instead of many
  single arguments. The new `next_batch_token` field there should be the
  `next_batch` value read from the latest sync response.

- Handle missing devices in `/keys/claim` responses.
  ([#2805](https://github.com/matrix-org/matrix-rust-sdk/pull/2805))

- Add the higher level decryption method `decrypt_session_data` to the
  `BackupDecryptionKey` type.

- Add a higher level method to create signatures for the backup info. The
  `OlmMachine::backup_machine()::sign_backup()` method can be used to add
  signatures to a `RoomKeyBackupInfo`.

- Remove the `backups_v1` feature, backups support is now enabled by default.

- Use the `Signatures` type as the return value for the
  `MegolmV1BackupKey::signatures()` method.

- Add two new methods to import room keys,
  `OlmMachine::store()::import_exported_room_keys()` for file exports and
  `OlmMachine::backup_machine()::import_backed_up_room_keys()` for backups. The
  `OlmMachine::import_room_keys()` method is now deprecated.

- The parameter order of `OlmMachine::encrypt_room_event_raw` and
  `OutboundGroupSession::encrypt` has changed, `content` is now last
  - The parameter type of `content` has also changed, from `serde_json::Value`
    to `&Raw<AnyMessageLikeEventContent>`

- Change the return value of `bootstrap_cross_signing` so it returns an extra
  keys upload request.  The three requests must be sent in the order they
  appear in the return tuple.

- Stop logging large quantities of data about the `Store` during olm
  decryption.

- Remove spurious "Unknown outgoing secret request" warning which was logged
  for every outgoing secret request.

- Clean up the logging of to-device messages in `share_room_key`.

- Expose new `OlmMachine::get_room_event_encryption_info` method.

- Add support for secret storage.

- Add initial support for MSC3814 - dehydrated devices.

- Mark our `OwnUserIdentity` as verified if we successfully import the matching
  private keys.

- The `OlmMachine::export_cross_signing_keys()` method now returns a `Result`.
  This removes an `unwrap()` from the codebase.

- Add support for the `hkdf-hmac-sha256.v2` SAS message authentication code.

- Ensure that the correct short authentication strings are used when accepting a
  SAS verification with the `Sas::accept()` method.

- Add a new optional `message-ids` feature which adds a unique ID to the content
  of `m.room.encrypted` event contents which get sent out.

- Disable the automatic-key-forwarding feature by default.

- Add a new variant to the `VerificationRequestState` enum called
  `Transitioned`. This enum variant is used when a `VerificationRequest`
  transitions into a concrete `Verification` object. The concrete `Verification`
  object is given as associated data in the `Transitioned` enum variant.

- Replace the libolm backup encryption code with a native Rust version. This
  adds WASM support to the backups_v1 feature.

- Add new API `store::Store::room_keys_received_stream` to provide
  updates of room keys being received.

- Add new method `identities::device::Device::first_time_seen_ts`
  that allows to get a local timestamp of when the device was first seen by
  the sdk (in seconds since epoch).

- When rejecting a key-verification request over to-device messages, send the
  `m.key.verification.cancel` to the device that made the request, rather than
  broadcasting to all devices.

- Expose `VerificationRequest::time_remaining`.

- For verification-via-emojis, return the word "Aeroplane" rather than
  "Airplane", for consistency with the Matrix spec.

- Fix handling of SAS verification start events once we have shown a QR code.

- Fix a bug which could cause generated one-time-keys not to be persisted.

- Fix parsing error for `POST /_matrix/client/v3/keys/signatures/upload`
  responses generated by Synapse.

- Add new API `OlmMachine::query_keys_for_users` for generating out-of-band key
  queries.

- Rename "recovery key" to "backup decryption key" to avoid confusion with the
  secret-storage key which is also known as a recovery key.

  This affects the `matrix_sdk_crypto::store::RecoveryKey` struct itself (now
  renamed to `BackupDecryptionKey`, as well as
  `BackupMachine::save_recovery_key` (now `save_decryption_key`).

- Change the returned success value type of `BackupMachine::backup` from
  `OutgoingRequest` to `(OwnedTransactionId, KeysBackupRequest)`.<|MERGE_RESOLUTION|>--- conflicted
+++ resolved
@@ -15,14 +15,11 @@
 
 ### Features
 
-<<<<<<< HEAD
 - [**breaking**] Add `name` fields to some of the variants of
   `store::SecretImportError` to indicate what secret was being imported when the
   error occurred.
   ([#5647](https://github.com/matrix-org/matrix-rust-sdk/pull/5647))
-=======
 - Log message index for Megolm sessions received over encrypted to-device messages. ([#5599](https://github.com/matrix-org/matrix-rust-sdk/pull/5599))
->>>>>>> 2b567e18
 - Add `RoomSettings::encrypt_state_events` flag. ([#5511](https://github.com/matrix-org/matrix-rust-sdk/pull/5511))
 - Make sure to accept historic room key bundles only if the sender is trusted
   enough.
