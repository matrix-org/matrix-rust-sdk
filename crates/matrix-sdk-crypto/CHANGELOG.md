--- conflicted
+++ resolved
@@ -2,14 +2,12 @@
 
 Changes:
 
-<<<<<<< HEAD
 - Log the content of received to-device events.
   ([#3591](https://github.com/matrix-org/matrix-rust-sdk/pull/3591))
-=======
+
 - Attempt to decrypt bundled events (reactions and the latest thread reply) if
   they are found in the unsigned part of an event.
   ([#3468](https://github.com/matrix-org/matrix-rust-sdk/pull/3468))
->>>>>>> 748f40c2
 
 - Sign the device keys with the user-identity (i.e. cross-signing keys) if
   we're uploading the device keys and if the cross-signing keys are available.
