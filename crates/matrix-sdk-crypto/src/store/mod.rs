--- conflicted
+++ resolved
@@ -1165,8 +1165,6 @@
         })
     }
 
-<<<<<<< HEAD
-=======
     /// Creates a `CrossProcessStoreLock` for this store, that will contain the
     /// given key and value when hold.
     pub fn create_store_lock(
@@ -1177,7 +1175,6 @@
         self.inner.store.create_store_lock(lock_key, lock_value)
     }
 
->>>>>>> 821e2053
     /// Receive notifications of gossipped secrets being received and stored in
     /// the secret inbox as a [`Stream`].
     ///
@@ -1220,12 +1217,6 @@
     pub fn secrets_stream(&self) -> impl Stream<Item = GossippedSecret> {
         self.inner.store.secrets_stream()
     }
-
-    /// Get a handle on the underlying raw store.
-    #[doc(hidden)]
-    pub fn clone_store(&self) -> Arc<DynCryptoStore> {
-        self.inner.store.clone()
-    }
 }
 
 impl Deref for Store {
