--- conflicted
+++ resolved
@@ -1582,14 +1582,10 @@
     use matrix_sdk_test::{async_test, test_json};
     use ruma::{
         api::{
-<<<<<<< HEAD
-            client::keys::{claim_keys, get_keys, upload_keys},
-=======
             client::{
                 keys::{claim_keys, get_keys, upload_keys},
                 sync::sync_events::v3::{DeviceLists, ToDevice},
             },
->>>>>>> 67d968d4
             IncomingResponse,
         },
         device_id,
