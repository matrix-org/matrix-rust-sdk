--- conflicted
+++ resolved
@@ -65,15 +65,9 @@
     gossiping::GossipMachine,
     identities::{user::UserIdentities, Device, IdentityManager, UserDevices},
     olm::{
-<<<<<<< HEAD
         Account, CrossSigningStatus, DecryptionSettings, EncryptionSettings, IdentityKeys,
-        InboundGroupSession, OlmDecryptionInfo, PrivateCrossSigningIdentity, SenderData,
+        InboundGroupSession, OlmDecryptionInfo, PrivateCrossSigningIdentity, SenderData, SenderDataFinder,
         SessionType, StaticAccountData, TrustRequirement,
-=======
-        Account, CrossSigningStatus, EncryptionSettings, IdentityKeys, InboundGroupSession,
-        OlmDecryptionInfo, PrivateCrossSigningIdentity, SenderDataFinder, SessionType,
-        StaticAccountData,
->>>>>>> e3092195
     },
     requests::{IncomingResponse, OutgoingRequest, UploadSigningKeysRequest},
     session_manager::{GroupSessionManager, SessionManager},
@@ -904,8 +898,6 @@
         &self,
         room_id: &RoomId,
     ) -> OlmResult<()> {
-        use crate::olm::SenderData;
-
         let (_, session) = self
             .inner
             .group_session_manager
@@ -927,8 +919,6 @@
         &self,
         room_id: &RoomId,
     ) -> OlmResult<InboundGroupSession> {
-        use crate::olm::SenderData;
-
         let (_, session) = self
             .inner
             .group_session_manager
@@ -1620,7 +1610,7 @@
             }
             TrustRequirement::VerifiedUser => {
                 match session.sender_data {
-                    SenderData::SenderKnown { msk_verified: true, .. } => Ok(()),
+                    SenderData::SenderKnown { master_key_verified: true, .. } => Ok(()),
                     _ => self.check_sender_trusted(session.sender_key(), sender, true).await,
                 }
             }
@@ -2520,7 +2510,7 @@
     use super::{testing::response_from_file, CrossSigningBootstrapRequests};
     use crate::{
         error::{EventError, SetRoomSettingsError},
-        identities::user::ReadOnlyUserIdentity,
+        identities::user::OtherUserIdentityData,
         machine::{EncryptionSyncChanges, OlmMachine},
         olm::{
             BackedUpRoomKey, DecryptionSettings, ExportedRoomKey, InboundGroupSession,
@@ -5271,10 +5261,10 @@
         let alice_ssk: SelfSigningPubkey = upload_signing_keys_req.self_signing_key.unwrap().try_into().unwrap();
         let upload_keys_req = cross_signing_requests.upload_keys_req.unwrap().clone();
         assert_let!(OutgoingRequests::KeysUpload(device_upload_request) = upload_keys_req.request.as_ref());
-        bob.store().save_devices(&[ReadOnlyDevice::try_from(&device_upload_request.device_keys.as_ref().unwrap().deserialize_as::<DeviceKeys>().unwrap()).unwrap()]).await.unwrap();
+        bob.store().save_device_data(&[DeviceData::try_from(&device_upload_request.device_keys.as_ref().unwrap().deserialize_as::<DeviceKeys>().unwrap()).unwrap()]).await.unwrap();
         bob.store().save_changes(Changes {
             identities: IdentityChanges {
-                new: vec![ReadOnlyUserIdentity::new(alice_msk.clone(), alice_ssk.clone()).unwrap().into()],
+                new: vec![OtherUserIdentityData::new(alice_msk.clone(), alice_ssk.clone()).unwrap().into()],
                 .. Default::default()
             },
             .. Default::default()
@@ -5324,7 +5314,7 @@
         let alice_ssk: SelfSigningPubkey = upload_signing_keys_req.self_signing_key.unwrap().try_into().unwrap();
         let upload_keys_req = cross_signing_requests.upload_keys_req.unwrap().clone();
         assert_let!(OutgoingRequests::KeysUpload(device_upload_request) = upload_keys_req.request.as_ref());
-        bob.store().save_devices(&[ReadOnlyDevice::try_from(&device_upload_request.device_keys.as_ref().unwrap().deserialize_as::<DeviceKeys>().unwrap()).unwrap()]).await.unwrap();
+        bob.store().save_device_data(&[DeviceData::try_from(&device_upload_request.device_keys.as_ref().unwrap().deserialize_as::<DeviceKeys>().unwrap()).unwrap()]).await.unwrap();
         alice_read_only_identity.update(alice_msk.clone(), alice_ssk.clone()).unwrap();
         bob.store().save_changes(Changes {
             identities: IdentityChanges {
