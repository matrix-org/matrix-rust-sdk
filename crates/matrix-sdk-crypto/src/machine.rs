--- conflicted
+++ resolved
@@ -69,11 +69,7 @@
     requests::{IncomingResponse, OutgoingRequest, UploadSigningKeysRequest},
     session_manager::{GroupSessionManager, SessionManager},
     store::{
-<<<<<<< HEAD
-        Changes, DeviceChanges, DynCryptoStore, IdentityChanges, IntoCryptoStore, MemoryStore,
-=======
         Changes, CryptoStoreWrapper, DeviceChanges, IdentityChanges, IntoCryptoStore, MemoryStore,
->>>>>>> 821e2053
         Result as StoreResult, RoomKeyInfo, SecretImportError, Store,
     },
     types::{
