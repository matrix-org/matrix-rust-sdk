--- conflicted
+++ resolved
@@ -2583,57 +2583,23 @@
         assert!(user_sessions.contains_key(alice_device));
     }
 
-<<<<<<< HEAD
-    async fn create_session(
-=======
-    pub async fn create_session(
->>>>>>> 320b8686
+
         machine: &OlmMachine,
         user_id: &UserId,
         device_id: &DeviceId,
         key_id: OwnedDeviceKeyId,
         one_time_key: Raw<OneTimeKey>,
     ) {
-<<<<<<< HEAD
-        let keys = BTreeMap::from([(key_id, one_time_key)]);
-        let keys = BTreeMap::from([(device_id.to_owned(), keys)]);
-        let one_time_keys = BTreeMap::from([(user_id.to_owned(), keys)]);
-=======
-        let one_time_keys = BTreeMap::from([(
-            user_id.to_owned(),
-            BTreeMap::from([(device_id.to_owned(), BTreeMap::from([(key_id, one_time_key)]))]),
-        )]);
-
->>>>>>> 320b8686
+
         let response = claim_keys::v3::Response::new(one_time_keys);
         machine.inner.session_manager.create_sessions(&response).await.unwrap();
     }
 
-<<<<<<< HEAD
-        machine.receive_keys_claim_response(&response).await.unwrap();
-    }
-
-    #[async_test]
-    async fn test_session_creation() {
-        let (alice_machine, bob_machine, mut one_time_keys) = get_machine_pair().await;
-        let (device_key_id, one_time_key) = one_time_keys.pop_first().unwrap();
-=======
-    #[async_test]
-    async fn test_session_creation() {
-        let (alice_machine, bob_machine, mut one_time_keys) =
-            get_machine_pair(alice_id(), user_id(), false).await;
-        let (key_id, one_time_key) = one_time_keys.pop_first().unwrap();
->>>>>>> 320b8686
 
         create_session(
             &alice_machine,
             bob_machine.user_id(),
             bob_machine.device_id(),
-<<<<<<< HEAD
-            device_key_id,
-=======
-            key_id,
->>>>>>> 320b8686
             one_time_key,
         )
         .await;
@@ -2651,16 +2617,6 @@
     }
 
     #[async_test]
-<<<<<<< HEAD
-    async fn getting_most_recent_session() {
-        let (alice_machine, bob_machine, mut one_time_keys) = get_machine_pair().await;
-        let (device_key_id, one_time_key) = one_time_keys.pop_first().unwrap();
-=======
-    async fn test_getting_most_recent_session() {
-        let (alice_machine, bob_machine, mut one_time_keys) =
-            get_machine_pair(alice_id(), user_id(), false).await;
-        let (key_id, one_time_key) = one_time_keys.pop_first().unwrap();
->>>>>>> 320b8686
 
         let device = alice_machine
             .get_device(bob_machine.user_id(), bob_machine.device_id(), None)
@@ -2674,31 +2630,17 @@
             &alice_machine,
             bob_machine.user_id(),
             bob_machine.device_id(),
-<<<<<<< HEAD
-            device_key_id,
-=======
-            key_id,
->>>>>>> 320b8686
             one_time_key.to_owned(),
         )
         .await;
 
         for _ in 0..10 {
-<<<<<<< HEAD
-            let (device_key_id, one_time_key) = one_time_keys.pop_first().unwrap();
-=======
-            let (key_id, one_time_key) = one_time_keys.pop_first().unwrap();
->>>>>>> 320b8686
 
             create_session(
                 &alice_machine,
                 bob_machine.user_id(),
                 bob_machine.device_id(),
-<<<<<<< HEAD
-                device_key_id,
-=======
-                key_id,
->>>>>>> 320b8686
+
                 one_time_key.to_owned(),
             )
             .await;
@@ -2709,11 +2651,6 @@
         // with the same timestamps, so we manually masage them to be 10s apart.
         let session_id = {
             let sessions = alice_machine
-<<<<<<< HEAD
-                .store
-=======
-                .store()
->>>>>>> 320b8686
                 .get_sessions(&bob_machine.identity_keys().curve25519.to_base64())
                 .await
                 .unwrap()
@@ -2747,15 +2684,6 @@
         );
     }
 
-<<<<<<< HEAD
-    #[async_test]
-    async fn test_olm_encryption() {
-        let (alice, bob) = get_machine_pair_with_session().await;
-=======
-    async fn olm_encryption_test_helper(use_fallback_key: bool) {
-        let (alice, bob) =
-            get_machine_pair_with_session(alice_id(), user_id(), use_fallback_key).await;
->>>>>>> 320b8686
 
         let bob_device =
             alice.get_device(bob.user_id(), bob.device_id(), None).await.unwrap().unwrap();
