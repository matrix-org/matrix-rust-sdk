// Copyright 2020 The Matrix.org Foundation C.I.C.
//
// Licensed under the Apache License, Version 2.0 (the "License");
// you may not use this file except in compliance with the License.
// You may obtain a copy of the License at
//
//     http://www.apache.org/licenses/LICENSE-2.0
//
// Unless required by applicable law or agreed to in writing, software
// distributed under the License is distributed on an "AS IS" BASIS,
// WITHOUT WARRANTIES OR CONDITIONS OF ANY KIND, either express or implied.
// See the License for the specific language governing permissions and
// limitations under the License.

use std::{
    collections::{BTreeMap, BTreeSet, HashMap, HashSet},
    ops::Deref,
    sync::Arc,
    time::Duration,
};

use futures_util::future::join_all;
use itertools::Itertools;
use matrix_sdk_common::{executor::spawn, failures_cache::FailuresCache};
use ruma::{
    api::client::keys::get_keys::v3::Response as KeysQueryResponse, serde::Raw, OwnedDeviceId,
    OwnedServerName, OwnedTransactionId, OwnedUserId, ServerName, TransactionId, UserId,
};
use tokio::sync::Mutex;
use tracing::{debug, enabled, info, instrument, trace, warn, Level};

use crate::{
    error::OlmResult,
    identities::{DeviceData, OtherUserIdentityData, OwnUserIdentityData, UserIdentityData},
    olm::PrivateCrossSigningIdentity,
    requests::KeysQueryRequest,
    store::{
        caches::SequenceNumber, Changes, DeviceChanges, IdentityChanges, KeyQueryManager,
        Result as StoreResult, Store, StoreCache, UserKeyQueryResult,
    },
    types::{CrossSigningKey, DeviceKeys, MasterPubkey, SelfSigningPubkey, UserSigningPubkey},
    CryptoStoreError, LocalTrust, SignatureError,
};

enum DeviceChange {
    New(DeviceData),
    Updated(DeviceData),
    None,
}

/// This enum helps us to distinguish between the changed and unchanged
/// identity case.
/// An unchanged identity means same cross signing keys as well as same
/// set of signatures on the master key.
enum IdentityUpdateResult {
    Updated(UserIdentityData),
    Unchanged(UserIdentityData),
}

#[derive(Debug, Clone)]
pub(crate) struct IdentityManager {
    /// Servers that have previously appeared in the `failures` section of a
    /// `/keys/query` response.
    ///
    /// See also [`crate::session_manager::SessionManager::failures`].
    failures: FailuresCache<OwnedServerName>,
    store: Store,

    pub(crate) key_query_manager: Arc<KeyQueryManager>,

    /// Details of the current "in-flight" key query request, if any
    keys_query_request_details: Arc<Mutex<Option<KeysQueryRequestDetails>>>,
}

/// Details of an in-flight key query request
#[derive(Debug, Clone, Default)]
struct KeysQueryRequestDetails {
    /// The sequence number, to be passed to
    /// `Store.mark_tracked_users_as_up_to_date`.
    sequence_number: SequenceNumber,

    /// A single batch of queries returned by the Store is broken up into one or
    /// more actual KeysQueryRequests, each with their own request id. We
    /// record the outstanding request ids here.
    request_ids: HashSet<OwnedTransactionId>,
}

impl IdentityManager {
    const MAX_KEY_QUERY_USERS: usize = 250;

    pub fn new(store: Store) -> Self {
        let keys_query_request_details = Mutex::new(None);

        IdentityManager {
            store,
            key_query_manager: Default::default(),
            failures: Default::default(),
            keys_query_request_details: keys_query_request_details.into(),
        }
    }

    fn user_id(&self) -> &UserId {
        &self.store.static_account().user_id
    }

    /// Receive a successful `/keys/query` response.
    ///
    /// Returns a list of devices newly discovered devices and devices that
    /// changed.
    ///
    /// # Arguments
    ///
    /// * `request_id` - The request_id returned by `users_for_key_query` or
    ///   `build_key_query_for_users`
    /// * `response` - The response of the `/keys/query` request that the client
    ///   performed.
    pub async fn receive_keys_query_response(
        &self,
        request_id: &TransactionId,
        response: &KeysQueryResponse,
    ) -> OlmResult<(DeviceChanges, IdentityChanges)> {
        debug!(
            ?request_id,
            users = ?response.device_keys.keys().collect::<BTreeSet<_>>(),
            failures = ?response.failures,
            "Handling a `/keys/query` response"
        );

        // Parse the strings into server names and filter out our own server. We should
        // never get failures from our own server but let's remove it as a
        // precaution anyways.
        let failed_servers = response
            .failures
            .keys()
            .filter_map(|k| ServerName::parse(k).ok())
            .filter(|s| s != self.user_id().server_name());
        let successful_servers = response.device_keys.keys().map(|u| u.server_name());

        // Append the new failed servers and remove any successful servers. We
        // need to explicitly remove the successful servers because the cache
        // doesn't automatically remove entries that elapse. Instead, the effect
        // is that elapsed servers will be retried and their delays incremented.
        self.failures.extend(failed_servers);
        self.failures.remove(successful_servers);

        let devices = self.handle_devices_from_key_query(response.device_keys.clone()).await?;
        let (identities, cross_signing_identity) = self.handle_cross_signing_keys(response).await?;

        let changes = Changes {
            identities: identities.clone(),
            devices: devices.clone(),
            private_identity: cross_signing_identity,
            ..Default::default()
        };

        self.store.save_changes(changes).await?;

        // if this request is one of those we expected to be in flight, pass the
        // sequence number back to the store so that it can mark devices up to
        // date
        let sequence_number = {
            let mut request_details = self.keys_query_request_details.lock().await;

            request_details.as_mut().and_then(|details| {
                if details.request_ids.remove(request_id) {
                    Some(details.sequence_number)
                } else {
                    None
                }
            })
        };

        if let Some(sequence_number) = sequence_number {
            let cache = self.store.cache().await?;
            self.key_query_manager
                .synced(&cache)
                .await?
                .mark_tracked_users_as_up_to_date(
                    response.device_keys.keys().map(Deref::deref),
                    sequence_number,
                )
                .await?;
        }

        if enabled!(Level::DEBUG) {
            debug_log_keys_query_response(&devices, &identities, request_id);
        }

        Ok((devices, identities))
    }

    async fn update_or_create_device(
        store: Store,
        device_keys: DeviceKeys,
    ) -> StoreResult<DeviceChange> {
        let old_device =
            store.get_device_data(&device_keys.user_id, &device_keys.device_id).await?;

        if let Some(mut device) = old_device {
            match device.update_device(&device_keys) {
                Err(e) => {
                    warn!(
                        user_id = ?device.user_id(),
                        device_id = ?device.device_id(),
                        error = ?e,
                        "Rejecting device update",
                    );
                    Ok(DeviceChange::None)
                }
                Ok(true) => Ok(DeviceChange::Updated(device)),
                Ok(false) => Ok(DeviceChange::None),
            }
        } else {
            match DeviceData::try_from(&device_keys) {
                Ok(d) => {
                    // If this is our own device, check that the server isn't
                    // lying about our keys, also mark the device as locally
                    // trusted.
                    if d.user_id() == store.user_id() && d.device_id() == store.device_id() {
                        let local_device_keys = store.static_account().unsigned_device_keys();

                        if d.keys() == &local_device_keys.keys {
                            d.set_trust_state(LocalTrust::Verified);

                            trace!(
                                user_id = ?d.user_id(),
                                device_id = ?d.device_id(),
                                keys = ?d.keys(),
                                "Adding our own device to the device store, \
                                marking it as locally verified",
                            );

                            Ok(DeviceChange::New(d))
                        } else {
                            Ok(DeviceChange::None)
                        }
                    } else {
                        trace!(
                            user_id = ?d.user_id(),
                            device_id = ?d.device_id(),
                            keys = ?d.keys(),
                            "Adding a new device to the device store",
                        );

                        Ok(DeviceChange::New(d))
                    }
                }
                Err(e) => {
                    warn!(
                        user_id = ?device_keys.user_id,
                        device_id = ?device_keys.device_id,
                        error = ?e,
                        "Rejecting a previously unseen device",
                    );

                    Ok(DeviceChange::None)
                }
            }
        }
    }

    async fn update_user_devices(
        store: Store,
        user_id: OwnedUserId,
        device_map: BTreeMap<OwnedDeviceId, Raw<ruma::encryption::DeviceKeys>>,
    ) -> StoreResult<DeviceChanges> {
        let own_device_id = store.static_account().device_id().to_owned();

        let mut changes = DeviceChanges::default();

        let current_devices: HashSet<OwnedDeviceId> = device_map.keys().cloned().collect();

        let tasks = device_map.into_iter().filter_map(|(device_id, device_keys)| match device_keys
            .deserialize_as::<DeviceKeys>(
        ) {
            Ok(device_keys) => {
                if user_id != device_keys.user_id || device_id != device_keys.device_id {
                    warn!(
                        ?user_id,
                        ?device_id,
                        device_key_user = ?device_keys.user_id,
                        device_key_device_id = ?device_keys.device_id,
                        "Mismatch in the device keys payload",
                    );
                    None
                } else {
                    Some(spawn(Self::update_or_create_device(store.clone(), device_keys)))
                }
            }
            Err(e) => {
                warn!(
                    ?user_id, ?device_id, error = ?e,
                    "Device keys failed to deserialize",
                );
                None
            }
        });

        let results = join_all(tasks).await;

        for device in results {
            let device = device.expect("Creating or updating a device panicked")?;

            match device {
                DeviceChange::New(d) => changes.new.push(d),
                DeviceChange::Updated(d) => changes.changed.push(d),
                DeviceChange::None => (),
            }
        }

        let current_devices: HashSet<&OwnedDeviceId> = current_devices.iter().collect();
        let stored_devices = store.get_device_data_for_user(&user_id).await?;
        let stored_devices_set: HashSet<&OwnedDeviceId> = stored_devices.keys().collect();
        let deleted_devices_set = stored_devices_set.difference(&current_devices);

        let own_user_id = store.static_account().user_id();
        for device_id in deleted_devices_set {
            if user_id == *own_user_id && *device_id == &own_device_id {
                let identity_keys = store.static_account().identity_keys();

                warn!(
                    user_id = ?own_user_id,
                    device_id = ?own_device_id,
                    curve25519_key = ?identity_keys.curve25519,
                    ed25519_key = ?identity_keys.ed25519,
                    "Our own device might have been deleted"
                );
            } else if let Some(device) = stored_devices.get(*device_id) {
                device.mark_as_deleted();
                changes.deleted.push(device.clone());
            }
        }

        Ok(changes)
    }

    /// Handle the device keys part of a key query response.
    ///
    /// # Arguments
    ///
    /// * `device_keys_map` - A map holding the device keys of the users for
    ///   which the key query was done.
    ///
    /// Returns a list of devices that changed. Changed here means either
    /// they are new, one of their properties has changed or they got deleted.
    async fn handle_devices_from_key_query(
        &self,
        device_keys_map: BTreeMap<
            OwnedUserId,
            BTreeMap<OwnedDeviceId, Raw<ruma::encryption::DeviceKeys>>,
        >,
    ) -> StoreResult<DeviceChanges> {
        let mut changes = DeviceChanges::default();

        let tasks = device_keys_map.into_iter().map(|(user_id, device_keys_map)| {
            spawn(Self::update_user_devices(self.store.clone(), user_id, device_keys_map))
        });

        let results = join_all(tasks).await;

        for result in results {
            let change_fragment = result.expect("Panic while updating user devices")?;

            changes.extend(change_fragment);
        }

        Ok(changes)
    }

    /// Check if the given public identity matches our stored private one.
    ///
    /// If they don't match, this is an indication that our identity has been
    /// rotated. In this case we return `Some(cleared_private_identity)`,
    /// where `cleared_private_identity` is our currently-stored
    /// private identity with the conflicting keys removed.
    ///
    /// Otherwise, assuming we do have a private master cross-signing key, we
    /// mark the public identity as verified.
    ///
    /// # Returns
    ///
    /// If the private identity needs updating (because it does not match the
    /// public keys), the updated private identity (which will need to be
    /// persisted).
    ///
    /// Otherwise, `None`.
    async fn check_private_identity(
        &self,
        identity: &OwnUserIdentityData,
    ) -> Option<PrivateCrossSigningIdentity> {
        let private_identity = self.store.private_identity();
        let private_identity = private_identity.lock().await;
        let result = private_identity.clear_if_differs(identity).await;

        if result.any_differ() {
            info!(cleared = ?result, "Removed some or all of our private cross signing keys");
            Some((*private_identity).clone())
        } else {
            // If the master key didn't rotate above (`clear_if_differs`),
            // then this means that the public part and the private parts of
            // the master key match. We previously did a signature check, so
            // this means that the private part of the master key has signed
            // the identity. We can safely mark the public part of the
            // identity as verified.
            if private_identity.has_master_key().await && !identity.is_verified() {
                trace!("Marked our own identity as verified");
                identity.mark_as_verified()
            }

            None
        }
    }

    /// Process an identity received in a `/keys/query` response that we
    /// previously knew about.
    ///
    /// If the identity is our own, we will look for a user-signing key; if one
    /// is not found, an error is returned. Otherwise, we then compare the
    /// received public identity against our stored private identity;
    /// if they match, the returned public identity is marked as verified and
    /// `*changed_private_identity` is set to `None`. If they do *not* match,
    /// it is an indication that our identity has been rotated, and
    /// `*changed_private_identity` is set to our currently-stored private
    /// identity with the conflicting keys removed (which will need to be
    /// persisted).
    ///
    /// Whether the identity is our own or that of another, we check whether
    /// there has been any change to the cross-signing keys, and classify
    /// the result into [`IdentityUpdateResult::Updated`] or
    /// [`IdentityUpdateResult::Unchanged`].
    ///
    /// # Arguments
    ///
    /// * `response` - The entire `/keys/query` response.
    /// * `master_key` - The public master cross-signing key from the
    ///   `/keys/query` response.
    /// * `self_signing` - The public self-signing key from the `/keys/query`
    ///   response.
    /// * `i` - The existing identity for this user.
    /// * `changed_private_identity` - Output parameter. Unchanged if the
    ///   identity is that of another user. If it is our own, set to `None` or
    ///   `Some` depending on whether our stored private identity needs
    ///   updating. See above for more detail.
    async fn handle_changed_identity(
        &self,
        response: &KeysQueryResponse,
        master_key: MasterPubkey,
        self_signing: SelfSigningPubkey,
        i: UserIdentityData,
        changed_private_identity: &mut Option<PrivateCrossSigningIdentity>,
    ) -> Result<IdentityUpdateResult, SignatureError> {
        match i {
            UserIdentityData::Own(mut identity) => {
                let user_signing = self.get_user_signing_key_from_response(response)?;
                let has_changed = identity.update(master_key, self_signing, user_signing)?;
                *changed_private_identity = self.check_private_identity(&identity).await;
                if has_changed {
                    Ok(IdentityUpdateResult::Updated(identity.into()))
                } else {
                    Ok(IdentityUpdateResult::Unchanged(identity.into()))
                }
            }
            UserIdentityData::Other(mut identity) => {
                let has_changed = identity.update(master_key, self_signing)?;
                if has_changed {
                    Ok(IdentityUpdateResult::Updated(identity.into()))
                } else {
                    Ok(IdentityUpdateResult::Unchanged(identity.into()))
                }
            }
        }
    }

    /// Process an identity received in a `/keys/query` response that we didn't
    /// previously know about.
    ///
    /// If the identity is our own, we will look for a user-signing key, and if
    /// it is present and correct, all three keys will be returned in the
    /// `IdentityChange` result; otherwise, an error is returned. We will also
    /// compare the received public identity against our stored private
    /// identity; if they match, the returned public identity is marked as
    /// verified and `*changed_private_identity` is set to `None`. If they do
    /// *not* match, it is an indication that our identity has been rotated,
    /// and `*changed_private_identity` is set to our currently-stored
    /// private identity with the conflicting keys removed (which will need
    /// to be persisted).
    ///
    /// If the identity is that of another user, we just parse the keys into the
    /// `IdentityChange` result, since all other checks have already been done.
    ///
    /// # Arguments
    ///
    /// * `response` - The entire `/keys/query` response.
    /// * `master_key` - The public master cross-signing key from the
    ///   `/keys/query` response.
    /// * `self_signing` - The public self-signing key from the `/keys/query`
    ///   response.
    /// * `changed_private_identity` - Output parameter. Unchanged if the
    ///   identity is that of another user. If it is our own, set to `None` or
    ///   `Some` depending on whether our stored private identity needs
    ///   updating. See above for more detail.
    async fn handle_new_identity(
        &self,
        response: &KeysQueryResponse,
        master_key: MasterPubkey,
        self_signing: SelfSigningPubkey,
        changed_private_identity: &mut Option<PrivateCrossSigningIdentity>,
    ) -> Result<UserIdentityData, SignatureError> {
        if master_key.user_id() == self.user_id() {
            let user_signing = self.get_user_signing_key_from_response(response)?;
            let identity = OwnUserIdentityData::new(master_key, self_signing, user_signing)?;
            *changed_private_identity = self.check_private_identity(&identity).await;
            Ok(identity.into())
        } else {
            // First time seen, create the identity. The current MSK will be pinned.
<<<<<<< HEAD
            let identity = ReadOnlyUserIdentity::new(master_key, self_signing)?;
=======
            let identity = OtherUserIdentityData::new(master_key, self_signing)?;
>>>>>>> e3092195
            Ok(identity.into())
        }
    }

    /// Try to deserialize the master key and self-signing key of an
    /// identity from a `/keys/query` response.
    ///
    /// Each user identity *must* at least contain a master and self-signing
    /// key, and this function deserializes them. (Our own identity, in addition
    /// to those two, also contains a user-signing key, but that is not
    /// extracted here; see
    /// [`IdentityManager::get_user_signing_key_from_response`])
    ///
    /// # Arguments
    ///
    ///  * `master_key` - The master key for a particular user from a
    ///    `/keys/query` response.
    ///  * `response` - The entire `/keys/query` response.
    ///
    /// # Returns
    ///
    /// `None` if the self-signing key couldn't be found in the response, or the
    /// one of the keys couldn't be deserialized. Else, the deserialized
    /// public keys.
    fn get_minimal_set_of_keys(
        master_key: &Raw<CrossSigningKey>,
        response: &KeysQueryResponse,
    ) -> Option<(MasterPubkey, SelfSigningPubkey)> {
        match master_key.deserialize_as::<MasterPubkey>() {
            Ok(master_key) => {
                if let Some(self_signing) = response
                    .self_signing_keys
                    .get(master_key.user_id())
                    .and_then(|k| k.deserialize_as::<SelfSigningPubkey>().ok())
                {
                    Some((master_key, self_signing))
                } else {
                    warn!("A user identity didn't contain a self signing pubkey or the key was invalid");
                    None
                }
            }
            Err(e) => {
                warn!(
                    error = ?e,
                    "Couldn't update or create new user identity"
                );
                None
            }
        }
    }

    /// Try to deserialize the our user-signing key from a `/keys/query`
    /// response.
    ///
    /// If a `/keys/query` response includes our own cross-signing keys, then it
    /// should include our user-signing key. This method attempts to
    /// extract, deserialize, and check the key from the response.
    ///
    /// # Arguments
    ///
    /// * `response` - the entire `/keys/query` response.
    fn get_user_signing_key_from_response(
        &self,
        response: &KeysQueryResponse,
    ) -> Result<UserSigningPubkey, SignatureError> {
        let Some(user_signing) = response
            .user_signing_keys
            .get(self.user_id())
            .and_then(|k| k.deserialize_as::<UserSigningPubkey>().ok())
        else {
            warn!(
                "User identity for our own user didn't contain a user signing pubkey or the key \
                    isn't valid",
            );
            return Err(SignatureError::MissingSigningKey);
        };

        if user_signing.user_id() != self.user_id() {
            warn!(
                expected = ?self.user_id(),
                got = ?user_signing.user_id(),
                "User ID mismatch in our user-signing key",
            );
            return Err(SignatureError::UserIdMismatch);
        }

        Ok(user_signing)
    }

    /// Process the cross-signing keys for a particular identity from a
    /// `/keys/query` response.
    ///
    /// Checks that the keys are consistent, verifies the updates, and produces
    /// a list of changes to be stored.
    ///
    /// # Arguments
    ///
    /// * `response` - The entire `/keys/query` response.
    /// * `changes` - The identity results so far, which we will add to.
    /// * `changed_identity` - Output parameter: Unchanged if the identity is
    ///   that of another user. If it is our own, set to `None` or `Some`
    ///   depending on whether our stored private identity needs updating.
    /// * `user_id` - The user id of the user whose identity is being processed.
    /// * `master_key` - The public master cross-signing key for this user from
    ///   the `/keys/query` response.
    /// * `self_signing` - The public self-signing key from the `/keys/query`
    ///   response.
    #[instrument(skip_all, fields(user_id))]
    async fn update_or_create_identity(
        &self,
        response: &KeysQueryResponse,
        changes: &mut IdentityChanges,
        changed_private_identity: &mut Option<PrivateCrossSigningIdentity>,
        user_id: &UserId,
        master_key: MasterPubkey,
        self_signing: SelfSigningPubkey,
    ) -> StoreResult<()> {
        if master_key.user_id() != user_id || self_signing.user_id() != user_id {
            warn!(?user_id, "User ID mismatch in one of the cross signing keys");
        } else if let Some(i) = self.store.get_user_identity(user_id).await? {
            // an identity we knew about before, which is being updated
            match self
                .handle_changed_identity(
                    response,
                    master_key,
                    self_signing,
                    i,
                    changed_private_identity,
                )
                .await
            {
                Ok(IdentityUpdateResult::Updated(identity)) => {
                    trace!(?identity, "Updated a user identity");
                    changes.changed.push(identity);
                }
                Ok(IdentityUpdateResult::Unchanged(identity)) => {
                    trace!(?identity, "Received an unchanged user identity");
                    changes.unchanged.push(identity);
                }
                Err(e) => {
                    warn!(error = ?e, "Couldn't update an existing user identity");
                }
            }
        } else {
            // an identity we did not know about before
            match self
                .handle_new_identity(response, master_key, self_signing, changed_private_identity)
                .await
            {
                Ok(identity) => {
                    trace!(?identity, "Created new user identity");
                    changes.new.push(identity);
                }
                Err(e) => {
                    warn!(error = ?e, "Couldn't create new user identity");
                }
            }
        };

        Ok(())
    }

    /// Handle the cross signing keys part of a key query response.
    ///
    /// # Arguments
    ///
    /// * `response` - The `/keys/query` response.
    ///
    /// # Returns
    ///
    /// The processed results, to be saved to the datastore, comprising:
    ///
    ///  * A list of public identities that were received, categorised as "new",
    ///    "changed" or "unchanged".
    ///
    ///  * If our own identity was updated and did not match our private
    ///    identity, an update to that private identity. Otherwise, `None`.
    async fn handle_cross_signing_keys(
        &self,
        response: &KeysQueryResponse,
    ) -> StoreResult<(IdentityChanges, Option<PrivateCrossSigningIdentity>)> {
        let mut changes = IdentityChanges::default();
        let mut changed_identity = None;

        for (user_id, master_key) in &response.master_keys {
            // Get the master and self-signing key for each identity; those are required for
            // every user identity type. If we don't have those we skip over.
            let Some((master_key, self_signing)) =
                Self::get_minimal_set_of_keys(master_key.cast_ref(), response)
            else {
                continue;
            };

            self.update_or_create_identity(
                response,
                &mut changes,
                &mut changed_identity,
                user_id,
                master_key,
                self_signing,
            )
            .await?;
        }

        Ok((changes, changed_identity))
    }

    /// Generate an "out-of-band" key query request for the given set of users.
    ///
    /// Unlike the regular key query requests returned by `users_for_key_query`,
    /// there can be several of these in flight at once. This can be useful
    /// if we need results to be as up-to-date as possible.
    ///
    /// Once the request has been made, the response can be fed back into the
    /// IdentityManager and store by calling `receive_keys_query_response`.
    ///
    /// # Arguments
    ///
    /// * `users` - list of users whose keys should be queried
    ///
    /// # Returns
    ///
    /// A tuple containing the request ID for the request, and the request
    /// itself.
    pub(crate) fn build_key_query_for_users<'a>(
        &self,
        users: impl IntoIterator<Item = &'a UserId>,
    ) -> (OwnedTransactionId, KeysQueryRequest) {
        // Since this is an "out-of-band" request, we just make up a transaction ID and
        // do not store the details in `self.keys_query_request_details`.
        //
        // `receive_keys_query_response` will process the response as normal, except
        // that it will not mark the users as "up-to-date".

        // We assume that there aren't too many users here; if we find a usecase that
        // requires lots of users to be up-to-date we may need to rethink this.
        (TransactionId::new(), KeysQueryRequest::new(users.into_iter().map(|u| u.to_owned())))
    }

    /// Get a list of key query requests needed.
    ///
    /// # Returns
    ///
    /// A map of a request ID to the `/keys/query` request.
    ///
    /// The response of a successful key query requests needs to be passed to
    /// the [`OlmMachine`] with the [`receive_keys_query_response`].
    ///
    /// [`receive_keys_query_response`]: Self::receive_keys_query_response
    pub async fn users_for_key_query(
        &self,
    ) -> StoreResult<BTreeMap<OwnedTransactionId, KeysQueryRequest>> {
        // Forget about any previous key queries in flight.
        *self.keys_query_request_details.lock().await = None;

        // We always want to track our own user, but in case we aren't in an encrypted
        // room yet, we won't be tracking ourselves yet. This ensures we are always
        // tracking ourselves.
        //
        // The check for emptiness is done first for performance.
        let (users, sequence_number) = {
            let cache = self.store.cache().await?;
            let key_query_manager = self.key_query_manager.synced(&cache).await?;

            let (users, sequence_number) = key_query_manager.users_for_key_query().await;

            if users.is_empty() && !key_query_manager.tracked_users().contains(self.user_id()) {
                key_query_manager.mark_user_as_changed(self.user_id()).await?;
                key_query_manager.users_for_key_query().await
            } else {
                (users, sequence_number)
            }
        };

        if users.is_empty() {
            Ok(BTreeMap::new())
        } else {
            // Let's remove users that are part of the `FailuresCache`. The cache, which is
            // a TTL cache, remembers users for which a previous `/key/query` request has
            // failed. We don't retry a `/keys/query` for such users for a
            // certain amount of time.
            let users = users.into_iter().filter(|u| !self.failures.contains(u.server_name()));

            // We don't want to create a single `/keys/query` request with an infinite
            // amount of users. Some servers will likely bail out after a
            // certain amount of users and the responses will be large. In the
            // case of a transmission error, we'll have to retransmit the large
            // response.
            //
            // Convert the set of users into multiple /keys/query requests.
            let requests: BTreeMap<_, _> = users
                .chunks(Self::MAX_KEY_QUERY_USERS)
                .into_iter()
                .map(|user_chunk| {
                    let request_id = TransactionId::new();
                    let request = KeysQueryRequest::new(user_chunk);

                    debug!(?request_id, users = ?request.device_keys.keys(), "Created a /keys/query request");

                    (request_id, request)
                })
                .collect();

            // Collect the request IDs, these will be used later in the
            // `receive_keys_query_response()` method to figure out if the user can be
            // marked as up-to-date/non-dirty.
            let request_ids = requests.keys().cloned().collect();
            let request_details = KeysQueryRequestDetails { sequence_number, request_ids };

            *self.keys_query_request_details.lock().await = Some(request_details);

            Ok(requests)
        }
    }

    /// Receive the list of users that contained changed devices from the
    /// `/sync` response.
    ///
    /// This will queue up the given user for a key query.
    ///
    /// Note: The user already needs to be tracked for it to be queued up for a
    /// key query.
    pub async fn receive_device_changes(
        &self,
        cache: &StoreCache,
        users: impl Iterator<Item = &UserId>,
    ) -> StoreResult<()> {
        self.key_query_manager.synced(cache).await?.mark_tracked_users_as_changed(users).await
    }

    /// See the docs for [`OlmMachine::update_tracked_users()`].
    pub async fn update_tracked_users(
        &self,
        users: impl IntoIterator<Item = &UserId>,
    ) -> StoreResult<()> {
        let cache = self.store.cache().await?;
        self.key_query_manager.synced(&cache).await?.update_tracked_users(users.into_iter()).await
    }

    /// Retrieve a list of a user's current devices, so we can encrypt a message
    /// to them.
    ///
    /// If we have not yet seen any devices for the user, and their device list
    /// has been marked as outdated, then we wait for the `/keys/query` request
    /// to complete. This helps ensure that we attempt at least once to fetch a
    /// user's devices before encrypting to them.
    pub async fn get_user_devices_for_encryption(
        &self,
        users: impl Iterator<Item = &UserId>,
    ) -> StoreResult<HashMap<OwnedUserId, HashMap<OwnedDeviceId, DeviceData>>> {
        // How long we wait for /keys/query to complete.
        const KEYS_QUERY_WAIT_TIME: Duration = Duration::from_secs(5);

        let mut devices_by_user = HashMap::new();
        let mut users_with_no_devices_on_failed_servers = Vec::new();
        let mut users_with_no_devices_on_unfailed_servers = Vec::new();

        for user_id in users {
            // First of all, check the store for this user.
            let devices = self.store.get_device_data_for_user_filtered(user_id).await?;

            // Now, look for users who have no devices at all.
            //
            // If a user has no devices at all, that implies we have never (successfully)
            // done a `/keys/query` for them; we wait for one to complete if it is
            // in flight. (Of course, the user might genuinely have no devices, but
            // that's fine, it just means we redundantly grab the cache guard and
            // check the pending-query flag.)
            if !devices.is_empty() {
                // This user has at least one known device.
                //
                // The device list may also be outdated in this case; but in this
                // situation, we are racing between sending a message and retrieving their
                // device list. That's an inherently racy situation and there is no real
                // benefit to waiting for the `/keys/query` request to complete. So we don't
                // bother.
                //
                // We just add their devices to the result and carry on.
                devices_by_user.insert(user_id.to_owned(), devices);
                continue;
            }

            // *However*, if the user's server is currently subject to a backoff due to
            // previous failures, then `users_for_key_query` won't attempt to query
            // for the user's devices, so there's no point waiting.
            //
            // XXX: this is racy. It's possible that:
            //  * `failures` included the user's server when `users_for_key_query` was
            //    called, so the user was not returned in the `KeyQueryRequest`, and:
            //  * The backoff has now expired.
            //
            // In that case, we'll end up waiting for the *next* `users_for_key_query` call,
            // which might not be for 30 seconds or so. (And by then, it might be `failed`
            // again.)
            if self.failures.contains(user_id.server_name()) {
                users_with_no_devices_on_failed_servers.push(user_id);
                continue;
            }

            users_with_no_devices_on_unfailed_servers.push(user_id);
        }

        if !users_with_no_devices_on_failed_servers.is_empty() {
            info!(
                ?users_with_no_devices_on_failed_servers,
                "Not waiting for `/keys/query` for users whose server has previously failed"
            );
        }

        if !users_with_no_devices_on_unfailed_servers.is_empty() {
            // For each user with no devices, fire off a task to wait for a `/keys/query`
            // result if one is pending.
            //
            // We don't actually update the `devices_by_user` map here since that could
            // require concurrent access to it. Instead each task returns a
            // `(OwnedUserId, HashMap)` pair (or rather, an `Option` of one) so that we can
            // add the results to the map.
            let results = join_all(
                users_with_no_devices_on_unfailed_servers
                    .into_iter()
                    .map(|user_id| self.get_updated_keys_for_user(KEYS_QUERY_WAIT_TIME, user_id)),
            )
            .await;

            // Once all the tasks have completed, process the results.
            let mut updated_users = Vec::new();
            for result in results {
                if let Some((user_id, updated_devices)) = result? {
                    devices_by_user.insert(user_id.to_owned(), updated_devices);
                    updated_users.push(user_id);
                }
            }

            if !updated_users.is_empty() {
                info!(
                    ?updated_users,
                    "Waited for `/keys/query` to complete for users who have no devices"
                );
            }
        }

        Ok(devices_by_user)
    }

    /// Helper for get_user_devices_for_encryption.
    ///
    /// Waits for any pending `/keys/query` for the given user. If one was
    /// pending, reloads the device list and returns `Some(user_id,
    /// device_list)`. If no request was pending, returns `None`.
    #[allow(clippy::type_complexity)]
    #[instrument(skip(self))]
    async fn get_updated_keys_for_user<'a>(
        &self,
        timeout_duration: Duration,
        user_id: &'a UserId,
    ) -> Result<Option<(&'a UserId, HashMap<OwnedDeviceId, DeviceData>)>, CryptoStoreError> {
        let cache = self.store.cache().await?;
        match self
            .key_query_manager
            .wait_if_user_key_query_pending(cache, timeout_duration, user_id)
            .await?
        {
            UserKeyQueryResult::WasPending => {
                Ok(Some((user_id, self.store.get_device_data_for_user_filtered(user_id).await?)))
            }
            _ => Ok(None),
        }
    }
}

/// Log information about what changed after processing a /keys/query response.
/// Only does anything if the DEBUG log level is enabled.
fn debug_log_keys_query_response(
    devices: &DeviceChanges,
    identities: &IdentityChanges,
    request_id: &TransactionId,
) {
    #[allow(unknown_lints, clippy::unwrap_or_default)] // false positive
    let changed_devices = devices.changed.iter().fold(BTreeMap::new(), |mut acc, d| {
        acc.entry(d.user_id()).or_insert_with(BTreeSet::new).insert(d.device_id());
        acc
    });

    #[allow(unknown_lints, clippy::unwrap_or_default)] // false positive
    let new_devices = devices.new.iter().fold(BTreeMap::new(), |mut acc, d| {
        acc.entry(d.user_id()).or_insert_with(BTreeSet::new).insert(d.device_id());
        acc
    });

    #[allow(unknown_lints, clippy::unwrap_or_default)] // false positive
    let deleted_devices = devices.deleted.iter().fold(BTreeMap::new(), |mut acc, d| {
        acc.entry(d.user_id()).or_insert_with(BTreeSet::new).insert(d.device_id());
        acc
    });

    let new_identities = identities.new.iter().map(|i| i.user_id()).collect::<BTreeSet<_>>();
    let changed_identities =
        identities.changed.iter().map(|i| i.user_id()).collect::<BTreeSet<_>>();

    debug!(
        ?request_id,
        ?new_devices,
        ?changed_devices,
        ?deleted_devices,
        ?new_identities,
        ?changed_identities,
        "Finished handling of the `/keys/query` response"
    );
}

#[cfg(any(test, feature = "testing"))]
#[allow(dead_code)]
pub(crate) mod testing {
    use std::sync::Arc;

    use ruma::{
        api::{client::keys::get_keys::v3::Response as KeyQueryResponse, IncomingResponse},
        device_id, user_id, DeviceId, UserId,
    };
    use serde_json::json;
    use tokio::sync::Mutex;

    use crate::{
        identities::IdentityManager,
        machine::testing::response_from_file,
        olm::{Account, PrivateCrossSigningIdentity},
        store::{CryptoStoreWrapper, MemoryStore, PendingChanges, Store},
        types::DeviceKeys,
        verification::VerificationMachine,
        UploadSigningKeysRequest,
    };

    pub fn user_id() -> &'static UserId {
        user_id!("@example:localhost")
    }

    pub fn other_user_id() -> &'static UserId {
        user_id!("@example2:localhost")
    }

    pub fn device_id() -> &'static DeviceId {
        device_id!("WSKKLTJZCL")
    }

    pub(crate) async fn manager_test_helper(
        user_id: &UserId,
        device_id: &DeviceId,
    ) -> IdentityManager {
        let identity = PrivateCrossSigningIdentity::new(user_id.into());
        let identity = Arc::new(Mutex::new(identity));
        let user_id = user_id.to_owned();
        let account = Account::with_device_id(&user_id, device_id);
        let static_account = account.static_data().clone();
        let store = Arc::new(CryptoStoreWrapper::new(&user_id, MemoryStore::new()));
        let verification =
            VerificationMachine::new(static_account.clone(), identity.clone(), store.clone());
        let store = Store::new(static_account, identity, store, verification);
        store.save_pending_changes(PendingChanges { account: Some(account) }).await.unwrap();
        IdentityManager::new(store)
    }

    pub fn other_key_query() -> KeyQueryResponse {
        let data = response_from_file(&json!({
            "device_keys": {
                "@example2:localhost": {
                    "SKISMLNIMH": {
                        "algorithms": ["m.olm.v1.curve25519-aes-sha2", "m.megolm.v1.aes-sha2"],
                        "device_id": "SKISMLNIMH",
                        "keys": {
                            "curve25519:SKISMLNIMH": "qO9xFazIcW8dE0oqHGMojGgJwbBpMOhGnIfJy2pzvmI",
                            "ed25519:SKISMLNIMH": "y3wV3AoyIGREqrJJVH8DkQtlwHBUxoZ9ApP76kFgXQ8"
                        },
                        "signatures": {
                            "@example2:localhost": {
                                "ed25519:SKISMLNIMH": "YwbT35rbjKoYFZVU1tQP8MsL06+znVNhNzUMPt6jTEYRBFoC4GDq9hQEJBiFSq37r1jvLMteggVAWw37fs1yBA",
                                "ed25519:ZtFrSkJ1qB8Jph/ql9Eo/lKpIYCzwvKAKXfkaS4XZNc": "PWuuTE/aTkp1EJQkPHhRx2BxbF+wjMIDFxDRp7JAerlMkDsNFUTfRRusl6vqROPU36cl+yY8oeJTZGFkU6+pBQ"
                            }
                        },
                        "user_id": "@example2:localhost",
                        "unsigned": {
                            "device_display_name": "Riot Desktop (Linux)"
                        }
                    }
                }
            },
            "failures": {},
            "master_keys": {
                "@example2:localhost": {
                    "user_id": "@example2:localhost",
                    "usage": ["master"],
                    "keys": {
                        "ed25519:kC/HmRYw4HNqUp/i4BkwYENrf+hd9tvdB7A1YOf5+Do": "kC/HmRYw4HNqUp/i4BkwYENrf+hd9tvdB7A1YOf5+Do"
                    },
                    "signatures": {
                        "@example2:localhost": {
                            "ed25519:SKISMLNIMH": "KdUZqzt8VScGNtufuQ8lOf25byYLWIhmUYpPENdmM8nsldexD7vj+Sxoo7PknnTX/BL9h2N7uBq0JuykjunCAw"
                        }
                    }
                }
            },
            "self_signing_keys": {
                "@example2:localhost": {
                    "user_id": "@example2:localhost",
                    "usage": ["self_signing"],
                    "keys": {
                        "ed25519:ZtFrSkJ1qB8Jph/ql9Eo/lKpIYCzwvKAKXfkaS4XZNc": "ZtFrSkJ1qB8Jph/ql9Eo/lKpIYCzwvKAKXfkaS4XZNc"
                    },
                    "signatures": {
                        "@example2:localhost": {
                            "ed25519:kC/HmRYw4HNqUp/i4BkwYENrf+hd9tvdB7A1YOf5+Do": "W/O8BnmiUETPpH02mwYaBgvvgF/atXnusmpSTJZeUSH/vHg66xiZOhveQDG4cwaW8iMa+t9N4h1DWnRoHB4mCQ"
                        }
                    }
                }
            },
            "user_signing_keys": {}
        }));
        KeyQueryResponse::try_from_http_response(data)
            .expect("Can't parse the `/keys/upload` response")
    }

    // An updated version of `other_key_query` featuring an additional signature on
    // the master key *Note*: The added signature is actually not valid, but a
    // valid signature  is not required for our test.
    pub fn other_key_query_cross_signed() -> KeyQueryResponse {
        let data = response_from_file(&json!({
            "device_keys": {
                "@example2:localhost": {
                    "SKISMLNIMH": {
                        "algorithms": ["m.olm.v1.curve25519-aes-sha2", "m.megolm.v1.aes-sha2"],
                        "device_id": "SKISMLNIMH",
                        "keys": {
                            "curve25519:SKISMLNIMH": "qO9xFazIcW8dE0oqHGMojGgJwbBpMOhGnIfJy2pzvmI",
                            "ed25519:SKISMLNIMH": "y3wV3AoyIGREqrJJVH8DkQtlwHBUxoZ9ApP76kFgXQ8"
                        },
                        "signatures": {
                            "@example2:localhost": {
                                "ed25519:SKISMLNIMH": "YwbT35rbjKoYFZVU1tQP8MsL06+znVNhNzUMPt6jTEYRBFoC4GDq9hQEJBiFSq37r1jvLMteggVAWw37fs1yBA",
                                "ed25519:ZtFrSkJ1qB8Jph/ql9Eo/lKpIYCzwvKAKXfkaS4XZNc": "PWuuTE/aTkp1EJQkPHhRx2BxbF+wjMIDFxDRp7JAerlMkDsNFUTfRRusl6vqROPU36cl+yY8oeJTZGFkU6+pBQ"
                            }
                        },
                        "user_id": "@example2:localhost",
                        "unsigned": {
                            "device_display_name": "Riot Desktop (Linux)"
                        }
                    }
                }
            },
            "failures": {},
            "master_keys": {
                "@example2:localhost": {
                    "user_id": "@example2:localhost",
                    "usage": ["master"],
                    "keys": {
                        "ed25519:kC/HmRYw4HNqUp/i4BkwYENrf+hd9tvdB7A1YOf5+Do": "kC/HmRYw4HNqUp/i4BkwYENrf+hd9tvdB7A1YOf5+Do"
                    },
                    "signatures": {
                        "@example2:localhost": {
                            "ed25519:SKISMLNIMH": "KdUZqzt8VScGNtufuQ8lOf25byYLWIhmUYpPENdmM8nsldexD7vj+Sxoo7PknnTX/BL9h2N7uBq0JuykjunCAw"
                        },
                        // This is the added signature from alice USK compared to `other_key_query`. Note that actual signature is not valid.
                        "@alice:localhost": {
                            "ed25519:DU9z4gBFKFKCk7a13sW9wjT0Iyg7Hqv5f0BPM7DEhPo": "NotAValidSignature+GNtufuQ8lOf25byYLWIhmUYpPENdmM8nsldexD7vj+Sxoo7PknnTX/BL9h2N7uBq0JuykjunCAw"
                        }
                    }
                }
            },
            "self_signing_keys": {
                "@example2:localhost": {
                    "user_id": "@example2:localhost",
                    "usage": ["self_signing"],
                    "keys": {
                        "ed25519:ZtFrSkJ1qB8Jph/ql9Eo/lKpIYCzwvKAKXfkaS4XZNc": "ZtFrSkJ1qB8Jph/ql9Eo/lKpIYCzwvKAKXfkaS4XZNc"
                    },
                    "signatures": {
                        "@example2:localhost": {
                            "ed25519:kC/HmRYw4HNqUp/i4BkwYENrf+hd9tvdB7A1YOf5+Do": "W/O8BnmiUETPpH02mwYaBgvvgF/atXnusmpSTJZeUSH/vHg66xiZOhveQDG4cwaW8iMa+t9N4h1DWnRoHB4mCQ"
                        }
                    }
                }
            },
            "user_signing_keys": {}
        }));
        KeyQueryResponse::try_from_http_response(data)
            .expect("Can't parse the `/keys/upload` response")
    }

    /// Mocked response to a /keys/query request.
    pub fn own_key_query_with_user_id(user_id: &UserId) -> KeyQueryResponse {
        let data = response_from_file(&json!({
          "device_keys": {
            user_id: {
              "WSKKLTJZCL": {
                "algorithms": [
                  "m.olm.v1.curve25519-aes-sha2",
                  "m.megolm.v1.aes-sha2"
                ],
                "device_id": "WSKKLTJZCL",
                "keys": {
                  "curve25519:WSKKLTJZCL": "wnip2tbJBJxrFayC88NNJpm61TeSNgYcqBH4T9yEDhU",
                  "ed25519:WSKKLTJZCL": "lQ+eshkhgKoo+qp9Qgnj3OX5PBoWMU5M9zbuEevwYqE"
                },
                "signatures": {
                  user_id: {
                    "ed25519:WSKKLTJZCL": "SKpIUnq7QK0xleav0PrIQyKjVm+TgZr7Yi8cKjLeZDtkgyToE2d4/e3Aj79dqOlLB92jFVE4d1cM/Ry04wFwCA",
                    "ed25519:0C8lCBxrvrv/O7BQfsKnkYogHZX3zAgw3RfJuyiq210": "9UGu1iC5YhFCdELGfB29YaV+QE0t/X5UDSsPf4QcdZyXIwyp9zBbHX2lh9vWudNQ+akZpaq7ZRaaM+4TCnw/Ag"
                  }
                },
                "user_id": user_id,
                "unsigned": {
                  "device_display_name": "Cross signing capable"
                }
              },
              "LVWOVGOXME": {
                "algorithms": [
                  "m.olm.v1.curve25519-aes-sha2",
                  "m.megolm.v1.aes-sha2"
                ],
                "device_id": "LVWOVGOXME",
                "keys": {
                  "curve25519:LVWOVGOXME": "KMfWKUhnDW1D11hNzATs/Ax1FQRsJxKCWzq0NyGtIiI",
                  "ed25519:LVWOVGOXME": "k+NC3L7CBD6fBClcHBrKLOkqCyGNSKhWXiH5Q2STRnA"
                },
                "signatures": {
                  user_id: {
                    "ed25519:LVWOVGOXME": "39Ir5Bttpc5+bQwzLj7rkjm5E5/cp/JTbMJ/t0enj6J5w9MXVBFOUqqM2hpaRaRwILMMpwYbJ8IOGjl0Y/MGAw"
                  }
                },
                "user_id": user_id,
                "unsigned": {
                  "device_display_name": "Non-cross signing"
                }
              }
            }
          },
          "failures": {},
          "master_keys": {
            user_id: {
              "user_id": user_id,
              "usage": [
                "master"
              ],
              "keys": {
                "ed25519:rJ2TAGkEOP6dX41Ksll6cl8K3J48l8s/59zaXyvl2p0": "rJ2TAGkEOP6dX41Ksll6cl8K3J48l8s/59zaXyvl2p0"
              },
              "signatures": {
                user_id: {
                  "ed25519:WSKKLTJZCL": "ZzJp1wtmRdykXAUEItEjNiFlBrxx8L6/Vaen9am8AuGwlxxJtOkuY4m+4MPLvDPOgavKHLsrRuNLAfCeakMlCQ"
                }
              }
            }
          },
          "self_signing_keys": {
            user_id: {
              "user_id": user_id,
              "usage": [
                "self_signing"
              ],
              "keys": {
                "ed25519:0C8lCBxrvrv/O7BQfsKnkYogHZX3zAgw3RfJuyiq210": "0C8lCBxrvrv/O7BQfsKnkYogHZX3zAgw3RfJuyiq210"
              },
              "signatures": {
                user_id: {
                  "ed25519:rJ2TAGkEOP6dX41Ksll6cl8K3J48l8s/59zaXyvl2p0": "AC7oDUW4rUhtInwb4lAoBJ0wAuu4a5k+8e34B5+NKsDB8HXRwgVwUWN/MRWc/sJgtSbVlhzqS9THEmQQ1C51Bw"
                }
              }
            }
          },
          "user_signing_keys": {
            user_id: {
              "user_id": user_id,
              "usage": [
                "user_signing"
              ],
              "keys": {
                "ed25519:DU9z4gBFKFKCk7a13sW9wjT0Iyg7Hqv5f0BPM7DEhPo": "DU9z4gBFKFKCk7a13sW9wjT0Iyg7Hqv5f0BPM7DEhPo"
              },
              "signatures": {
                user_id: {
                  "ed25519:rJ2TAGkEOP6dX41Ksll6cl8K3J48l8s/59zaXyvl2p0": "C4L2sx9frGqj8w41KyynHGqwUbbwBYRZpYCB+6QWnvQFA5Oi/1PJj8w5anwzEsoO0TWmLYmf7FXuAGewanOWDg"
                }
              }
            }
          }
        }));
        KeyQueryResponse::try_from_http_response(data)
            .expect("Can't parse the `/keys/upload` response")
    }

    pub fn own_key_query() -> KeyQueryResponse {
        own_key_query_with_user_id(user_id())
    }

    pub fn key_query(
        identity: UploadSigningKeysRequest,
        device_keys: DeviceKeys,
    ) -> KeyQueryResponse {
        let json = json!({
            "device_keys": {
                "@example:localhost": {
                    device_keys.device_id.to_string(): device_keys
                }
            },
            "failures": {},
            "master_keys": {
                "@example:localhost": identity.master_key
            },
            "self_signing_keys": {
                "@example:localhost": identity.self_signing_key
            },
            "user_signing_keys": {
                "@example:localhost": identity.user_signing_key
            },
          }
        );

        KeyQueryResponse::try_from_http_response(response_from_file(&json))
            .expect("Can't parse the `/keys/upload` response")
    }
}

#[cfg(test)]
pub(crate) mod tests {
    use std::ops::Deref;

    use futures_util::pin_mut;
    use matrix_sdk_test::{async_test, response_from_file, test_json};
    use ruma::{
        api::{client::keys::get_keys::v3::Response as KeysQueryResponse, IncomingResponse},
        device_id, user_id, TransactionId,
    };
    use serde_json::json;
    use stream_assert::{assert_closed, assert_pending, assert_ready};

    use super::testing::{
        device_id, key_query, manager_test_helper, other_key_query, other_user_id, user_id,
    };
    use crate::{
        identities::manager::testing::{other_key_query_cross_signed, own_key_query},
        olm::PrivateCrossSigningIdentity,
    };

    fn key_query_with_failures() -> KeysQueryResponse {
        let response = json!({
            "device_keys": {
            },
            "failures": {
                "example.org": {
                    "errcode": "M_RESOURCE_LIMIT_EXCEEDED",
                    "error": "Not yet ready to retry",
                }
            }
        });

        let response = response_from_file(&response);

        KeysQueryResponse::try_from_http_response(response).unwrap()
    }

    #[async_test]
    async fn test_tracked_users() {
        let manager = manager_test_helper(user_id(), device_id()).await;
        let alice = user_id!("@alice:example.org");

        let cache = manager.store.cache().await.unwrap();
        let key_query_manager = manager.key_query_manager.synced(&cache).await.unwrap();

        assert!(key_query_manager.tracked_users().is_empty(), "No users are initially tracked");

        manager.receive_device_changes(&cache, [alice].iter().map(Deref::deref)).await.unwrap();

        assert!(
            !key_query_manager.tracked_users().contains(alice),
            "Receiving a device changes update for a user we don't track does nothing"
        );

        assert!(
            !key_query_manager.users_for_key_query().await.0.contains(alice),
            "The user we don't track doesn't end up in the `/keys/query` request"
        );
    }

    #[async_test]
    async fn test_manager_creation() {
        let manager = manager_test_helper(user_id(), device_id()).await;
        let cache = manager.store.cache().await.unwrap();
        assert!(manager.key_query_manager.synced(&cache).await.unwrap().tracked_users().is_empty())
    }

    #[async_test]
    async fn test_manager_key_query_response() {
        let manager = manager_test_helper(user_id(), device_id()).await;
        let other_user = other_user_id();
        let devices = manager.store.get_user_devices(other_user).await.unwrap();
        assert_eq!(devices.devices().count(), 0);

        manager
            .receive_keys_query_response(&TransactionId::new(), &other_key_query())
            .await
            .unwrap();

        let devices = manager.store.get_user_devices(other_user).await.unwrap();
        assert_eq!(devices.devices().count(), 1);

        let device = manager
            .store
            .get_device_data(other_user, device_id!("SKISMLNIMH"))
            .await
            .unwrap()
            .unwrap();
        let identity = manager.store.get_user_identity(other_user).await.unwrap().unwrap();
        let identity = identity.other().unwrap();

        identity.is_device_signed(&device).unwrap();
    }

    #[async_test]
    async fn test_manager_own_key_query_response() {
        let manager = manager_test_helper(user_id(), device_id()).await;
        let our_user = user_id();
        let devices = manager.store.get_user_devices(our_user).await.unwrap();
        assert_eq!(devices.devices().count(), 0);

        let private_identity = manager.store.private_identity();
        let private_identity = private_identity.lock().await;
        let identity_request = private_identity.as_upload_request().await;
        drop(private_identity);

        let device_keys =
            manager.store.cache().await.unwrap().account().await.unwrap().device_keys();
        manager
            .receive_keys_query_response(
                &TransactionId::new(),
                &key_query(identity_request, device_keys),
            )
            .await
            .unwrap();

        let identity = manager
            .store
            .get_user_identity(our_user)
            .await
            .unwrap()
            .expect("missing user identity");
        let identity = identity.own().expect("missing own identity");
        assert!(identity.is_verified());

        let devices = manager.store.get_user_devices(our_user).await.unwrap();
        assert_eq!(devices.devices().count(), 1);

        let device =
            manager.store.get_device_data(our_user, device_id!(device_id())).await.unwrap();

        assert!(device.is_some());
    }

    #[async_test]
    async fn test_private_identity_invalidation_after_public_keys_change() {
        let user_id = user_id!("@example1:localhost");
        let manager = manager_test_helper(user_id, "DEVICEID".into()).await;

        let identity_request = {
            let private_identity = manager.store.private_identity();
            let private_identity = private_identity.lock().await;
            private_identity.as_upload_request().await
        };
        let device_keys = manager.store.static_account().unsigned_device_keys();

        let response = json!({
            "device_keys": {
                user_id: {
                    device_keys.device_id.to_string(): device_keys
                }
            },
            "master_keys": {
                user_id: identity_request.master_key,
            },
            "self_signing_keys": {
                user_id: identity_request.self_signing_key,
            },
            "user_signing_keys": {
                user_id: identity_request.user_signing_key,
            }
        });

        let response = KeysQueryResponse::try_from_http_response(response_from_file(&response))
            .expect("Can't parse the `/keys/query` response");

        manager.receive_keys_query_response(&TransactionId::new(), &response).await.unwrap();

        let identity = manager.store.get_user_identity(user_id).await.unwrap().unwrap();
        let identity = identity.own().unwrap();
        assert!(identity.is_verified());

        let identity_request = {
            let private_identity = PrivateCrossSigningIdentity::new(user_id.into());
            private_identity.as_upload_request().await
        };

        let response = json!({
            "master_keys": {
                user_id: identity_request.master_key,
                "@example2:localhost": {
                    "user_id": "@example2:localhost",
                    "usage": ["master"],
                    "keys": {
                        "ed25519:kC/HmRYw4HNqUp/i4BkwYENrf+hd9tvdB7A1YOf5+Do": "kC/HmRYw4HNqUp/i4BkwYENrf+hd9tvdB7A1YOf5+Do"
                    },
                    "signatures": {
                        "@example2:localhost": {
                            "ed25519:SKISMLNIMH": "KdUZqzt8VScGNtufuQ8lOf25byYLWIhmUYpPENdmM8nsldexD7vj+Sxoo7PknnTX/BL9h2N7uBq0JuykjunCAw"
                        }
                    }
                },
            },
            "self_signing_keys": {
                user_id: identity_request.self_signing_key,
                "@example2:localhost": {
                    "user_id": "@example2:localhost",
                    "usage": ["self_signing"],
                    "keys": {
                        "ed25519:ZtFrSkJ1qB8Jph/ql9Eo/lKpIYCzwvKAKXfkaS4XZNc": "ZtFrSkJ1qB8Jph/ql9Eo/lKpIYCzwvKAKXfkaS4XZNc"
                    },
                    "signatures": {
                        "@example2:localhost": {
                            "ed25519:kC/HmRYw4HNqUp/i4BkwYENrf+hd9tvdB7A1YOf5+Do": "W/O8BnmiUETPpH02mwYaBgvvgF/atXnusmpSTJZeUSH/vHg66xiZOhveQDG4cwaW8iMa+t9N4h1DWnRoHB4mCQ"
                        }
                    }
                }
            },
            "user_signing_keys": {
                user_id: identity_request.user_signing_key,
            }
        });

        let response = KeysQueryResponse::try_from_http_response(response_from_file(&response))
            .expect("Can't parse the `/keys/query` response");

        let (_, private_identity) = manager.handle_cross_signing_keys(&response).await.unwrap();

        assert!(private_identity.is_some());
        let private_identity = manager.store.private_identity();
        assert!(private_identity.lock().await.is_empty().await);
    }

    #[async_test]
    async fn test_no_tracked_users_key_query_request() {
        let manager = manager_test_helper(user_id(), device_id()).await;

        let cache = manager.store.cache().await.unwrap();
        assert!(
            manager.key_query_manager.synced(&cache).await.unwrap().tracked_users().is_empty(),
            "No users are initially tracked"
        );

        let requests = manager.users_for_key_query().await.unwrap();
        assert!(!requests.is_empty(), "We query the keys for our own user");

        assert!(
            manager
                .key_query_manager
                .synced(&cache)
                .await
                .unwrap()
                .tracked_users()
                .contains(manager.user_id()),
            "Our own user is now tracked"
        );
    }

    /// If a user is invalidated while a /keys/query request is in flight, that
    /// user is not removed from the list of outdated users when the
    /// response is received
    #[async_test]
    async fn test_invalidation_race_handling() {
        let manager = manager_test_helper(user_id(), device_id()).await;
        let alice = other_user_id();
        manager.update_tracked_users([alice]).await.unwrap();

        // alice should be in the list of key queries
        let (reqid, req) = manager.users_for_key_query().await.unwrap().pop_first().unwrap();
        assert!(req.device_keys.contains_key(alice));

        // another invalidation turns up
        {
            let cache = manager.store.cache().await.unwrap();
            manager.receive_device_changes(&cache, [alice].into_iter()).await.unwrap();
        }

        // the response from the query arrives
        manager.receive_keys_query_response(&reqid, &other_key_query()).await.unwrap();

        // alice should *still* be in the list of key queries
        let (reqid, req) = manager.users_for_key_query().await.unwrap().pop_first().unwrap();
        assert!(req.device_keys.contains_key(alice));

        // another key query response
        manager.receive_keys_query_response(&reqid, &other_key_query()).await.unwrap();

        // finally alice should not be in the list
        let queries = manager.users_for_key_query().await.unwrap();
        assert!(!queries.iter().any(|(_, r)| r.device_keys.contains_key(alice)));
    }

    #[async_test]
    async fn test_failure_handling() {
        let manager = manager_test_helper(user_id(), device_id()).await;
        let alice = user_id!("@alice:example.org");

        {
            let cache = manager.store.cache().await.unwrap();
            let key_query_manager = manager.key_query_manager.synced(&cache).await.unwrap();
            assert!(key_query_manager.tracked_users().is_empty(), "No users are initially tracked");

            key_query_manager.mark_user_as_changed(alice).await.unwrap();

            assert!(
                key_query_manager.tracked_users().contains(alice),
                "Alice is tracked after being marked as tracked"
            );
        }

        let (reqid, req) = manager.users_for_key_query().await.unwrap().pop_first().unwrap();
        assert!(req.device_keys.contains_key(alice));

        // a failure should stop us querying for the user's keys.
        let response = key_query_with_failures();
        manager.receive_keys_query_response(&reqid, &response).await.unwrap();
        assert!(manager.failures.contains(alice.server_name()));
        assert!(!manager
            .users_for_key_query()
            .await
            .unwrap()
            .iter()
            .any(|(_, r)| r.device_keys.contains_key(alice)));

        // clearing the failure flag should make the user reappear in the query list.
        manager.failures.remove([alice.server_name().to_owned()].iter());
        assert!(manager
            .users_for_key_query()
            .await
            .unwrap()
            .iter()
            .any(|(_, r)| r.device_keys.contains_key(alice)));
    }

    #[async_test]
    async fn test_out_of_band_key_query() {
        // build the request
        let manager = manager_test_helper(user_id(), device_id()).await;
        let (reqid, req) = manager.build_key_query_for_users(vec![user_id()]);
        assert!(req.device_keys.contains_key(user_id()));

        // make up a response and check it is processed
        let (device_changes, identity_changes) =
            manager.receive_keys_query_response(&reqid, &own_key_query()).await.unwrap();
        assert_eq!(device_changes.new.len(), 1);
        assert_eq!(device_changes.new[0].device_id(), "LVWOVGOXME");
        assert_eq!(identity_changes.new.len(), 1);
        assert_eq!(identity_changes.new[0].user_id(), user_id());

        let devices = manager.store.get_user_devices(user_id()).await.unwrap();
        assert_eq!(devices.devices().count(), 1);
        assert_eq!(devices.devices().next().unwrap().device_id(), "LVWOVGOXME");
    }

    #[async_test]
    async fn test_invalid_key_response() {
        let my_user_id = user_id();
        let my_device_id = device_id();
        let manager = manager_test_helper(my_user_id, my_device_id).await;

        // First of all, populate the store with good data
        let (reqid, _) = manager.build_key_query_for_users(vec![user_id()]);
        let (device_changes, identity_changes) =
            manager.receive_keys_query_response(&reqid, &own_key_query()).await.unwrap();
        assert_eq!(device_changes.new.len(), 1);
        let test_device_id = device_changes.new.first().unwrap().device_id().to_owned();
        use crate::store::Changes;
        let changes =
            Changes { devices: device_changes, identities: identity_changes, ..Changes::default() };
        manager.store.save_changes(changes).await.unwrap();

        // Now provide an invalid update
        let (reqid, _) = manager.build_key_query_for_users(vec![my_user_id]);
        let response_data = response_from_file(&json!({
            "device_keys": {
                my_user_id: {
                    test_device_id.as_str(): {
                        "algorithms": [
                            "m.olm.v1.curve25519-aes-sha2",
                        ],
                        "device_id": test_device_id.as_str(),
                        "keys": {
                            format!("curve25519:{}", test_device_id): "wnip2tbJBJxrFayC88NNJpm61TeSNgYcqBH4T9yEDhU",
                            format!("ed25519:{}", test_device_id): "lQ+eshkhgKoo+qp9Qgnj3OX5PBoWMU5M9zbuEevwYqE"
                        },
                        "signatures": {
                            my_user_id: {
                                // Not a valid signature.
                                format!("ed25519:{}", test_device_id): "imadethisup",
                            }
                        },
                        "user_id": my_user_id,
                    }
                }
            }
        }));
        let response =
            ruma::api::client::keys::get_keys::v3::Response::try_from_http_response(response_data)
                .expect("Can't parse the `/keys/upload` response");

        let (device_changes, identity_changes) =
            manager.receive_keys_query_response(&reqid, &response).await.unwrap();

        // The result should be empty
        assert_eq!(device_changes.new.len(), 0);
        assert_eq!(device_changes.changed.len(), 0);
        assert_eq!(device_changes.deleted.len(), 0);
        assert_eq!(identity_changes.new.len(), 0);

        // And the device should not have been updated.
        let device =
            manager.store.get_user_devices(my_user_id).await.unwrap().get(&test_device_id).unwrap();
        assert_eq!(device.algorithms().len(), 2);
    }

    #[async_test]
    async fn test_devices_stream() {
        let manager = manager_test_helper(user_id(), device_id()).await;
        let (request_id, _) = manager.build_key_query_for_users(vec![user_id()]);

        let stream = manager.store.devices_stream();
        pin_mut!(stream);

        manager.receive_keys_query_response(&request_id, &own_key_query()).await.unwrap();

        let update = assert_ready!(stream);
        assert!(!update.new.is_empty(), "The device update should contain some devices");
    }

    #[async_test]
    async fn test_identities_stream() {
        let manager = manager_test_helper(user_id(), device_id()).await;
        let (request_id, _) = manager.build_key_query_for_users(vec![user_id()]);

        let stream = manager.store.user_identities_stream();
        pin_mut!(stream);

        manager.receive_keys_query_response(&request_id, &own_key_query()).await.unwrap();

        let update = assert_ready!(stream);
        assert!(!update.new.is_empty(), "The identities update should contain some identities");
    }

    #[async_test]
    async fn test_identities_stream_raw() {
        let mut manager = Some(manager_test_helper(user_id(), device_id()).await);
        let (request_id, _) = manager.as_ref().unwrap().build_key_query_for_users(vec![user_id()]);

        let stream = manager.as_ref().unwrap().store.identities_stream_raw();
        pin_mut!(stream);

        manager
            .as_ref()
            .unwrap()
            .receive_keys_query_response(&request_id, &own_key_query())
            .await
            .unwrap();

        let (identity_update, _) = assert_ready!(stream);
        assert_eq!(identity_update.new.len(), 1);
        assert_eq!(identity_update.changed.len(), 0);
        assert_eq!(identity_update.unchanged.len(), 0);
        assert_eq!(identity_update.new[0].user_id(), user_id());

        assert_pending!(stream);

        let (new_request_id, _) =
            manager.as_ref().unwrap().build_key_query_for_users(vec![user_id()]);

        // A second `/keys/query` response with the same result shouldn't fire a change
        // notification: the identity and device should be unchanged.
        manager
            .as_ref()
            .unwrap()
            .receive_keys_query_response(&new_request_id, &own_key_query())
            .await
            .unwrap();

        assert_pending!(stream);

        // dropping the manager (and hence dropping the store) should close the stream
        manager.take();
        assert_closed!(stream);
    }

    #[async_test]
    async fn test_identities_stream_raw_signature_update() {
        let mut manager = Some(manager_test_helper(user_id(), device_id()).await);
        let (request_id, _) =
            manager.as_ref().unwrap().build_key_query_for_users(vec![other_user_id()]);

        let stream = manager.as_ref().unwrap().store.identities_stream_raw();
        pin_mut!(stream);

        manager
            .as_ref()
            .unwrap()
            .receive_keys_query_response(&request_id, &other_key_query())
            .await
            .unwrap();

        let (identity_update, _) = assert_ready!(stream);
        assert_eq!(identity_update.new.len(), 1);
        assert_eq!(identity_update.changed.len(), 0);
        assert_eq!(identity_update.unchanged.len(), 0);
        assert_eq!(identity_update.new[0].user_id(), other_user_id());

        let initial_msk = identity_update.new[0].master_key().clone();

        let (new_request_id, _) =
            manager.as_ref().unwrap().build_key_query_for_users(vec![user_id()]);
        // There is a new signature on the msk, should trigger a change
        manager
            .as_ref()
            .unwrap()
            .receive_keys_query_response(&new_request_id, &other_key_query_cross_signed())
            .await
            .unwrap();

        let (identity_update_2, _) = assert_ready!(stream);
        assert_eq!(identity_update_2.new.len(), 0);
        assert_eq!(identity_update_2.changed.len(), 1);
        assert_eq!(identity_update_2.unchanged.len(), 0);

        let updated_msk = identity_update_2.changed[0].master_key().clone();

        // Identity has a change (new signature) but it's the same msk
        assert_eq!(initial_msk, updated_msk);

        assert_pending!(stream);

        manager.take();
    }

    #[async_test]
    async fn test_key_query_with_unknown_properties() {
        let manager = manager_test_helper(user_id(), device_id()).await;
        let other_user = user_id!("@example:localhost");
        let devices = manager.store.get_user_devices(other_user).await.unwrap();
        assert_eq!(devices.devices().count(), 0);

        let response = json!({
            "device_keys": {
                "@example:localhost": {
                    "OBEBOSKTBE": {
                        "algorithms": ["m.olm.v1.curve25519-aes-sha2", "m.megolm.v1.aes-sha2"],
                        "user_id": "@example:localhost",
                        "device_id": "OBEBOSKTBE",
                        "extra_property": "somevalue",
                        "keys": {
                            "curve25519:OBEBOSKTBE": "ECrdZebl0DskwbkxoztsiKPb6ivu7M2qQ70BFWwre3w",
                            "ed25519:OBEBOSKTBE": "hFWo+pG6TVWNzq/ZubUQVL5Ardu9rqHxpKkCbf1/KiA"
                        },
                        "signatures": {
                            "@example:localhost": {
                                "ed25519:OBEBOSKTBE": "6vyYUgX+IoT1x6Mvf0g/GEPVb2UI3brfL7WZ75WZ81sH4FBFgAzkkuGpw9suGLKXnlEdLH0suBzaT4esVhFDCw",
                            },
                        },
                    },
                },
            },
        });

        let response = KeysQueryResponse::try_from_http_response(response_from_file(&response))
            .expect("Can't parse the `/keys/query` response");

        manager.receive_keys_query_response(&TransactionId::new(), &response).await.unwrap();

        let devices = manager.store.get_user_devices(other_user).await.unwrap();
        assert_eq!(devices.devices().count(), 1);

        manager.store.get_device_data(other_user, device_id!("OBEBOSKTBE")).await.unwrap().unwrap();
    }

    #[async_test]
    async fn test_manager_identity_updates() {
        use test_json::keys_query_sets::IdentityChangeDataSet as DataSet;

        let manager = manager_test_helper(user_id(), device_id()).await;
        let other_user = DataSet::user_id();
        let devices = manager.store.get_user_devices(other_user).await.unwrap();
        assert_eq!(devices.devices().count(), 0);

        let identity = manager.store.get_user_identity(other_user).await.unwrap();
        assert!(identity.is_none());

        manager
            .receive_keys_query_response(
                &TransactionId::new(),
                &DataSet::key_query_with_identity_a(),
            )
            .await
            .unwrap();

        let identity = manager.store.get_user_identity(other_user).await.unwrap().unwrap();
        let other_identity = identity.other().unwrap();

        // There should be now an identity and no pin violation (pinned msk is the
        // current one)
        assert!(!other_identity.has_pin_violation());
        let first_device = manager
            .store
            .get_device_data(other_user, DataSet::first_device_id())
            .await
            .unwrap()
            .unwrap();
        assert!(first_device.is_cross_signed_by_owner(&identity));

        // We receive a new keys update for that user, with a new identity
        manager
            .receive_keys_query_response(
                &TransactionId::new(),
                &DataSet::key_query_with_identity_b(),
            )
            .await
            .unwrap();

        let identity = manager.store.get_user_identity(other_user).await.unwrap().unwrap();
        let other_identity = identity.other().unwrap();

        // The previous known identity has been replaced, there should be a pin
        // violation
        assert!(other_identity.has_pin_violation());

        let second_device = manager
            .store
            .get_device_data(other_user, DataSet::second_device_id())
            .await
            .unwrap()
            .unwrap();

        // There is a new device signed by the new identity
        assert!(second_device.is_cross_signed_by_owner(&identity));

        // The first device should not be signed by the new identity
        let first_device = manager
            .store
            .get_device_data(other_user, DataSet::first_device_id())
            .await
            .unwrap()
            .unwrap();
        assert!(!first_device.is_cross_signed_by_owner(&identity));

        let remember_previous_identity = other_identity.clone();
        // We receive updated keys for that user, with no identity anymore.
        // Notice that there is no server API to delete identity, but we want to test
        // here that a home server cannot clear the identity and serve a new one
        // after that would get automatically approved.
        manager
            .receive_keys_query_response(
                &TransactionId::new(),
                &DataSet::key_query_with_identity_no_identity(),
            )
            .await
            .unwrap();

        let identity = manager.store.get_user_identity(other_user).await.unwrap().unwrap();
        let other_identity = identity.other().unwrap();

        assert_eq!(other_identity, &remember_previous_identity);
        assert!(other_identity.has_pin_violation());
    }

    #[async_test]
    async fn test_manager_resolve_identity_mismatch() {
        use test_json::keys_query_sets::IdentityChangeDataSet as DataSet;

        let manager = manager_test_helper(user_id(), device_id()).await;
        let other_user = DataSet::user_id();

        manager
            .receive_keys_query_response(
                &TransactionId::new(),
                &DataSet::key_query_with_identity_a(),
            )
            .await
            .unwrap();

        // We receive a new keys update for that user, with a new identity
        manager
            .receive_keys_query_response(
                &TransactionId::new(),
                &DataSet::key_query_with_identity_b(),
            )
            .await
            .unwrap();

        let identity = manager.store.get_user_identity(other_user).await.unwrap().unwrap();
        let other_identity = identity.other().unwrap();

        // We have a new identity now, so there should be a pin violation
        assert!(other_identity.has_pin_violation());

        // Resolve the misatch by pinning the new identity
        other_identity.pin();

        assert!(!other_identity.has_pin_violation());
    }

    #[async_test]
    async fn test_manager_identity_updates() {
        use test_json::keys_query_sets::IdentityChangeDataSet as DataSet;

        let manager = manager_test_helper(user_id(), device_id()).await;
        let other_user = DataSet::user_id();
        let devices = manager.store.get_user_devices(other_user).await.unwrap();
        assert_eq!(devices.devices().count(), 0);

        let identity = manager.store.get_user_identity(other_user).await.unwrap();
        assert!(identity.is_none());

        manager
            .receive_keys_query_response(
                &TransactionId::new(),
                &DataSet::key_query_with_identity_a(),
            )
            .await
            .unwrap();

        let identity = manager.store.get_user_identity(other_user).await.unwrap().unwrap();
        let other_identity = identity.other().unwrap();

        // There should be now an identity and no pin violation (pinned msk is the
        // current one)
        assert!(!other_identity.has_pin_violation());
        let first_device = manager
            .store
            .get_readonly_device(other_user, DataSet::first_device_id())
            .await
            .unwrap()
            .unwrap();
        assert!(first_device.is_cross_signed_by_owner(&identity));

        // We receive a new keys update for that user, with a new identity
        manager
            .receive_keys_query_response(
                &TransactionId::new(),
                &DataSet::key_query_with_identity_b(),
            )
            .await
            .unwrap();

        let identity = manager.store.get_user_identity(other_user).await.unwrap().unwrap();
        let other_identity = identity.other().unwrap();

        // The previous known identity has been replaced, there should be a pin
        // violation
        assert!(other_identity.has_pin_violation());

        let second_device = manager
            .store
            .get_readonly_device(other_user, DataSet::second_device_id())
            .await
            .unwrap()
            .unwrap();

        // There is a new device signed by the new identity
        assert!(second_device.is_cross_signed_by_owner(&identity));

        // The first device should not be signed by the new identity
        let first_device = manager
            .store
            .get_readonly_device(other_user, DataSet::first_device_id())
            .await
            .unwrap()
            .unwrap();
        assert!(!first_device.is_cross_signed_by_owner(&identity));

        let remember_previous_identity = other_identity.clone();
        // We receive a new keys update for that user, with no identity anymore
        // Notice that there is no server API to delete identity, but we want to test
        // here that a home server cannot clear the identity and serve a new one
        // after that would get automatically approved.
        manager
            .receive_keys_query_response(
                &TransactionId::new(),
                &DataSet::key_query_with_identity_no_identity(),
            )
            .await
            .unwrap();

        let identity = manager.store.get_user_identity(other_user).await.unwrap().unwrap();
        let other_identity = identity.other().unwrap();

        assert_eq!(other_identity, &remember_previous_identity);
        assert!(other_identity.has_pin_violation());
    }

    #[async_test]
    async fn test_manager_resolve_identity_mismatch() {
        use test_json::keys_query_sets::IdentityChangeDataSet as DataSet;

        let manager = manager_test_helper(user_id(), device_id()).await;
        let other_user = DataSet::user_id();

        manager
            .receive_keys_query_response(
                &TransactionId::new(),
                &DataSet::key_query_with_identity_a(),
            )
            .await
            .unwrap();

        // We receive a new keys update for that user, with a new identity
        manager
            .receive_keys_query_response(
                &TransactionId::new(),
                &DataSet::key_query_with_identity_b(),
            )
            .await
            .unwrap();

        let identity = manager.store.get_user_identity(other_user).await.unwrap().unwrap();
        let other_identity = identity.other().unwrap();

        // We have a new identity now, so there should be a pin violation
        assert!(other_identity.has_pin_violation());

        // Resolve the misatch by pinning the new identity
        other_identity.pin();

        assert!(!other_identity.has_pin_violation());
    }
}<|MERGE_RESOLUTION|>--- conflicted
+++ resolved
@@ -513,11 +513,7 @@
             Ok(identity.into())
         } else {
             // First time seen, create the identity. The current MSK will be pinned.
-<<<<<<< HEAD
-            let identity = ReadOnlyUserIdentity::new(master_key, self_signing)?;
-=======
             let identity = OtherUserIdentityData::new(master_key, self_signing)?;
->>>>>>> e3092195
             Ok(identity.into())
         }
     }
@@ -2027,129 +2023,4 @@
 
         assert!(!other_identity.has_pin_violation());
     }
-
-    #[async_test]
-    async fn test_manager_identity_updates() {
-        use test_json::keys_query_sets::IdentityChangeDataSet as DataSet;
-
-        let manager = manager_test_helper(user_id(), device_id()).await;
-        let other_user = DataSet::user_id();
-        let devices = manager.store.get_user_devices(other_user).await.unwrap();
-        assert_eq!(devices.devices().count(), 0);
-
-        let identity = manager.store.get_user_identity(other_user).await.unwrap();
-        assert!(identity.is_none());
-
-        manager
-            .receive_keys_query_response(
-                &TransactionId::new(),
-                &DataSet::key_query_with_identity_a(),
-            )
-            .await
-            .unwrap();
-
-        let identity = manager.store.get_user_identity(other_user).await.unwrap().unwrap();
-        let other_identity = identity.other().unwrap();
-
-        // There should be now an identity and no pin violation (pinned msk is the
-        // current one)
-        assert!(!other_identity.has_pin_violation());
-        let first_device = manager
-            .store
-            .get_readonly_device(other_user, DataSet::first_device_id())
-            .await
-            .unwrap()
-            .unwrap();
-        assert!(first_device.is_cross_signed_by_owner(&identity));
-
-        // We receive a new keys update for that user, with a new identity
-        manager
-            .receive_keys_query_response(
-                &TransactionId::new(),
-                &DataSet::key_query_with_identity_b(),
-            )
-            .await
-            .unwrap();
-
-        let identity = manager.store.get_user_identity(other_user).await.unwrap().unwrap();
-        let other_identity = identity.other().unwrap();
-
-        // The previous known identity has been replaced, there should be a pin
-        // violation
-        assert!(other_identity.has_pin_violation());
-
-        let second_device = manager
-            .store
-            .get_readonly_device(other_user, DataSet::second_device_id())
-            .await
-            .unwrap()
-            .unwrap();
-
-        // There is a new device signed by the new identity
-        assert!(second_device.is_cross_signed_by_owner(&identity));
-
-        // The first device should not be signed by the new identity
-        let first_device = manager
-            .store
-            .get_readonly_device(other_user, DataSet::first_device_id())
-            .await
-            .unwrap()
-            .unwrap();
-        assert!(!first_device.is_cross_signed_by_owner(&identity));
-
-        let remember_previous_identity = other_identity.clone();
-        // We receive a new keys update for that user, with no identity anymore
-        // Notice that there is no server API to delete identity, but we want to test
-        // here that a home server cannot clear the identity and serve a new one
-        // after that would get automatically approved.
-        manager
-            .receive_keys_query_response(
-                &TransactionId::new(),
-                &DataSet::key_query_with_identity_no_identity(),
-            )
-            .await
-            .unwrap();
-
-        let identity = manager.store.get_user_identity(other_user).await.unwrap().unwrap();
-        let other_identity = identity.other().unwrap();
-
-        assert_eq!(other_identity, &remember_previous_identity);
-        assert!(other_identity.has_pin_violation());
-    }
-
-    #[async_test]
-    async fn test_manager_resolve_identity_mismatch() {
-        use test_json::keys_query_sets::IdentityChangeDataSet as DataSet;
-
-        let manager = manager_test_helper(user_id(), device_id()).await;
-        let other_user = DataSet::user_id();
-
-        manager
-            .receive_keys_query_response(
-                &TransactionId::new(),
-                &DataSet::key_query_with_identity_a(),
-            )
-            .await
-            .unwrap();
-
-        // We receive a new keys update for that user, with a new identity
-        manager
-            .receive_keys_query_response(
-                &TransactionId::new(),
-                &DataSet::key_query_with_identity_b(),
-            )
-            .await
-            .unwrap();
-
-        let identity = manager.store.get_user_identity(other_user).await.unwrap().unwrap();
-        let other_identity = identity.other().unwrap();
-
-        // We have a new identity now, so there should be a pin violation
-        assert!(other_identity.has_pin_violation());
-
-        // Resolve the misatch by pinning the new identity
-        other_identity.pin();
-
-        assert!(!other_identity.has_pin_violation());
-    }
 }