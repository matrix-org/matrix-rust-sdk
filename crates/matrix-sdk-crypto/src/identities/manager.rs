// Copyright 2020 The Matrix.org Foundation C.I.C.
//
// Licensed under the Apache License, Version 2.0 (the "License");
// you may not use this file except in compliance with the License.
// You may obtain a copy of the License at
//
//     http://www.apache.org/licenses/LICENSE-2.0
//
// Unless required by applicable law or agreed to in writing, software
// distributed under the License is distributed on an "AS IS" BASIS,
// WITHOUT WARRANTIES OR CONDITIONS OF ANY KIND, either express or implied.
// See the License for the specific language governing permissions and
// limitations under the License.

use std::{
    collections::{BTreeMap, BTreeSet, HashMap, HashSet},
    ops::Deref,
    sync::Arc,
    time::Duration,
};

use futures_util::future::join_all;
use itertools::Itertools;
use matrix_sdk_common::executor::spawn;
use ruma::{
    api::client::keys::get_keys::v3::Response as KeysQueryResponse, serde::Raw, OwnedDeviceId,
    OwnedServerName, OwnedTransactionId, OwnedUserId, ServerName, TransactionId, UserId,
};
use tokio::sync::Mutex;
use tracing::{debug, info, instrument, trace, warn};

use crate::{
    error::OlmResult,
    identities::{
        ReadOnlyDevice, ReadOnlyOwnUserIdentity, ReadOnlyUserIdentities, ReadOnlyUserIdentity,
    },
    olm::PrivateCrossSigningIdentity,
    requests::KeysQueryRequest,
    store::{
        caches::SequenceNumber, Changes, DeviceChanges, IdentityChanges, KeyQueryManager,
        Result as StoreResult, Store, StoreCache, UserKeyQueryResult,
    },
    types::{CrossSigningKey, DeviceKeys, MasterPubkey, SelfSigningPubkey, UserSigningPubkey},
    utilities::FailuresCache,
    CryptoStoreError, LocalTrust, SignatureError,
};

enum DeviceChange {
    New(ReadOnlyDevice),
    Updated(ReadOnlyDevice),
    None,
}

/// This enum helps us to distinguish between the changed and unchanged
/// identity case.
/// An unchanged identity means same cross signing keys as well as same
/// set of signatures on the master key.
enum IdentityUpdateResult {
    Updated(ReadOnlyUserIdentities),
    Unchanged(ReadOnlyUserIdentities),
}

#[derive(Debug, Clone)]
pub(crate) struct IdentityManager {
    /// Servers that have previously appeared in the `failures` section of a
    /// `/keys/query` response.
    ///
    /// See also [`crate::session_manager::SessionManager::failures`].
    failures: FailuresCache<OwnedServerName>,
    store: Store,

    pub(crate) key_query_manager: Arc<KeyQueryManager>,

    /// Details of the current "in-flight" key query request, if any
    keys_query_request_details: Arc<Mutex<Option<KeysQueryRequestDetails>>>,
}

/// Details of an in-flight key query request
#[derive(Debug, Clone, Default)]
struct KeysQueryRequestDetails {
    /// The sequence number, to be passed to
    /// `Store.mark_tracked_users_as_up_to_date`.
    sequence_number: SequenceNumber,

    /// A single batch of queries returned by the Store is broken up into one or
    /// more actual KeysQueryRequests, each with their own request id. We
    /// record the outstanding request ids here.
    request_ids: HashSet<OwnedTransactionId>,
}

impl IdentityManager {
    const MAX_KEY_QUERY_USERS: usize = 250;

    pub fn new(store: Store) -> Self {
        let keys_query_request_details = Mutex::new(None);

        IdentityManager {
            store,
            key_query_manager: Default::default(),
            failures: Default::default(),
            keys_query_request_details: keys_query_request_details.into(),
        }
    }

    fn user_id(&self) -> &UserId {
        &self.store.static_account().user_id
    }

    /// Receive a successful `/keys/query` response.
    ///
    /// Returns a list of devices newly discovered devices and devices that
    /// changed.
    ///
    /// # Arguments
    ///
    /// * `request_id` - The request_id returned by `users_for_key_query` or
    ///   `build_key_query_for_users`
    /// * `response` - The response of the `/keys/query` request that the client
    /// performed.
    pub async fn receive_keys_query_response(
        &self,
        request_id: &TransactionId,
        response: &KeysQueryResponse,
    ) -> OlmResult<(DeviceChanges, IdentityChanges)> {
        debug!(
            ?request_id,
            users = ?response.device_keys.keys().collect::<BTreeSet<_>>(),
            failures = ?response.failures,
            "Handling a `/keys/query` response"
        );

        // Parse the strings into server names and filter out our own server. We should
        // never get failures from our own server but let's remove it as a
        // precaution anyways.
        let failed_servers = response
            .failures
            .keys()
            .filter_map(|k| ServerName::parse(k).ok())
            .filter(|s| s != self.user_id().server_name());
        let successful_servers = response.device_keys.keys().map(|u| u.server_name());

        // Append the new failed servers and remove any successful servers. We
        // need to explicitly remove the successful servers because the cache
        // doesn't automatically remove entries that elapse. Instead, the effect
        // is that elapsed servers will be retried and their delays incremented.
        self.failures.extend(failed_servers);
        self.failures.remove(successful_servers);

        let devices = self.handle_devices_from_key_query(response.device_keys.clone()).await?;
        let (identities, cross_signing_identity) = self.handle_cross_signing_keys(response).await?;

        let changes = Changes {
            identities: identities.clone(),
            devices: devices.clone(),
            private_identity: cross_signing_identity,
            ..Default::default()
        };

        self.store.save_changes(changes).await?;

        // if this request is one of those we expected to be in flight, pass the
        // sequence number back to the store so that it can mark devices up to
        // date
        let sequence_number = {
            let mut request_details = self.keys_query_request_details.lock().await;

            request_details.as_mut().and_then(|details| {
                if details.request_ids.remove(request_id) {
                    Some(details.sequence_number)
                } else {
                    None
                }
            })
        };

        if let Some(sequence_number) = sequence_number {
            let cache = self.store.cache().await?;
            self.key_query_manager
                .synced(&cache)
                .await?
                .mark_tracked_users_as_up_to_date(
                    response.device_keys.keys().map(Deref::deref),
                    sequence_number,
                )
                .await?;
        }

        #[allow(unknown_lints, clippy::unwrap_or_default)] // false positive
        let changed_devices = devices.changed.iter().fold(BTreeMap::new(), |mut acc, d| {
            acc.entry(d.user_id()).or_insert_with(BTreeSet::new).insert(d.device_id());
            acc
        });

        #[allow(unknown_lints, clippy::unwrap_or_default)] // false positive
        let new_devices = devices.new.iter().fold(BTreeMap::new(), |mut acc, d| {
            acc.entry(d.user_id()).or_insert_with(BTreeSet::new).insert(d.device_id());
            acc
        });

        #[allow(unknown_lints, clippy::unwrap_or_default)] // false positive
        let deleted_devices = devices.deleted.iter().fold(BTreeMap::new(), |mut acc, d| {
            acc.entry(d.user_id()).or_insert_with(BTreeSet::new).insert(d.device_id());
            acc
        });

        let new_identities = identities.new.iter().map(|i| i.user_id()).collect::<BTreeSet<_>>();
        let changed_identities =
            identities.changed.iter().map(|i| i.user_id()).collect::<BTreeSet<_>>();

        debug!(
            ?request_id,
            ?new_devices,
            ?changed_devices,
            ?deleted_devices,
            ?new_identities,
            ?changed_identities,
            "Finished handling of the `/keys/query` response"
        );

        Ok((devices, identities))
    }

    async fn update_or_create_device(
        store: Store,
        device_keys: DeviceKeys,
    ) -> StoreResult<DeviceChange> {
        let old_device =
            store.get_readonly_device(&device_keys.user_id, &device_keys.device_id).await?;

        if let Some(mut device) = old_device {
            if let Err(e) = device.update_device(&device_keys) {
                warn!(
                    user_id = ?device.user_id(),
                    device_id = ?device.device_id(),
                    error = ?e,
                    "Failed to update device keys",
                );

                Ok(DeviceChange::None)
            } else {
                Ok(DeviceChange::Updated(device))
            }
        } else {
            match ReadOnlyDevice::try_from(&device_keys) {
                Ok(d) => {
                    // If this is our own device, check that the server isn't
                    // lying about our keys, also mark the device as locally
                    // trusted.
                    if d.user_id() == store.user_id() && d.device_id() == store.device_id() {
                        let local_device_keys = store.static_account().unsigned_device_keys();

                        if d.keys() == &local_device_keys.keys {
                            d.set_trust_state(LocalTrust::Verified);

                            trace!(
                                user_id = ?d.user_id(),
                                device_id = ?d.device_id(),
                                keys = ?d.keys(),
                                "Adding our own device to the device store, \
                                marking it as locally verified",
                            );

                            Ok(DeviceChange::New(d))
                        } else {
                            Ok(DeviceChange::None)
                        }
                    } else {
                        trace!(
                            user_id = ?d.user_id(),
                            device_id = ?d.device_id(),
                            keys = ?d.keys(),
                            "Adding a new device to the device store",
                        );

                        Ok(DeviceChange::New(d))
                    }
                }
                Err(e) => {
                    warn!(
                        user_id = ?device_keys.user_id,
                        device_id = ?device_keys.device_id,
                        error = ?e,
                        "Failed to create a new device",
                    );

                    Ok(DeviceChange::None)
                }
            }
        }
    }

    async fn update_user_devices(
        store: Store,
        user_id: OwnedUserId,
        device_map: BTreeMap<OwnedDeviceId, Raw<ruma::encryption::DeviceKeys>>,
    ) -> StoreResult<DeviceChanges> {
        let own_device_id = store.static_account().device_id().to_owned();

        let mut changes = DeviceChanges::default();

        let current_devices: HashSet<OwnedDeviceId> = device_map.keys().cloned().collect();

        let tasks = device_map.into_iter().filter_map(|(device_id, device_keys)| match device_keys
            .deserialize_as::<DeviceKeys>(
        ) {
            Ok(device_keys) => {
                if user_id != device_keys.user_id || device_id != device_keys.device_id {
                    warn!(
                        ?user_id,
                        ?device_id,
                        device_key_user = ?device_keys.user_id,
                        device_key_device_id = ?device_keys.device_id,
                        "Mismatch in the device keys payload",
                    );
                    None
                } else {
                    Some(spawn(Self::update_or_create_device(store.clone(), device_keys)))
                }
            }
            Err(e) => {
                warn!(
                    ?user_id, ?device_id, error = ?e,
                    "Device keys failed to deserialize",
                );
                None
            }
        });

        let results = join_all(tasks).await;

        for device in results {
            let device = device.expect("Creating or updating a device panicked")?;

            match device {
                DeviceChange::New(d) => changes.new.push(d),
                DeviceChange::Updated(d) => changes.changed.push(d),
                DeviceChange::None => (),
            }
        }

        let current_devices: HashSet<&OwnedDeviceId> = current_devices.iter().collect();
        let stored_devices = store.get_readonly_devices_unfiltered(&user_id).await?;
        let stored_devices_set: HashSet<&OwnedDeviceId> = stored_devices.keys().collect();
        let deleted_devices_set = stored_devices_set.difference(&current_devices);

        let own_user_id = store.static_account().user_id();
        for device_id in deleted_devices_set {
            if user_id == *own_user_id && *device_id == &own_device_id {
                let identity_keys = store.static_account().identity_keys();

                warn!(
                    user_id = ?own_user_id,
                    device_id = ?own_device_id,
                    curve25519_key = ?identity_keys.curve25519,
                    ed25519_key = ?identity_keys.ed25519,
                    "Our own device might have been deleted"
                );
            } else if let Some(device) = stored_devices.get(*device_id) {
                device.mark_as_deleted();
                changes.deleted.push(device.clone());
            }
        }

        Ok(changes)
    }

    /// Handle the device keys part of a key query response.
    ///
    /// # Arguments
    ///
    /// * `device_keys_map` - A map holding the device keys of the users for
    /// which the key query was done.
    ///
    /// Returns a list of devices that changed. Changed here means either
    /// they are new, one of their properties has changed or they got deleted.
    async fn handle_devices_from_key_query(
        &self,
        device_keys_map: BTreeMap<
            OwnedUserId,
            BTreeMap<OwnedDeviceId, Raw<ruma::encryption::DeviceKeys>>,
        >,
    ) -> StoreResult<DeviceChanges> {
        let mut changes = DeviceChanges::default();

        let tasks = device_keys_map.into_iter().map(|(user_id, device_keys_map)| {
            spawn(Self::update_user_devices(self.store.clone(), user_id, device_keys_map))
        });

        let results = join_all(tasks).await;

        for result in results {
            let change_fragment = result.expect("Panic while updating user devices")?;

            changes.extend(change_fragment);
        }

        Ok(changes)
    }

    /// Check if the given public identity matches our stored private one.
    ///
    /// If they don't match, this is an indication that our identity has been
    /// rotated. In this case we return `Some(cleared_private_identity)`,
    /// where `cleared_private_identity` is our currently-stored
    /// private identity with the conflicting keys removed.
    ///
    /// Otherwise, assuming we do have a private master cross-signing key, we
    /// mark the public identity as verified.
    ///
    /// # Returns
    ///
    /// If the private identity needs updating (because it does not match the
    /// public keys), the updated private identity (which will need to be
    /// persisted).
    ///
    /// Otherwise, `None`.
    async fn check_private_identity(
        &self,
        identity: &ReadOnlyOwnUserIdentity,
    ) -> Option<PrivateCrossSigningIdentity> {
        let private_identity = self.store.private_identity();
        let private_identity = private_identity.lock().await;
        let result = private_identity.clear_if_differs(identity).await;

        if result.any_differ() {
            info!(cleared = ?result, "Removed some or all of our private cross signing keys");
            Some((*private_identity).clone())
        } else {
            // If the master key didn't rotate above (`clear_if_differs`),
            // then this means that the public part and the private parts of
            // the master key match. We previously did a signature check, so
            // this means that the private part of the master key has signed
            // the identity. We can safely mark the public part of the
            // identity as verified.
            if private_identity.has_master_key().await && !identity.is_verified() {
                trace!("Marked our own identity as verified");
                identity.mark_as_verified()
            }

            None
        }
    }

    /// Process an identity received in a `/keys/query` response that we
    /// previously knew about.
    ///
    /// If the identity is our own, we will look for a user-signing key; if one
    /// is not found, an error is returned. Otherwise, we then compare the
    /// received public identity against our stored private identity;
    /// if they match, the returned public identity is marked as verified and
    /// `*changed_private_identity` is set to `None`. If they do *not* match,
    /// it is an indication that our identity has been rotated, and
    /// `*changed_private_identity` is set to our currently-stored private
    /// identity with the conflicting keys removed (which will need to be
    /// persisted).
    ///
    /// Whether the identity is our own or that of another, we check whether
    /// there has been any change to the cross-signing keys, and classify
    /// the result into [`IdentityUpdateResult::Updated`] or
    /// [`IdentityUpdateResult::Unchanged`].
    ///
    /// # Arguments
    ///
    /// * `response` - The entire `/keys/query` response.
    /// * `master_key` - The public master cross-signing key from the
    ///   `/keys/query` response.
    /// * `self_signing` - The public self-signing key from the `/keys/query`
    ///   response.
    /// * `i` - The existing identity for this user.
    /// * `changed_private_identity` - Output parameter. Unchanged if the
    ///   identity is that of another user. If it is our own, set to `None` or
    ///   `Some` depending on whether our stored private identity needs
    ///   updating. See above for more detail.
    async fn handle_changed_identity(
        &self,
        response: &KeysQueryResponse,
        master_key: MasterPubkey,
        self_signing: SelfSigningPubkey,
        i: ReadOnlyUserIdentities,
        changed_private_identity: &mut Option<PrivateCrossSigningIdentity>,
    ) -> Result<IdentityUpdateResult, SignatureError> {
        match i {
            ReadOnlyUserIdentities::Own(mut identity) => {
                let user_signing = self.get_user_signing_key_from_response(response)?;
                let has_changed = identity.update(master_key, self_signing, user_signing)?;
                *changed_private_identity = self.check_private_identity(&identity).await;
                if has_changed {
                    Ok(IdentityUpdateResult::Updated(identity.into()))
                } else {
                    Ok(IdentityUpdateResult::Unchanged(identity.into()))
                }
            }
            ReadOnlyUserIdentities::Other(mut identity) => {
                let has_changed = identity.update(master_key, self_signing)?;
                if has_changed {
                    Ok(IdentityUpdateResult::Updated(identity.into()))
                } else {
                    Ok(IdentityUpdateResult::Unchanged(identity.into()))
                }
            }
        }
    }

    /// Process an identity received in a `/keys/query` response that we didn't
    /// previously know about.
    ///
    /// If the identity is our own, we will look for a user-signing key, and if
    /// it is present and correct, all three keys will be returned in the
    /// `IdentityChange` result; otherwise, an error is returned. We will also
    /// compare the received public identity against our stored private
    /// identity; if they match, the returned public identity is marked as
    /// verified and `*changed_private_identity` is set to `None`. If they do
    /// *not* match, it is an indication that our identity has been rotated,
    /// and `*changed_private_identity` is set to our currently-stored
    /// private identity with the conflicting keys removed (which will need
    /// to be persisted).
    ///
    /// If the identity is that of another user, we just parse the keys into the
    /// `IdentityChange` result, since all other checks have already been done.
    ///
    /// # Arguments
    ///
    /// * `response` - The entire `/keys/query` response.
    /// * `master_key` - The public master cross-signing key from the
    ///   `/keys/query` response.
    /// * `self_signing` - The public self-signing key from the `/keys/query`
    ///   response.
    /// * `changed_private_identity` - Output parameter. Unchanged if the
    ///   identity is that of another user. If it is our own, set to `None` or
    ///   `Some` depending on whether our stored private identity needs
    ///   updating. See above for more detail.
    async fn handle_new_identity(
        &self,
        response: &KeysQueryResponse,
        master_key: MasterPubkey,
        self_signing: SelfSigningPubkey,
        changed_private_identity: &mut Option<PrivateCrossSigningIdentity>,
    ) -> Result<ReadOnlyUserIdentities, SignatureError> {
        if master_key.user_id() == self.user_id() {
            let user_signing = self.get_user_signing_key_from_response(response)?;
            let identity = ReadOnlyOwnUserIdentity::new(master_key, self_signing, user_signing)?;
            *changed_private_identity = self.check_private_identity(&identity).await;
            Ok(identity.into())
        } else {
            let identity = ReadOnlyUserIdentity::new(master_key, self_signing)?;
            Ok(identity.into())
        }
    }

    /// Try to deserialize the the master key and self-signing key of an
    /// identity from a `/keys/query` response.
    ///
    /// Each user identity *must* at least contain a master and self-signing
    /// key, and this function deserializes them. (Our own identity, in addition
    /// to those two, also contains a user-signing key, but that is not
    /// extracted here; see
    /// [`IdentityManager::get_user_signing_key_from_response`])
    ///
    /// # Arguments
    ///
    ///  * `master_key` - The master key for a particular user from a
    ///    `/keys/query` response.
    ///  * `response` - The entire `/keys/query` response.
    ///
    /// # Returns
    ///
    /// `None` if the self-signing key couldn't be found in the response, or the
    /// one of the keys couldn't be deserialized. Else, the deserialized
    /// public keys.
    fn get_minimal_set_of_keys(
        master_key: &Raw<CrossSigningKey>,
        response: &KeysQueryResponse,
    ) -> Option<(MasterPubkey, SelfSigningPubkey)> {
        match master_key.deserialize_as::<MasterPubkey>() {
            Ok(master_key) => {
                if let Some(self_signing) = response
                    .self_signing_keys
                    .get(master_key.user_id())
                    .and_then(|k| k.deserialize_as::<SelfSigningPubkey>().ok())
                {
                    Some((master_key, self_signing))
                } else {
                    warn!("A user identity didn't contain a self signing pubkey or the key was invalid");
                    None
                }
            }
            Err(e) => {
                warn!(
                    error = ?e,
                    "Couldn't update or create new user identity"
                );
                None
            }
        }
    }

    /// Try to deserialize the our user-signing key from a `/keys/query`
    /// response.
    ///
    /// If a `/keys/query` response includes our own cross-signing keys, then it
    /// should include our user-signing key. This method attempts to
    /// extract, deserialize, and check the key from the response.
    ///
    /// # Arguments
    ///
    /// * `response` - the entire `/keys/query` response.
    fn get_user_signing_key_from_response(
        &self,
        response: &KeysQueryResponse,
    ) -> Result<UserSigningPubkey, SignatureError> {
        let Some(user_signing) = response
            .user_signing_keys
            .get(self.user_id())
            .and_then(|k| k.deserialize_as::<UserSigningPubkey>().ok())
        else {
            warn!(
                "User identity for our own user didn't contain a user signing pubkey or the key \
                    isn't valid",
            );
            return Err(SignatureError::MissingSigningKey);
        };

        if user_signing.user_id() != self.user_id() {
            warn!(
                expected = ?self.user_id(),
                got = ?user_signing.user_id(),
                "User ID mismatch in our user-signing key",
            );
            return Err(SignatureError::UserIdMismatch);
        }

        Ok(user_signing)
    }

    /// Process the cross-signing keys for a particular identity from a
    /// `/keys/query` response.
    ///
    /// Checks that the keys are consistent, verifies the updates, and produces
    /// a list of changes to be stored.
    ///
    /// # Arguments
    ///
    /// * `response` - The entire `/keys/query` response.
    /// * `changes` - The identity results so far, which we will add to.
    /// * `changed_identity` - Output parameter: Unchanged if the identity is
    ///   that of another user. If it is our own, set to `None` or `Some`
    ///   depending on whether our stored private identity needs updating.
    /// * `user_id` - The user id of the user whose identity is being processed.
    /// * `master_key` - The public master cross-signing key for this user from
    ///   the `/keys/query` response.
    /// * `self_signing` - The public self-signing key from the `/keys/query`
    ///   response.
    #[instrument(skip_all, fields(user_id))]
    async fn update_or_create_identity(
        &self,
        response: &KeysQueryResponse,
        changes: &mut IdentityChanges,
        changed_private_identity: &mut Option<PrivateCrossSigningIdentity>,
        user_id: &UserId,
        master_key: MasterPubkey,
        self_signing: SelfSigningPubkey,
    ) -> StoreResult<()> {
        if master_key.user_id() != user_id || self_signing.user_id() != user_id {
            warn!(?user_id, "User ID mismatch in one of the cross signing keys");
        } else if let Some(i) = self.store.get_user_identity(user_id).await? {
            // an identity we knew about before, which is being updated
            match self
                .handle_changed_identity(
                    response,
                    master_key,
                    self_signing,
                    i,
                    changed_private_identity,
                )
                .await
            {
                Ok(IdentityUpdateResult::Updated(identity)) => {
                    trace!(?identity, "Updated a user identity");
                    changes.changed.push(identity);
                }
                Ok(IdentityUpdateResult::Unchanged(identity)) => {
                    trace!(?identity, "Received an unchanged user identity");
                    changes.unchanged.push(identity);
                }
                Err(e) => {
                    warn!(error = ?e, "Couldn't update an existing user identity");
                }
            }
        } else {
            // an identity we did not know about before
            match self
                .handle_new_identity(response, master_key, self_signing, changed_private_identity)
                .await
            {
                Ok(identity) => {
                    trace!(?identity, "Created new user identity");
                    changes.new.push(identity);
                }
                Err(e) => {
                    warn!(error = ?e, "Couldn't create new user identity");
                }
            }
        };

        Ok(())
    }

    /// Handle the cross signing keys part of a key query response.
    ///
    /// # Arguments
    ///
    /// * `response` - The `/keys/query` response.
    ///
    /// # Returns
    ///
    /// The processed results, to be saved to the datastore, comprising:
    ///
    ///  * A list of public identities that were received, categorised as "new",
    ///    "changed" or "unchanged".
    ///
    ///  * If our own identity was updated and did not match our private
    ///    identity, an update to that private identity. Otherwise, `None`.
    async fn handle_cross_signing_keys(
        &self,
        response: &KeysQueryResponse,
    ) -> StoreResult<(IdentityChanges, Option<PrivateCrossSigningIdentity>)> {
        let mut changes = IdentityChanges::default();
        let mut changed_identity = None;

        for (user_id, master_key) in &response.master_keys {
            // Get the master and self-signing key for each identity; those are required for
            // every user identity type. If we don't have those we skip over.
            let Some((master_key, self_signing)) =
                Self::get_minimal_set_of_keys(master_key.cast_ref(), response)
            else {
                continue;
            };

            self.update_or_create_identity(
                response,
                &mut changes,
                &mut changed_identity,
                user_id,
                master_key,
                self_signing,
            )
            .await?;
        }

        Ok((changes, changed_identity))
    }

    /// Generate an "out-of-band" key query request for the given set of users.
    ///
    /// Unlike the regular key query requests returned by `users_for_key_query`,
    /// there can be several of these in flight at once. This can be useful
    /// if we need results to be as up-to-date as possible.
    ///
    /// Once the request has been made, the response can be fed back into the
    /// IdentityManager and store by calling `receive_keys_query_response`.
    ///
    /// # Arguments
    ///
    /// * `users` - list of users whose keys should be queried
    ///
    /// # Returns
    ///
    /// A tuple containing the request ID for the request, and the request
    /// itself.
    pub(crate) fn build_key_query_for_users<'a>(
        &self,
        users: impl IntoIterator<Item = &'a UserId>,
    ) -> (OwnedTransactionId, KeysQueryRequest) {
        // Since this is an "out-of-band" request, we just make up a transaction ID and
        // do not store the details in `self.keys_query_request_details`.
        //
        // `receive_keys_query_response` will process the response as normal, except
        // that it will not mark the users as "up-to-date".

        // We assume that there aren't too many users here; if we find a usecase that
        // requires lots of users to be up-to-date we may need to rethink this.
        (TransactionId::new(), KeysQueryRequest::new(users.into_iter().map(|u| u.to_owned())))
    }

    /// Get a list of key query requests needed.
    ///
    /// # Returns
    ///
    /// A map of a request ID to the `/keys/query` request.
    ///
    /// The response of a successful key query requests needs to be passed to
    /// the [`OlmMachine`] with the [`receive_keys_query_response`].
    ///
    /// [`receive_keys_query_response`]: Self::receive_keys_query_response
    pub async fn users_for_key_query(
        &self,
    ) -> StoreResult<BTreeMap<OwnedTransactionId, KeysQueryRequest>> {
        // Forget about any previous key queries in flight.
        *self.keys_query_request_details.lock().await = None;

        // We always want to track our own user, but in case we aren't in an encrypted
        // room yet, we won't be tracking ourselves yet. This ensures we are always
        // tracking ourselves.
        //
        // The check for emptiness is done first for performance.
        let (users, sequence_number) = {
            let cache = self.store.cache().await?;
            let key_query_manager = self.key_query_manager.synced(&cache).await?;

            let (users, sequence_number) = key_query_manager.users_for_key_query().await;

            if users.is_empty() && !key_query_manager.tracked_users().contains(self.user_id()) {
                key_query_manager.mark_user_as_changed(self.user_id()).await?;
                key_query_manager.users_for_key_query().await
            } else {
                (users, sequence_number)
            }
        };

        if users.is_empty() {
            Ok(BTreeMap::new())
        } else {
            // Let's remove users that are part of the `FailuresCache`. The cache, which is
            // a TTL cache, remembers users for which a previous `/key/query` request has
            // failed. We don't retry a `/keys/query` for such users for a
            // certain amount of time.
            let users = users.into_iter().filter(|u| !self.failures.contains(u.server_name()));

            // We don't want to create a single `/keys/query` request with an infinite
            // amount of users. Some servers will likely bail out after a
            // certain amount of users and the responses will be large. In the
            // case of a transmission error, we'll have to retransmit the large
            // response.
            //
            // Convert the set of users into multiple /keys/query requests.
            let requests: BTreeMap<_, _> = users
                .chunks(Self::MAX_KEY_QUERY_USERS)
                .into_iter()
                .map(|user_chunk| {
                    let request_id = TransactionId::new();
                    let request = KeysQueryRequest::new(user_chunk);

                    debug!(?request_id, users = ?request.device_keys.keys(), "Created a /keys/query request");

                    (request_id, request)
                })
                .collect();

            // Collect the request IDs, these will be used later in the
            // `receive_keys_query_response()` method to figure out if the user can be
            // marked as up-to-date/non-dirty.
            let request_ids = requests.keys().cloned().collect();
            let request_details = KeysQueryRequestDetails { sequence_number, request_ids };

            *self.keys_query_request_details.lock().await = Some(request_details);

            Ok(requests)
        }
    }

    /// Receive the list of users that contained changed devices from the
    /// `/sync` response.
    ///
    /// This will queue up the given user for a key query.
    ///
    /// Note: The user already needs to be tracked for it to be queued up for a
    /// key query.
    pub async fn receive_device_changes(
        &self,
        cache: &StoreCache,
        users: impl Iterator<Item = &UserId>,
    ) -> StoreResult<()> {
        self.key_query_manager.synced(cache).await?.mark_tracked_users_as_changed(users).await
    }

    /// See the docs for [`OlmMachine::update_tracked_users()`].
    pub async fn update_tracked_users(
        &self,
        users: impl IntoIterator<Item = &UserId>,
    ) -> StoreResult<()> {
        let cache = self.store.cache().await?;
        self.key_query_manager.synced(&cache).await?.update_tracked_users(users.into_iter()).await
    }

    /// Retrieve a list of a user's current devices, so we can encrypt a message
    /// to them.
    ///
    /// If we have not yet seen any devices for the user, and their device list
    /// has been marked as outdated, then we wait for the `/keys/query` request
    /// to complete. This helps ensure that we attempt at least once to fetch a
    /// user's devices before encrypting to them.
    pub async fn get_user_devices_for_encryption(
        &self,
        users: impl Iterator<Item = &UserId>,
    ) -> StoreResult<HashMap<OwnedUserId, HashMap<OwnedDeviceId, ReadOnlyDevice>>> {
        // How long we wait for /keys/query to complete.
        const KEYS_QUERY_WAIT_TIME: Duration = Duration::from_secs(5);

        let mut devices_by_user = HashMap::new();
        let mut users_with_no_devices_on_failed_servers = Vec::new();
        let mut users_with_no_devices_on_unfailed_servers = Vec::new();

        for user_id in users {
            // First of all, check the store for this user.
            let devices = self.store.get_readonly_devices_filtered(user_id).await?;

            // Now, look for users who have no devices at all.
            //
            // If a user has no devices at all, that implies we have never (successfully)
            // done a `/keys/query` for them; we wait for one to complete if it is
            // in flight. (Of course, the user might genuinely have no devices, but
            // that's fine, it just means we redundantly grab the cache guard and
            // check the pending-query flag.)
            if !devices.is_empty() {
                // This user has at least one known device.
                //
                // The device list may also be outdated in this case; but in this
                // situation, we are racing between sending a message and retrieving their
                // device list. That's an inherently racy situation and there is no real
                // benefit to waiting for the `/keys/query` request to complete. So we don't
                // bother.
                //
                // We just add their devices to the result and carry on.
                devices_by_user.insert(user_id.to_owned(), devices);
                continue;
            }

            // *However*, if the user's server is currently subject to a backoff due to
            // previous failures, then `users_for_key_query` won't attempt to query
            // for the user's devices, so there's no point waiting.
            //
            // XXX: this is racy. It's possible that:
            //  * `failures` included the user's server when `users_for_key_query` was
            //    called, so the user was not returned in the `KeyQueryRequest`, and:
            //  * The backoff has now expired.
            //
            // In that case, we'll end up waiting for the *next* `users_for_key_query` call,
            // which might not be for 30 seconds or so. (And by then, it might be `failed`
            // again.)
            if self.failures.contains(user_id.server_name()) {
                users_with_no_devices_on_failed_servers.push(user_id);
                continue;
            }

            users_with_no_devices_on_unfailed_servers.push(user_id);
        }

        if !users_with_no_devices_on_failed_servers.is_empty() {
            info!(
                ?users_with_no_devices_on_failed_servers,
                "Not waiting for `/keys/query` for users whose server has previously failed"
            );
        }

        if !users_with_no_devices_on_unfailed_servers.is_empty() {
<<<<<<< HEAD
=======
            info!(
                ?users_with_no_devices_on_unfailed_servers,
                "Waiting for `/keys/query` to complete for users who have no devices"
            );

>>>>>>> b2774232
            // For each user with no devices, fire off a task to wait for a `/keys/query`
            // result if one is pending.
            //
            // We don't actually update the `devices_by_user` map here since that could
            // require concurrent access to it. Instead each task returns a
            // `(OwnedUserId, HashMap)` pair (or rather, an `Option` of one) so that we can
            // add the results to the map.
            let results = join_all(
                users_with_no_devices_on_unfailed_servers
                    .into_iter()
                    .map(|user_id| self.get_updated_keys_for_user(KEYS_QUERY_WAIT_TIME, user_id)),
            )
            .await;

            // Once all the tasks have completed, process the results.
            let mut updated_users = Vec::new();
            for result in results {
                if let Some((user_id, updated_devices)) = result? {
                    devices_by_user.insert(user_id.to_owned(), updated_devices);
                    updated_users.push(user_id);
                }
            }

            if !updated_users.is_empty() {
                info!(
                    ?updated_users,
                    "Waited for `/keys/query` to complete for users who have no devices"
                );
            }
        }

        Ok(devices_by_user)
    }

    /// Helper for get_user_devices_for_encryption.
    ///
    /// Waits for any pending `/keys/query` for the given user. If one was
    /// pending, reloads the device list and returns `Some(user_id,
    /// device_list)`. If no request was pending, returns `None`.
    #[allow(clippy::type_complexity)]
    #[instrument(skip(self))]
    async fn get_updated_keys_for_user<'a>(
        &self,
        timeout_duration: Duration,
        user_id: &'a UserId,
    ) -> Result<Option<(&'a UserId, HashMap<OwnedDeviceId, ReadOnlyDevice>)>, CryptoStoreError>
    {
        let cache = self.store.cache().await?;
        match self
            .key_query_manager
            .wait_if_user_key_query_pending(cache, timeout_duration, user_id)
            .await?
        {
            UserKeyQueryResult::WasPending => {
                Ok(Some((user_id, self.store.get_readonly_devices_filtered(user_id).await?)))
            }
            _ => Ok(None),
        }
    }
}

#[cfg(any(test, feature = "testing"))]
pub(crate) mod testing {
    #![allow(dead_code)]
    use std::sync::Arc;

    use ruma::{
        api::{client::keys::get_keys::v3::Response as KeyQueryResponse, IncomingResponse},
        device_id, user_id, DeviceId, UserId,
    };
    use serde_json::json;
    use tokio::sync::Mutex;

    use crate::{
        identities::IdentityManager,
        machine::testing::response_from_file,
        olm::{Account, PrivateCrossSigningIdentity},
        store::{CryptoStoreWrapper, MemoryStore, PendingChanges, Store},
        types::DeviceKeys,
        verification::VerificationMachine,
        UploadSigningKeysRequest,
    };

    pub fn user_id() -> &'static UserId {
        user_id!("@example:localhost")
    }

    pub fn other_user_id() -> &'static UserId {
        user_id!("@example2:localhost")
    }

    pub fn device_id() -> &'static DeviceId {
        device_id!("WSKKLTJZCL")
    }

    pub(crate) async fn manager_test_helper(
        user_id: &UserId,
        device_id: &DeviceId,
    ) -> IdentityManager {
        let identity = PrivateCrossSigningIdentity::new(user_id.into());
        let identity = Arc::new(Mutex::new(identity));
        let user_id = user_id.to_owned();
        let account = Account::with_device_id(&user_id, device_id);
        let static_account = account.static_data().clone();
        let store = Arc::new(CryptoStoreWrapper::new(&user_id, MemoryStore::new()));
        let verification =
            VerificationMachine::new(static_account.clone(), identity.clone(), store.clone());
        let store = Store::new(static_account, identity, store, verification);
        store.save_pending_changes(PendingChanges { account: Some(account) }).await.unwrap();
        IdentityManager::new(store)
    }

    pub fn other_key_query() -> KeyQueryResponse {
        let data = response_from_file(&json!({
            "device_keys": {
                "@example2:localhost": {
                    "SKISMLNIMH": {
                        "algorithms": ["m.olm.v1.curve25519-aes-sha2", "m.megolm.v1.aes-sha2"],
                        "device_id": "SKISMLNIMH",
                        "keys": {
                            "curve25519:SKISMLNIMH": "qO9xFazIcW8dE0oqHGMojGgJwbBpMOhGnIfJy2pzvmI",
                            "ed25519:SKISMLNIMH": "y3wV3AoyIGREqrJJVH8DkQtlwHBUxoZ9ApP76kFgXQ8"
                        },
                        "signatures": {
                            "@example2:localhost": {
                                "ed25519:SKISMLNIMH": "YwbT35rbjKoYFZVU1tQP8MsL06+znVNhNzUMPt6jTEYRBFoC4GDq9hQEJBiFSq37r1jvLMteggVAWw37fs1yBA",
                                "ed25519:ZtFrSkJ1qB8Jph/ql9Eo/lKpIYCzwvKAKXfkaS4XZNc": "PWuuTE/aTkp1EJQkPHhRx2BxbF+wjMIDFxDRp7JAerlMkDsNFUTfRRusl6vqROPU36cl+yY8oeJTZGFkU6+pBQ"
                            }
                        },
                        "user_id": "@example2:localhost",
                        "unsigned": {
                            "device_display_name": "Riot Desktop (Linux)"
                        }
                    }
                }
            },
            "failures": {},
            "master_keys": {
                "@example2:localhost": {
                    "user_id": "@example2:localhost",
                    "usage": ["master"],
                    "keys": {
                        "ed25519:kC/HmRYw4HNqUp/i4BkwYENrf+hd9tvdB7A1YOf5+Do": "kC/HmRYw4HNqUp/i4BkwYENrf+hd9tvdB7A1YOf5+Do"
                    },
                    "signatures": {
                        "@example2:localhost": {
                            "ed25519:SKISMLNIMH": "KdUZqzt8VScGNtufuQ8lOf25byYLWIhmUYpPENdmM8nsldexD7vj+Sxoo7PknnTX/BL9h2N7uBq0JuykjunCAw"
                        }
                    }
                }
            },
            "self_signing_keys": {
                "@example2:localhost": {
                    "user_id": "@example2:localhost",
                    "usage": ["self_signing"],
                    "keys": {
                        "ed25519:ZtFrSkJ1qB8Jph/ql9Eo/lKpIYCzwvKAKXfkaS4XZNc": "ZtFrSkJ1qB8Jph/ql9Eo/lKpIYCzwvKAKXfkaS4XZNc"
                    },
                    "signatures": {
                        "@example2:localhost": {
                            "ed25519:kC/HmRYw4HNqUp/i4BkwYENrf+hd9tvdB7A1YOf5+Do": "W/O8BnmiUETPpH02mwYaBgvvgF/atXnusmpSTJZeUSH/vHg66xiZOhveQDG4cwaW8iMa+t9N4h1DWnRoHB4mCQ"
                        }
                    }
                }
            },
            "user_signing_keys": {}
        }));
        KeyQueryResponse::try_from_http_response(data)
            .expect("Can't parse the `/keys/upload` response")
    }

    // An updated version of `other_key_query` featuring an additional signature on
    // the master key *Note*: The added signature is actually not valid, but a
    // valid signature  is not required for our test.
    pub fn other_key_query_cross_signed() -> KeyQueryResponse {
        let data = response_from_file(&json!({
            "device_keys": {
                "@example2:localhost": {
                    "SKISMLNIMH": {
                        "algorithms": ["m.olm.v1.curve25519-aes-sha2", "m.megolm.v1.aes-sha2"],
                        "device_id": "SKISMLNIMH",
                        "keys": {
                            "curve25519:SKISMLNIMH": "qO9xFazIcW8dE0oqHGMojGgJwbBpMOhGnIfJy2pzvmI",
                            "ed25519:SKISMLNIMH": "y3wV3AoyIGREqrJJVH8DkQtlwHBUxoZ9ApP76kFgXQ8"
                        },
                        "signatures": {
                            "@example2:localhost": {
                                "ed25519:SKISMLNIMH": "YwbT35rbjKoYFZVU1tQP8MsL06+znVNhNzUMPt6jTEYRBFoC4GDq9hQEJBiFSq37r1jvLMteggVAWw37fs1yBA",
                                "ed25519:ZtFrSkJ1qB8Jph/ql9Eo/lKpIYCzwvKAKXfkaS4XZNc": "PWuuTE/aTkp1EJQkPHhRx2BxbF+wjMIDFxDRp7JAerlMkDsNFUTfRRusl6vqROPU36cl+yY8oeJTZGFkU6+pBQ"
                            }
                        },
                        "user_id": "@example2:localhost",
                        "unsigned": {
                            "device_display_name": "Riot Desktop (Linux)"
                        }
                    }
                }
            },
            "failures": {},
            "master_keys": {
                "@example2:localhost": {
                    "user_id": "@example2:localhost",
                    "usage": ["master"],
                    "keys": {
                        "ed25519:kC/HmRYw4HNqUp/i4BkwYENrf+hd9tvdB7A1YOf5+Do": "kC/HmRYw4HNqUp/i4BkwYENrf+hd9tvdB7A1YOf5+Do"
                    },
                    "signatures": {
                        "@example2:localhost": {
                            "ed25519:SKISMLNIMH": "KdUZqzt8VScGNtufuQ8lOf25byYLWIhmUYpPENdmM8nsldexD7vj+Sxoo7PknnTX/BL9h2N7uBq0JuykjunCAw"
                        },
                        // This is the added signature from alice USK compared to `other_key_query`. Note that actual signature is not valid.
                        "@alice:localhost": {
                            "ed25519:DU9z4gBFKFKCk7a13sW9wjT0Iyg7Hqv5f0BPM7DEhPo": "NotAValidSignature+GNtufuQ8lOf25byYLWIhmUYpPENdmM8nsldexD7vj+Sxoo7PknnTX/BL9h2N7uBq0JuykjunCAw"
                        }
                    }
                }
            },
            "self_signing_keys": {
                "@example2:localhost": {
                    "user_id": "@example2:localhost",
                    "usage": ["self_signing"],
                    "keys": {
                        "ed25519:ZtFrSkJ1qB8Jph/ql9Eo/lKpIYCzwvKAKXfkaS4XZNc": "ZtFrSkJ1qB8Jph/ql9Eo/lKpIYCzwvKAKXfkaS4XZNc"
                    },
                    "signatures": {
                        "@example2:localhost": {
                            "ed25519:kC/HmRYw4HNqUp/i4BkwYENrf+hd9tvdB7A1YOf5+Do": "W/O8BnmiUETPpH02mwYaBgvvgF/atXnusmpSTJZeUSH/vHg66xiZOhveQDG4cwaW8iMa+t9N4h1DWnRoHB4mCQ"
                        }
                    }
                }
            },
            "user_signing_keys": {}
        }));
        KeyQueryResponse::try_from_http_response(data)
            .expect("Can't parse the `/keys/upload` response")
    }

    /// Mocked response to a /keys/query request.
    pub fn own_key_query_with_user_id(user_id: &UserId) -> KeyQueryResponse {
        let data = response_from_file(&json!({
          "device_keys": {
            user_id: {
              "WSKKLTJZCL": {
                "algorithms": [
                  "m.olm.v1.curve25519-aes-sha2",
                  "m.megolm.v1.aes-sha2"
                ],
                "device_id": "WSKKLTJZCL",
                "keys": {
                  "curve25519:WSKKLTJZCL": "wnip2tbJBJxrFayC88NNJpm61TeSNgYcqBH4T9yEDhU",
                  "ed25519:WSKKLTJZCL": "lQ+eshkhgKoo+qp9Qgnj3OX5PBoWMU5M9zbuEevwYqE"
                },
                "signatures": {
                  user_id: {
                    "ed25519:WSKKLTJZCL": "SKpIUnq7QK0xleav0PrIQyKjVm+TgZr7Yi8cKjLeZDtkgyToE2d4/e3Aj79dqOlLB92jFVE4d1cM/Ry04wFwCA",
                    "ed25519:0C8lCBxrvrv/O7BQfsKnkYogHZX3zAgw3RfJuyiq210": "9UGu1iC5YhFCdELGfB29YaV+QE0t/X5UDSsPf4QcdZyXIwyp9zBbHX2lh9vWudNQ+akZpaq7ZRaaM+4TCnw/Ag"
                  }
                },
                "user_id": user_id,
                "unsigned": {
                  "device_display_name": "Cross signing capable"
                }
              },
              "LVWOVGOXME": {
                "algorithms": [
                  "m.olm.v1.curve25519-aes-sha2",
                  "m.megolm.v1.aes-sha2"
                ],
                "device_id": "LVWOVGOXME",
                "keys": {
                  "curve25519:LVWOVGOXME": "KMfWKUhnDW1D11hNzATs/Ax1FQRsJxKCWzq0NyGtIiI",
                  "ed25519:LVWOVGOXME": "k+NC3L7CBD6fBClcHBrKLOkqCyGNSKhWXiH5Q2STRnA"
                },
                "signatures": {
                  user_id: {
                    "ed25519:LVWOVGOXME": "39Ir5Bttpc5+bQwzLj7rkjm5E5/cp/JTbMJ/t0enj6J5w9MXVBFOUqqM2hpaRaRwILMMpwYbJ8IOGjl0Y/MGAw"
                  }
                },
                "user_id": user_id,
                "unsigned": {
                  "device_display_name": "Non-cross signing"
                }
              }
            }
          },
          "failures": {},
          "master_keys": {
            user_id: {
              "user_id": user_id,
              "usage": [
                "master"
              ],
              "keys": {
                "ed25519:rJ2TAGkEOP6dX41Ksll6cl8K3J48l8s/59zaXyvl2p0": "rJ2TAGkEOP6dX41Ksll6cl8K3J48l8s/59zaXyvl2p0"
              },
              "signatures": {
                user_id: {
                  "ed25519:WSKKLTJZCL": "ZzJp1wtmRdykXAUEItEjNiFlBrxx8L6/Vaen9am8AuGwlxxJtOkuY4m+4MPLvDPOgavKHLsrRuNLAfCeakMlCQ"
                }
              }
            }
          },
          "self_signing_keys": {
            user_id: {
              "user_id": user_id,
              "usage": [
                "self_signing"
              ],
              "keys": {
                "ed25519:0C8lCBxrvrv/O7BQfsKnkYogHZX3zAgw3RfJuyiq210": "0C8lCBxrvrv/O7BQfsKnkYogHZX3zAgw3RfJuyiq210"
              },
              "signatures": {
                user_id: {
                  "ed25519:rJ2TAGkEOP6dX41Ksll6cl8K3J48l8s/59zaXyvl2p0": "AC7oDUW4rUhtInwb4lAoBJ0wAuu4a5k+8e34B5+NKsDB8HXRwgVwUWN/MRWc/sJgtSbVlhzqS9THEmQQ1C51Bw"
                }
              }
            }
          },
          "user_signing_keys": {
            user_id: {
              "user_id": user_id,
              "usage": [
                "user_signing"
              ],
              "keys": {
                "ed25519:DU9z4gBFKFKCk7a13sW9wjT0Iyg7Hqv5f0BPM7DEhPo": "DU9z4gBFKFKCk7a13sW9wjT0Iyg7Hqv5f0BPM7DEhPo"
              },
              "signatures": {
                user_id: {
                  "ed25519:rJ2TAGkEOP6dX41Ksll6cl8K3J48l8s/59zaXyvl2p0": "C4L2sx9frGqj8w41KyynHGqwUbbwBYRZpYCB+6QWnvQFA5Oi/1PJj8w5anwzEsoO0TWmLYmf7FXuAGewanOWDg"
                }
              }
            }
          }
        }));
        KeyQueryResponse::try_from_http_response(data)
            .expect("Can't parse the `/keys/upload` response")
    }

    pub fn own_key_query() -> KeyQueryResponse {
        own_key_query_with_user_id(user_id())
    }

    pub fn key_query(
        identity: UploadSigningKeysRequest,
        device_keys: DeviceKeys,
    ) -> KeyQueryResponse {
        let json = json!({
            "device_keys": {
                "@example:localhost": {
                    device_keys.device_id.to_string(): device_keys
                }
            },
            "failures": {},
            "master_keys": {
                "@example:localhost": identity.master_key
            },
            "self_signing_keys": {
                "@example:localhost": identity.self_signing_key
            },
            "user_signing_keys": {
                "@example:localhost": identity.user_signing_key
            },
          }
        );

        KeyQueryResponse::try_from_http_response(response_from_file(&json))
            .expect("Can't parse the `/keys/upload` response")
    }
}

#[cfg(test)]
pub(crate) mod tests {
    use std::ops::Deref;

    use futures_util::pin_mut;
    use matrix_sdk_test::{async_test, response_from_file};
    use ruma::{
        api::{client::keys::get_keys::v3::Response as KeysQueryResponse, IncomingResponse},
        device_id, user_id, TransactionId,
    };
    use serde_json::json;
    use stream_assert::{assert_closed, assert_pending, assert_ready};

    use super::testing::{
        device_id, key_query, manager_test_helper, other_key_query, other_user_id, user_id,
    };
    use crate::{
        identities::manager::testing::{other_key_query_cross_signed, own_key_query},
        olm::PrivateCrossSigningIdentity,
    };

    fn key_query_with_failures() -> KeysQueryResponse {
        let response = json!({
            "device_keys": {
            },
            "failures": {
                "example.org": {
                    "errcode": "M_RESOURCE_LIMIT_EXCEEDED",
                    "error": "Not yet ready to retry",
                }
            }
        });

        let response = response_from_file(&response);

        KeysQueryResponse::try_from_http_response(response).unwrap()
    }

    #[async_test]
    async fn test_tracked_users() {
        let manager = manager_test_helper(user_id(), device_id()).await;
        let alice = user_id!("@alice:example.org");

        let cache = manager.store.cache().await.unwrap();
        let key_query_manager = manager.key_query_manager.synced(&cache).await.unwrap();

        assert!(key_query_manager.tracked_users().is_empty(), "No users are initially tracked");

        manager.receive_device_changes(&cache, [alice].iter().map(Deref::deref)).await.unwrap();

        assert!(
            !key_query_manager.tracked_users().contains(alice),
            "Receiving a device changes update for a user we don't track does nothing"
        );

        assert!(
            !key_query_manager.users_for_key_query().await.0.contains(alice),
            "The user we don't track doesn't end up in the `/keys/query` request"
        );
    }

    #[async_test]
    async fn test_manager_creation() {
        let manager = manager_test_helper(user_id(), device_id()).await;
        let cache = manager.store.cache().await.unwrap();
        assert!(manager.key_query_manager.synced(&cache).await.unwrap().tracked_users().is_empty())
    }

    #[async_test]
    async fn test_manager_key_query_response() {
        let manager = manager_test_helper(user_id(), device_id()).await;
        let other_user = other_user_id();
        let devices = manager.store.get_user_devices(other_user).await.unwrap();
        assert_eq!(devices.devices().count(), 0);

        manager
            .receive_keys_query_response(&TransactionId::new(), &other_key_query())
            .await
            .unwrap();

        let devices = manager.store.get_user_devices(other_user).await.unwrap();
        assert_eq!(devices.devices().count(), 1);

        let device = manager
            .store
            .get_readonly_device(other_user, device_id!("SKISMLNIMH"))
            .await
            .unwrap()
            .unwrap();
        let identity = manager.store.get_user_identity(other_user).await.unwrap().unwrap();
        let identity = identity.other().unwrap();

        identity.is_device_signed(&device).unwrap();
    }

    #[async_test]
    async fn test_manager_own_key_query_response() {
        let manager = manager_test_helper(user_id(), device_id()).await;
        let our_user = user_id();
        let devices = manager.store.get_user_devices(our_user).await.unwrap();
        assert_eq!(devices.devices().count(), 0);

        let private_identity = manager.store.private_identity();
        let private_identity = private_identity.lock().await;
        let identity_request = private_identity.as_upload_request().await;
        drop(private_identity);

        let device_keys =
            manager.store.cache().await.unwrap().account().await.unwrap().device_keys();
        manager
            .receive_keys_query_response(
                &TransactionId::new(),
                &key_query(identity_request, device_keys),
            )
            .await
            .unwrap();

        let identity = manager
            .store
            .get_user_identity(our_user)
            .await
            .unwrap()
            .expect("missing user identity");
        let identity = identity.own().expect("missing own identity");
        assert!(identity.is_verified());

        let devices = manager.store.get_user_devices(our_user).await.unwrap();
        assert_eq!(devices.devices().count(), 1);

        let device =
            manager.store.get_readonly_device(our_user, device_id!(device_id())).await.unwrap();

        assert!(device.is_some());
    }

    #[async_test]
    async fn test_private_identity_invalidation_after_public_keys_change() {
        let user_id = user_id!("@example1:localhost");
        let manager = manager_test_helper(user_id, "DEVICEID".into()).await;

        let identity_request = {
            let private_identity = manager.store.private_identity();
            let private_identity = private_identity.lock().await;
            private_identity.as_upload_request().await
        };
        let device_keys = manager.store.static_account().unsigned_device_keys();

        let response = json!({
            "device_keys": {
                user_id: {
                    device_keys.device_id.to_string(): device_keys
                }
            },
            "master_keys": {
                user_id: identity_request.master_key,
            },
            "self_signing_keys": {
                user_id: identity_request.self_signing_key,
            },
            "user_signing_keys": {
                user_id: identity_request.user_signing_key,
            }
        });

        let response = KeysQueryResponse::try_from_http_response(response_from_file(&response))
            .expect("Can't parse the `/keys/query` response");

        manager.receive_keys_query_response(&TransactionId::new(), &response).await.unwrap();

        let identity = manager.store.get_user_identity(user_id).await.unwrap().unwrap();
        let identity = identity.own().unwrap();
        assert!(identity.is_verified());

        let identity_request = {
            let private_identity = PrivateCrossSigningIdentity::new(user_id.into());
            private_identity.as_upload_request().await
        };

        let response = json!({
            "master_keys": {
                user_id: identity_request.master_key,
                "@example2:localhost": {
                    "user_id": "@example2:localhost",
                    "usage": ["master"],
                    "keys": {
                        "ed25519:kC/HmRYw4HNqUp/i4BkwYENrf+hd9tvdB7A1YOf5+Do": "kC/HmRYw4HNqUp/i4BkwYENrf+hd9tvdB7A1YOf5+Do"
                    },
                    "signatures": {
                        "@example2:localhost": {
                            "ed25519:SKISMLNIMH": "KdUZqzt8VScGNtufuQ8lOf25byYLWIhmUYpPENdmM8nsldexD7vj+Sxoo7PknnTX/BL9h2N7uBq0JuykjunCAw"
                        }
                    }
                },
            },
            "self_signing_keys": {
                user_id: identity_request.self_signing_key,
                "@example2:localhost": {
                    "user_id": "@example2:localhost",
                    "usage": ["self_signing"],
                    "keys": {
                        "ed25519:ZtFrSkJ1qB8Jph/ql9Eo/lKpIYCzwvKAKXfkaS4XZNc": "ZtFrSkJ1qB8Jph/ql9Eo/lKpIYCzwvKAKXfkaS4XZNc"
                    },
                    "signatures": {
                        "@example2:localhost": {
                            "ed25519:kC/HmRYw4HNqUp/i4BkwYENrf+hd9tvdB7A1YOf5+Do": "W/O8BnmiUETPpH02mwYaBgvvgF/atXnusmpSTJZeUSH/vHg66xiZOhveQDG4cwaW8iMa+t9N4h1DWnRoHB4mCQ"
                        }
                    }
                }
            },
            "user_signing_keys": {
                user_id: identity_request.user_signing_key,
            }
        });

        let response = KeysQueryResponse::try_from_http_response(response_from_file(&response))
            .expect("Can't parse the `/keys/query` response");

        let (_, private_identity) = manager.handle_cross_signing_keys(&response).await.unwrap();

        assert!(private_identity.is_some());
        let private_identity = manager.store.private_identity();
        assert!(private_identity.lock().await.is_empty().await);
    }

    #[async_test]
    async fn test_no_tracked_users_key_query_request() {
        let manager = manager_test_helper(user_id(), device_id()).await;

        let cache = manager.store.cache().await.unwrap();
        assert!(
            manager.key_query_manager.synced(&cache).await.unwrap().tracked_users().is_empty(),
            "No users are initially tracked"
        );

        let requests = manager.users_for_key_query().await.unwrap();
        assert!(!requests.is_empty(), "We query the keys for our own user");

        assert!(
            manager
                .key_query_manager
                .synced(&cache)
                .await
                .unwrap()
                .tracked_users()
                .contains(manager.user_id()),
            "Our own user is now tracked"
        );
    }

    /// If a user is invalidated while a /keys/query request is in flight, that
    /// user is not removed from the list of outdated users when the
    /// response is received
    #[async_test]
    async fn test_invalidation_race_handling() {
        let manager = manager_test_helper(user_id(), device_id()).await;
        let alice = other_user_id();
        manager.update_tracked_users([alice]).await.unwrap();

        // alice should be in the list of key queries
        let (reqid, req) = manager.users_for_key_query().await.unwrap().pop_first().unwrap();
        assert!(req.device_keys.contains_key(alice));

        // another invalidation turns up
        {
            let cache = manager.store.cache().await.unwrap();
            manager.receive_device_changes(&cache, [alice].into_iter()).await.unwrap();
        }

        // the response from the query arrives
        manager.receive_keys_query_response(&reqid, &other_key_query()).await.unwrap();

        // alice should *still* be in the list of key queries
        let (reqid, req) = manager.users_for_key_query().await.unwrap().pop_first().unwrap();
        assert!(req.device_keys.contains_key(alice));

        // another key query response
        manager.receive_keys_query_response(&reqid, &other_key_query()).await.unwrap();

        // finally alice should not be in the list
        let queries = manager.users_for_key_query().await.unwrap();
        assert!(!queries.iter().any(|(_, r)| r.device_keys.contains_key(alice)));
    }

    #[async_test]
    async fn test_failure_handling() {
        let manager = manager_test_helper(user_id(), device_id()).await;
        let alice = user_id!("@alice:example.org");

        {
            let cache = manager.store.cache().await.unwrap();
            let key_query_manager = manager.key_query_manager.synced(&cache).await.unwrap();
            assert!(key_query_manager.tracked_users().is_empty(), "No users are initially tracked");

            key_query_manager.mark_user_as_changed(alice).await.unwrap();

            assert!(
                key_query_manager.tracked_users().contains(alice),
                "Alice is tracked after being marked as tracked"
            );
        }

        let (reqid, req) = manager.users_for_key_query().await.unwrap().pop_first().unwrap();
        assert!(req.device_keys.contains_key(alice));

        // a failure should stop us querying for the user's keys.
        let response = key_query_with_failures();
        manager.receive_keys_query_response(&reqid, &response).await.unwrap();
        assert!(manager.failures.contains(alice.server_name()));
        assert!(!manager
            .users_for_key_query()
            .await
            .unwrap()
            .iter()
            .any(|(_, r)| r.device_keys.contains_key(alice)));

        // clearing the failure flag should make the user reappear in the query list.
        manager.failures.remove([alice.server_name().to_owned()].iter());
        assert!(manager
            .users_for_key_query()
            .await
            .unwrap()
            .iter()
            .any(|(_, r)| r.device_keys.contains_key(alice)));
    }

    #[async_test]
    async fn test_out_of_band_key_query() {
        // build the request
        let manager = manager_test_helper(user_id(), device_id()).await;
        let (reqid, req) = manager.build_key_query_for_users(vec![user_id()]);
        assert!(req.device_keys.contains_key(user_id()));

        // make up a response and check it is processed
        let (device_changes, identity_changes) =
            manager.receive_keys_query_response(&reqid, &own_key_query()).await.unwrap();
        assert_eq!(device_changes.new.len(), 1);
        assert_eq!(device_changes.new[0].device_id(), "LVWOVGOXME");
        assert_eq!(identity_changes.new.len(), 1);
        assert_eq!(identity_changes.new[0].user_id(), user_id());

        let devices = manager.store.get_user_devices(user_id()).await.unwrap();
        assert_eq!(devices.devices().count(), 1);
        assert_eq!(devices.devices().next().unwrap().device_id(), "LVWOVGOXME");
    }

    #[async_test]
    async fn test_devices_stream() {
        let manager = manager_test_helper(user_id(), device_id()).await;
        let (request_id, _) = manager.build_key_query_for_users(vec![user_id()]);

        let stream = manager.store.devices_stream();
        pin_mut!(stream);

        manager.receive_keys_query_response(&request_id, &own_key_query()).await.unwrap();

        let update = assert_ready!(stream);
        assert!(!update.new.is_empty(), "The device update should contain some devices");
    }

    #[async_test]
    async fn test_identities_stream() {
        let manager = manager_test_helper(user_id(), device_id()).await;
        let (request_id, _) = manager.build_key_query_for_users(vec![user_id()]);

        let stream = manager.store.user_identities_stream();
        pin_mut!(stream);

        manager.receive_keys_query_response(&request_id, &own_key_query()).await.unwrap();

        let update = assert_ready!(stream);
        assert!(!update.new.is_empty(), "The identities update should contain some identities");
    }

    #[async_test]
    async fn test_identities_stream_raw() {
        let mut manager = Some(manager_test_helper(user_id(), device_id()).await);
        let (request_id, _) = manager.as_ref().unwrap().build_key_query_for_users(vec![user_id()]);

        let stream = manager.as_ref().unwrap().store.identities_stream_raw();
        pin_mut!(stream);

        manager
            .as_ref()
            .unwrap()
            .receive_keys_query_response(&request_id, &own_key_query())
            .await
            .unwrap();

        let (identity_update, _) = assert_ready!(stream);
        assert_eq!(identity_update.new.len(), 1);
        assert_eq!(identity_update.changed.len(), 0);
        assert_eq!(identity_update.unchanged.len(), 0);
        assert_eq!(identity_update.new[0].user_id(), user_id());

        assert_pending!(stream);

        let (new_request_id, _) =
            manager.as_ref().unwrap().build_key_query_for_users(vec![user_id()]);

        // A second `/keys/query` response with the same result shouldn't fire a change
        // notification: the identity should be unchanged.
        manager
            .as_ref()
            .unwrap()
            .receive_keys_query_response(&new_request_id, &own_key_query())
            .await
            .unwrap();

        let (identity_update_2, _) = assert_ready!(stream);
        assert_eq!(identity_update_2.new.len(), 0);
        assert_eq!(identity_update_2.changed.len(), 0);
        assert_eq!(identity_update_2.unchanged.len(), 1);

        // dropping the manager (and hence dropping the store) should close the stream
        manager.take();
        assert_closed!(stream);
    }

    #[async_test]
    async fn test_identities_stream_raw_signature_update() {
        let mut manager = Some(manager_test_helper(user_id(), device_id()).await);
        let (request_id, _) =
            manager.as_ref().unwrap().build_key_query_for_users(vec![other_user_id()]);

        let stream = manager.as_ref().unwrap().store.identities_stream_raw();
        pin_mut!(stream);

        manager
            .as_ref()
            .unwrap()
            .receive_keys_query_response(&request_id, &other_key_query())
            .await
            .unwrap();

        let (identity_update, _) = assert_ready!(stream);
        assert_eq!(identity_update.new.len(), 1);
        assert_eq!(identity_update.changed.len(), 0);
        assert_eq!(identity_update.unchanged.len(), 0);
        assert_eq!(identity_update.new[0].user_id(), other_user_id());

        let initial_msk = identity_update.new[0].master_key().clone();

        let (new_request_id, _) =
            manager.as_ref().unwrap().build_key_query_for_users(vec![user_id()]);
        // There is a new signature on the msk, should trigger a change
        manager
            .as_ref()
            .unwrap()
            .receive_keys_query_response(&new_request_id, &other_key_query_cross_signed())
            .await
            .unwrap();

        let (identity_update_2, _) = assert_ready!(stream);
        assert_eq!(identity_update_2.new.len(), 0);
        assert_eq!(identity_update_2.changed.len(), 1);
        assert_eq!(identity_update_2.unchanged.len(), 0);

        let updated_msk = identity_update_2.changed[0].master_key().clone();

        // Identity has a change (new signature) but it's the same msk
        assert_eq!(initial_msk, updated_msk);

        assert_pending!(stream);

        manager.take();
    }
}<|MERGE_RESOLUTION|>--- conflicted
+++ resolved
@@ -953,14 +953,6 @@
         }
 
         if !users_with_no_devices_on_unfailed_servers.is_empty() {
-<<<<<<< HEAD
-=======
-            info!(
-                ?users_with_no_devices_on_unfailed_servers,
-                "Waiting for `/keys/query` to complete for users who have no devices"
-            );
-
->>>>>>> b2774232
             // For each user with no devices, fire off a task to wait for a `/keys/query`
             // result if one is pending.
             //
