--- conflicted
+++ resolved
@@ -1961,13 +1961,8 @@
         let identity = manager.store.get_user_identity(other_user).await.unwrap().unwrap();
         let other_identity = identity.other().unwrap();
 
-<<<<<<< HEAD
-        // There should be now an identity and no pin violation (pinned msk is the
-        // current one)
-=======
         // We should now have an identity for the user but no pin violation
         // (pinned master key is the current one)
->>>>>>> 70f46d48
         assert!(!other_identity.has_pin_violation());
         let first_device = manager
             .store
@@ -2014,15 +2009,9 @@
 
         let remember_previous_identity = other_identity.clone();
         // We receive updated keys for that user, with no identity anymore.
-<<<<<<< HEAD
-        // Notice that there is no server API to delete identity, but we want to test
-        // here that a home server cannot clear the identity and serve a new one
-        // after that would get automatically approved.
-=======
         // Notice that there is no server API to delete identity, but we want to
         // test here that a home server cannot clear the identity and
         // subsequently serve a new one which would get automatically approved.
->>>>>>> 70f46d48
         manager
             .receive_keys_query_response(
                 &TransactionId::new(),
@@ -2039,11 +2028,7 @@
     }
 
     #[async_test]
-<<<<<<< HEAD
-    async fn test_manager_resolve_identity_mismatch() {
-=======
     async fn test_manager_resolve_identity_pin_violation() {
->>>>>>> 70f46d48
         use test_json::keys_query_sets::IdentityChangeDataSet as DataSet;
 
         let manager = manager_test_helper(user_id(), device_id()).await;
@@ -2072,17 +2057,11 @@
         // We have a new identity now, so there should be a pin violation
         assert!(other_identity.has_pin_violation());
 
-<<<<<<< HEAD
-        // Resolve the misatch by pinning the new identity
-=======
         // Resolve the violation by pinning the new identity
->>>>>>> 70f46d48
         other_identity.pin();
 
         assert!(!other_identity.has_pin_violation());
     }
-<<<<<<< HEAD
-=======
 
     // Set up a machine do initial own key query and import cross-signing secret to
     // make the current session verified.
@@ -2348,5 +2327,4 @@
         // The latch should be set now
         assert!(bob_identity.was_previously_verified());
     }
->>>>>>> 70f46d48
 }