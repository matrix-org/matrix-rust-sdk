--- conflicted
+++ resolved
@@ -297,11 +297,7 @@
         )
     }
 
-<<<<<<< HEAD
-    /// Pin the current identity (Master public key).
-=======
     /// Pin the current identity (public part of the master signing key).
->>>>>>> 70f46d48
     pub async fn pin_current_master_key(&self) -> Result<(), CryptoStoreError> {
         self.inner.pin();
         let to_save = UserIdentityData::Other(self.inner.clone());
@@ -313,20 +309,6 @@
         Ok(())
     }
 
-<<<<<<< HEAD
-    /// Returns true if the identity is not verified and did change since the
-    /// last time we pinned it.
-    ///
-    /// An identity mismatch is detected when there is a trust problem with the
-    /// user identity. There is an identity mismatch if the current identity
-    /// is not verified and there is a pinning violation. An identity
-    /// mismatch must be reported to the user, and can be resolved by:
-    /// - Verifying the new identity (see
-    ///   [`UserIdentity::request_verification`])
-    /// - Or by updating the pinned key (see
-    ///   [`UserIdentity::pin_current_master_key`]).
-    pub fn has_identity_mismatch(&self) -> bool {
-=======
     /// Did the identity change after an initial observation in a way that
     /// requires approval from the user?
     ///
@@ -342,7 +324,6 @@
     /// - Or by updating the pin to the new identity with
     ///   [`UserIdentity::pin_current_master_key`].
     pub fn identity_needs_user_approval(&self) -> bool {
->>>>>>> 70f46d48
         // First check if the current identity is verified.
         if self.is_verified() {
             return false;
@@ -351,8 +332,6 @@
         // higher priority than pinning.
         self.inner.has_pin_violation()
     }
-<<<<<<< HEAD
-=======
 
     /// Remove the requirement for this identity to be verified.
     pub async fn withdraw_verification(&self) -> Result<(), CryptoStoreError> {
@@ -395,7 +374,6 @@
 
         !self.is_verified()
     }
->>>>>>> 70f46d48
 }
 
 /// Enum over the different user identity types we can have.
@@ -478,15 +456,6 @@
 /// only contain a master key and a self signing key, meaning that only device
 /// signatures can be checked with this identity.
 ///
-<<<<<<< HEAD
-/// This struct also contains the currently pinned master key for that user.
-/// The first time a cryptographic identity is seen for a given user, it
-/// will be associated to that user (i.e. pinned). Future interactions
-/// will expect this user crypto identity to stay the same,
-/// this will help prevent some MITM attacks.
-/// In case of identity change, it will be possible to pin the new identity
-/// is the user wants.
-=======
 /// This struct also contains the currently pinned user identity (public master
 /// key) for that user and a local flag that serves as a latch to remember if an
 /// identity was verified once.
@@ -504,7 +473,6 @@
 /// Future interactions will expect this user to stay verified, in case of
 /// violation the user should be notified with a blocking warning when sending a
 /// message.
->>>>>>> 70f46d48
 #[derive(Debug, Clone, Deserialize, Serialize)]
 #[serde(try_from = "OtherUserIdentityDataSerializer", into = "OtherUserIdentityDataSerializer")]
 pub struct OtherUserIdentityData {
@@ -512,26 +480,18 @@
     pub(crate) master_key: Arc<MasterPubkey>,
     self_signing_key: Arc<SelfSigningPubkey>,
     pinned_master_key: Arc<RwLock<MasterPubkey>>,
-<<<<<<< HEAD
-=======
     /// This tracks whether this olm machine has already seen this user as
     /// verified. To use it in the future to detect cases where the user has
     /// become unverified for any reason. This can be reset using
     /// [`OtherUserIdentityData::withdraw_verification()`].
     previously_verified: Arc<AtomicBool>,
->>>>>>> 70f46d48
 }
 
 /// Intermediate struct to help serialize OtherUserIdentityData and support
 /// versioning and migration.
-<<<<<<< HEAD
-/// Version v1 is adding support for identity pinning (`pinned_master_key`), as
-/// part of migration we just pin the currently known master key.
-=======
 ///
 /// Version v1 is adding support for identity pinning (`pinned_master_key`), as
 /// part of migration we just pin the currently known public master key.
->>>>>>> 70f46d48
 #[derive(Deserialize, Serialize)]
 struct OtherUserIdentityDataSerializer {
     version: Option<String>,
@@ -554,8 +514,6 @@
     pinned_master_key: MasterPubkey,
 }
 
-<<<<<<< HEAD
-=======
 #[derive(Debug, Deserialize, Serialize)]
 struct OtherUserIdentityDataSerializerV2 {
     user_id: OwnedUserId,
@@ -565,7 +523,6 @@
     previously_verified: bool,
 }
 
->>>>>>> 70f46d48
 impl TryFrom<OtherUserIdentityDataSerializer> for OtherUserIdentityData {
     type Error = serde_json::Error;
     fn try_from(
@@ -581,10 +538,7 @@
                     self_signing_key: Arc::new(v0.self_signing_key),
                     // We migrate by pinning the current master key
                     pinned_master_key: Arc::new(RwLock::new(v0.master_key)),
-<<<<<<< HEAD
-=======
                     previously_verified: Arc::new(false.into()),
->>>>>>> 70f46d48
                 })
             }
             Some(v) if v == "1" => {
@@ -594,8 +548,6 @@
                     master_key: Arc::new(v1.master_key.clone()),
                     self_signing_key: Arc::new(v1.self_signing_key),
                     pinned_master_key: Arc::new(RwLock::new(v1.pinned_master_key)),
-<<<<<<< HEAD
-=======
                     // Put it to false. There will be a migration to mark all users as dirty, so we
                     // will receive an update for the identity that will correctly set up the value.
                     previously_verified: Arc::new(false.into()),
@@ -609,7 +561,6 @@
                     self_signing_key: Arc::new(v2.self_signing_key),
                     pinned_master_key: Arc::new(RwLock::new(v2.pinned_master_key)),
                     previously_verified: Arc::new(v2.previously_verified.into()),
->>>>>>> 70f46d48
                 })
             }
             _ => Err(serde::de::Error::custom(format!("Unsupported Version {:?}", value.version))),
@@ -619,27 +570,16 @@
 
 impl From<OtherUserIdentityData> for OtherUserIdentityDataSerializer {
     fn from(value: OtherUserIdentityData) -> Self {
-<<<<<<< HEAD
-        let v1 = OtherUserIdentityDataSerializerV1 {
-=======
         let v2 = OtherUserIdentityDataSerializerV2 {
->>>>>>> 70f46d48
             user_id: value.user_id.clone(),
             master_key: value.master_key().to_owned(),
             self_signing_key: value.self_signing_key().to_owned(),
             pinned_master_key: value.pinned_master_key.read().unwrap().clone(),
-<<<<<<< HEAD
-        };
-        OtherUserIdentityDataSerializer {
-            version: Some("1".to_owned()),
-            other: serde_json::to_value(v1).unwrap(),
-=======
             previously_verified: value.previously_verified.load(Ordering::SeqCst),
         };
         OtherUserIdentityDataSerializer {
             version: Some("2".to_owned()),
             other: serde_json::to_value(v2).unwrap(),
->>>>>>> 70f46d48
         }
     }
 }
@@ -687,10 +627,7 @@
             master_key: master_key.clone().into(),
             self_signing_key: self_signing_key.into(),
             pinned_master_key: RwLock::new(master_key).into(),
-<<<<<<< HEAD
-=======
             previously_verified: Arc::new(false.into()),
->>>>>>> 70f46d48
         })
     }
 
@@ -705,10 +642,7 @@
             master_key: Arc::new(master_key.clone()),
             self_signing_key,
             pinned_master_key: Arc::new(RwLock::new(master_key.clone())),
-<<<<<<< HEAD
-=======
             previously_verified: Arc::new(false.into()),
->>>>>>> 70f46d48
         }
     }
 
@@ -733,8 +667,6 @@
         *m = self.master_key.as_ref().clone()
     }
 
-<<<<<<< HEAD
-=======
     /// Remember that this identity used to be verified at some point.
     pub(crate) fn mark_as_previously_verified(&self) {
         self.previously_verified.store(true, Ordering::SeqCst)
@@ -758,7 +690,6 @@
         self.previously_verified.store(false, Ordering::SeqCst)
     }
 
->>>>>>> 70f46d48
     /// Returns true if the identity has changed since we last pinned it.
     ///
     /// Key pinning acts as a trust on first use mechanism, the first time an
@@ -798,11 +729,6 @@
         // We update the identity with the new master and self signing key, but we keep
         // the previous pinned master key.
         // This identity will have a pin violation until the new master key is pinned
-<<<<<<< HEAD
-        // (see [`has_pin_violation`]).
-        let pinned_master_key = self.pinned_master_key.read().unwrap().clone();
-
-=======
         // (see `has_pin_violation()`).
         let pinned_master_key = self.pinned_master_key.read().unwrap().clone();
 
@@ -813,18 +739,14 @@
                 own_user_signing_key.verify_master_key(&master_key).is_ok()
             });
 
->>>>>>> 70f46d48
         let new = Self {
             user_id: master_key.user_id().into(),
             master_key: master_key.clone().into(),
             self_signing_key: self_signing_key.into(),
             pinned_master_key: RwLock::new(pinned_master_key).into(),
-<<<<<<< HEAD
-=======
             previously_verified: Arc::new(
                 (self.was_previously_verified() || updated_is_verified).into(),
             ),
->>>>>>> 70f46d48
         };
         let changed = new != *self;
 
@@ -1160,23 +1082,13 @@
     };
     use crate::{
         identities::{
-<<<<<<< HEAD
-            manager::testing::own_key_query,
-            user::{OtherUserIdentityDataSerializer, OtherUserIdentityDataSerializerV1},
-            Device,
-=======
             manager::testing::own_key_query, user::OtherUserIdentityDataSerializer, Device,
->>>>>>> 70f46d48
         },
         olm::{Account, PrivateCrossSigningIdentity},
         store::{CryptoStoreWrapper, MemoryStore},
         types::{CrossSigningKey, MasterPubkey, SelfSigningPubkey, Signatures, UserSigningPubkey},
         verification::VerificationMachine,
-<<<<<<< HEAD
-        OlmMachine, OtherUserIdentityData,
-=======
         CrossSigningKeyExport, OlmMachine, OtherUserIdentityData,
->>>>>>> 70f46d48
     };
 
     #[test]
@@ -1279,21 +1191,12 @@
         let value = serde_json::to_value(migrated.clone()).unwrap();
 
         // Should be serialized with latest version
-<<<<<<< HEAD
-        let _: OtherUserIdentityDataSerializerV1 =
-            serde_json::from_value(value.clone()).expect("Should deserialize as version 1");
-
-        let with_serializer: OtherUserIdentityDataSerializer =
-            serde_json::from_value(value).unwrap();
-        assert_eq!("1", with_serializer.version.unwrap());
-=======
         let _: OtherUserIdentityDataSerializerV2 =
             serde_json::from_value(value.clone()).expect("Should deserialize as version 2");
 
         let with_serializer: OtherUserIdentityDataSerializer =
             serde_json::from_value(value).unwrap();
         assert_eq!("2", with_serializer.version.unwrap());
->>>>>>> 70f46d48
     }
 
     #[test]
@@ -1460,11 +1363,7 @@
     }
 
     #[async_test]
-<<<<<<< HEAD
-    async fn resolve_identity_mismatch_with_verification() {
-=======
     async fn resolve_identity_pin_violation_with_verification() {
->>>>>>> 70f46d48
         use test_json::keys_query_sets::IdentityChangeDataSet as DataSet;
 
         let my_user_id = user_id!("@me:localhost");
@@ -1474,31 +1373,22 @@
         let my_id = machine.get_identity(my_user_id, None).await.unwrap().unwrap().own().unwrap();
         let usk_key_id = my_id.inner.user_signing_key().keys().iter().next().unwrap().0;
 
-<<<<<<< HEAD
-        println!("USK ID: {}", usk_key_id);
-=======
->>>>>>> 70f46d48
         let keys_query = DataSet::key_query_with_identity_a();
         let txn_id = TransactionId::new();
         machine.mark_request_as_sent(&txn_id, &keys_query).await.unwrap();
 
-<<<<<<< HEAD
-        // Simulate an identity hange
-=======
         // Simulate an identity change
->>>>>>> 70f46d48
         let keys_query = DataSet::key_query_with_identity_b();
         let txn_id = TransactionId::new();
         machine.mark_request_as_sent(&txn_id, &keys_query).await.unwrap();
 
         let other_user_id = DataSet::user_id();
-<<<<<<< HEAD
 
         let other_identity =
             machine.get_identity(other_user_id, None).await.unwrap().unwrap().other().unwrap();
 
-        // There should be an identity mismatch
-        assert!(other_identity.has_identity_mismatch());
+        // The identity should need user approval now
+        assert!(other_identity.identity_needs_user_approval());
 
         // Manually verify for the purpose of this test
         let sig_upload = other_identity.verify().await.unwrap();
@@ -1533,53 +1423,6 @@
             .expect("Can't parse the `/keys/upload` response");
         machine.mark_request_as_sent(&TransactionId::new(), &kq_response).await.unwrap();
 
-        // There should not be an identity mismatch anymore
-        let other_identity =
-            machine.get_identity(other_user_id, None).await.unwrap().unwrap().other().unwrap();
-        assert!(!other_identity.has_identity_mismatch());
-        // But there is still a pin violation
-        assert!(other_identity.inner.has_pin_violation());
-=======
-
-        let other_identity =
-            machine.get_identity(other_user_id, None).await.unwrap().unwrap().other().unwrap();
-
-        // The identity should need user approval now
-        assert!(other_identity.identity_needs_user_approval());
-
-        // Manually verify for the purpose of this test
-        let sig_upload = other_identity.verify().await.unwrap();
-
-        let raw_extracted =
-            sig_upload.signed_keys.get(other_user_id).unwrap().iter().next().unwrap().1.get();
-
-        let new_signature: CrossSigningKey = serde_json::from_str(raw_extracted).unwrap();
-
-        let mut msk_to_update: CrossSigningKey =
-            serde_json::from_value(DataSet::msk_b().get("@bob:localhost").unwrap().clone())
-                .unwrap();
-
-        msk_to_update.signatures.add_signature(
-            my_user_id.to_owned(),
-            usk_key_id.to_owned(),
-            new_signature.signatures.get_signature(my_user_id, usk_key_id).unwrap(),
-        );
-
-        // we want to update bob device keys with the new signature
-        let data = json!({
-                "device_keys": {}, // For the purpose of this test we don't need devices here
-                "failures": {},
-                "master_keys": {
-                    DataSet::user_id(): msk_to_update
-        ,
-                },
-                "self_signing_keys": DataSet::ssk_b(),
-            });
-
-        let kq_response = KeyQueryResponse::try_from_http_response(response_from_file(&data))
-            .expect("Can't parse the `/keys/upload` response");
-        machine.mark_request_as_sent(&TransactionId::new(), &kq_response).await.unwrap();
-
         // The identity should not need any user approval now
         let other_identity =
             machine.get_identity(other_user_id, None).await.unwrap().unwrap().other().unwrap();
@@ -1665,6 +1508,5 @@
             machine.get_identity(DataSet::bob_id(), None).await.unwrap().unwrap().other().unwrap();
 
         assert!(bob_identity.has_verification_violation());
->>>>>>> 70f46d48
     }
 }