// Copyright 2020 The Matrix.org Foundation C.I.C.
//
// Licensed under the Apache License, Version 2.0 (the "License");
// you may not use this file except in compliance with the License.
// You may obtain a copy of the License at
//
//     http://www.apache.org/licenses/LICENSE-2.0
//
// Unless required by applicable law or agreed to in writing, software
// distributed under the License is distributed on an "AS IS" BASIS,
// WITHOUT WARRANTIES OR CONDITIONS OF ANY KIND, either express or implied.
// See the License for the specific language governing permissions and
// limitations under the License.

use std::{
    collections::{BTreeMap, BTreeSet, HashMap},
    sync::{Arc, RwLock as StdRwLock},
    time::Duration,
};

use ruma::{
    api::client::keys::claim_keys::v3::{
        Request as KeysClaimRequest, Response as KeysClaimResponse,
    },
    assign,
    events::dummy::ToDeviceDummyEventContent,
    DeviceId, DeviceKeyAlgorithm, OwnedDeviceId, OwnedServerName, OwnedTransactionId, OwnedUserId,
    SecondsSinceUnixEpoch, ServerName, TransactionId, UserId,
};
use tracing::{debug, error, info, warn};
use vodozemac::Curve25519PublicKey;

use crate::{
    error::OlmResult,
    gossiping::GossipMachine,
    olm::StaticAccountData,
    requests::{OutgoingRequest, ToDeviceRequest},
    store::{Changes, Result as StoreResult, Store, UserKeyQueryResult},
    types::{events::EventType, EventEncryptionAlgorithm},
    utilities::FailuresCache,
    ReadOnlyDevice,
};

#[derive(Debug, Clone)]
pub(crate) struct SessionManager {
    account: StaticAccountData,
    store: Store,
    /// A map of user/devices that we need to automatically claim keys for.
    /// Submodules can insert user/device pairs into this map and the
    /// user/device paris will be added to the list of users when
    /// [`get_missing_sessions`](#method.get_missing_sessions) is called.
    users_for_key_claim: Arc<StdRwLock<BTreeMap<OwnedUserId, BTreeSet<OwnedDeviceId>>>>,
    wedged_devices: Arc<StdRwLock<BTreeMap<OwnedUserId, BTreeSet<OwnedDeviceId>>>>,
    key_request_machine: GossipMachine,
    outgoing_to_device_requests: Arc<StdRwLock<BTreeMap<OwnedTransactionId, OutgoingRequest>>>,
    failures: FailuresCache<OwnedServerName>,
    failed_devices: Arc<StdRwLock<BTreeMap<OwnedUserId, FailuresCache<OwnedDeviceId>>>>,
}

impl SessionManager {
    const KEY_CLAIM_TIMEOUT: Duration = Duration::from_secs(10);
    const UNWEDGING_INTERVAL: Duration = Duration::from_secs(60 * 60);
    const KEYS_QUERY_WAIT_TIME: Duration = Duration::from_secs(5);

    pub fn new(
<<<<<<< HEAD
        account: StaticAccountData,
        users_for_key_claim: Arc<DashMap<OwnedUserId, DashSet<OwnedDeviceId>>>,
=======
        account: Account,
        users_for_key_claim: Arc<StdRwLock<BTreeMap<OwnedUserId, BTreeSet<OwnedDeviceId>>>>,
>>>>>>> 6c9cfe13
        key_request_machine: GossipMachine,
        store: Store,
    ) -> Self {
        Self {
            account,
            store,
            key_request_machine,
            users_for_key_claim,
            wedged_devices: Default::default(),
            outgoing_to_device_requests: Default::default(),
            failures: Default::default(),
            failed_devices: Default::default(),
        }
    }

    /// Mark the outgoing request as sent.
    pub fn mark_outgoing_request_as_sent(&self, id: &TransactionId) {
        self.outgoing_to_device_requests.write().unwrap().remove(id);
    }

    pub async fn mark_device_as_wedged(
        &self,
        sender: &UserId,
        curve_key: Curve25519PublicKey,
    ) -> StoreResult<()> {
        if let Some(device) = self.store.get_device_from_curve_key(sender, curve_key).await? {
            let sessions = device.get_sessions().await?;

            if let Some(sessions) = sessions {
                let mut sessions = sessions.lock().await;
                sessions.sort_by_key(|s| s.creation_time);

                let session = sessions.get(0);

                if let Some(session) = session {
                    info!(sender_key = ?curve_key, "Marking session to be unwedged");

                    let creation_time = Duration::from_secs(session.creation_time.get().into());
                    let now = Duration::from_secs(SecondsSinceUnixEpoch::now().get().into());

                    let should_unwedge = now
                        .checked_sub(creation_time)
                        .map(|elapsed| elapsed > Self::UNWEDGING_INTERVAL)
                        .unwrap_or(true);

                    if should_unwedge {
                        self.users_for_key_claim
                            .write()
                            .unwrap()
                            .entry(device.user_id().to_owned())
                            .or_default()
                            .insert(device.device_id().into());
                        self.wedged_devices
                            .write()
                            .unwrap()
                            .entry(device.user_id().to_owned())
                            .or_default()
                            .insert(device.device_id().into());
                    }
                }
            }
        }

        Ok(())
    }

    #[allow(dead_code)]
    pub fn is_device_wedged(&self, device: &ReadOnlyDevice) -> bool {
        self.wedged_devices
            .read()
            .unwrap()
            .get(device.user_id())
            .is_some_and(|d| d.contains(device.device_id()))
    }

    /// Check if the session was created to unwedge a Device.
    ///
    /// If the device was wedged this will queue up a dummy to-device message.
    async fn check_if_unwedged(&self, user_id: &UserId, device_id: &DeviceId) -> OlmResult<()> {
        if self
            .wedged_devices
            .write()
            .unwrap()
            .get_mut(user_id)
            .is_some_and(|d| d.remove(device_id))
        {
            if let Some(device) = self.store.get_device(user_id, device_id).await? {
                let content = serde_json::to_value(ToDeviceDummyEventContent::new())?;
                let (_, content) = device.encrypt("m.dummy", content).await?;

                let request = ToDeviceRequest::new(
                    device.user_id(),
                    device.device_id().to_owned(),
                    content.event_type(),
                    content.cast(),
                );

                let request = OutgoingRequest {
                    request_id: request.txn_id.clone(),
                    request: Arc::new(request.into()),
                };

                self.outgoing_to_device_requests
                    .write()
                    .unwrap()
                    .insert(request.request_id.clone(), request);
            }
        }

        Ok(())
    }

    async fn get_user_devices(
        &self,
        user_id: &UserId,
    ) -> StoreResult<HashMap<OwnedDeviceId, ReadOnlyDevice>> {
        use UserKeyQueryResult::*;

        let user_devices = self.store.get_readonly_devices_filtered(user_id).await?;

        let user_devices = if user_devices.is_empty() {
            match self
                .store
                .wait_if_user_key_query_pending(Self::KEYS_QUERY_WAIT_TIME, user_id)
                .await
            {
                WasPending => self.store.get_readonly_devices_filtered(user_id).await?,
                _ => user_devices,
            }
        } else {
            user_devices
        };

        Ok(user_devices)
    }

    /// Get the a key claiming request for the user/device pairs that we are
    /// missing Olm sessions for.
    ///
    /// Returns None if no key claiming request needs to be sent out.
    ///
    /// Sessions need to be established between devices so group sessions for a
    /// room can be shared with them.
    ///
    /// This should be called every time a group session needs to be shared as
    /// well as between sync calls. After a sync some devices may request room
    /// keys without us having a valid Olm session with them, making it
    /// impossible to server the room key request, thus it's necessary to check
    /// for missing sessions between sync as well.
    ///
    /// **Note**: Care should be taken that only one such request at a time is
    /// in flight, e.g. using a lock.
    ///
    /// The response of a successful key claiming requests needs to be passed to
    /// the `OlmMachine` with the [`receive_keys_claim_response`].
    ///
    /// # Arguments
    ///
    /// `users` - The list of users that we should check if we lack a session
    /// with one of their devices. This can be an empty iterator when calling
    /// this method between sync requests.
    ///
    /// [`receive_keys_claim_response`]: #method.receive_keys_claim_response
    pub async fn get_missing_sessions(
        &self,
        users: impl Iterator<Item = &UserId>,
    ) -> StoreResult<Option<(OwnedTransactionId, KeysClaimRequest)>> {
        let mut missing: BTreeMap<_, BTreeMap<_, _>> = BTreeMap::new();
        let mut timed_out: BTreeMap<_, BTreeSet<_>> = BTreeMap::new();

        // Add the list of devices that the user wishes to establish sessions
        // right now.
        for user_id in users.filter(|u| !self.failures.contains(u.server_name())) {
            let user_devices = self.get_user_devices(user_id).await?;

            for (device_id, device) in user_devices {
                if !(device.supports_olm()) {
                    warn!(
                        user_id = device.user_id().as_str(),
                        device_id = device.device_id().as_str(),
                        algorithms = ?device.algorithms(),
                        "Device doesn't support any of our 1-to-1 E2EE \
                        algorithms, can't establish an Olm session"
                    );
                } else if let Some(sender_key) = device.curve25519_key() {
                    let sessions = self.store.get_sessions(&sender_key.to_base64()).await?;

                    let is_missing = if let Some(sessions) = sessions {
                        sessions.lock().await.is_empty()
                    } else {
                        true
                    };

                    let is_timed_out = self.is_user_timed_out(user_id, &device_id);

                    if is_missing && is_timed_out {
                        timed_out.entry(user_id.to_owned()).or_default().insert(device_id);
                    } else if is_missing && !is_timed_out {
                        missing
                            .entry(user_id.to_owned())
                            .or_default()
                            .insert(device_id, DeviceKeyAlgorithm::SignedCurve25519);
                    }
                } else {
                    warn!(
                        user_id = device.user_id().as_str(),
                        device_id = device.device_id().as_str(),
                        "Device doesn't have a valid Curve25519 key, \
                        can't establish an Olm session"
                    );
                }
            }
        }

        // Add the list of sessions that for some reason automatically need to
        // create an Olm session.
        for (user, device_ids) in self.users_for_key_claim.read().unwrap().iter() {
            for device_id in device_ids {
                missing
                    .entry(user.to_owned())
                    .or_default()
                    .insert(device_id.to_owned(), DeviceKeyAlgorithm::SignedCurve25519);
            }
        }

        if missing.is_empty() {
            Ok(None)
        } else {
            debug!(
                ?missing,
                ?timed_out,
                "Collected user/device pairs that are missing an Olm session"
            );

            Ok(Some((
                TransactionId::new(),
                assign!(KeysClaimRequest::new(missing), {
                    timeout: Some(Self::KEY_CLAIM_TIMEOUT),
                }),
            )))
        }
    }

    fn is_user_timed_out(&self, user_id: &UserId, device_id: &DeviceId) -> bool {
        self.failed_devices.read().unwrap().get(user_id).is_some_and(|d| d.contains(device_id))
    }

    /// Receive a successful key claim response and create new Olm sessions with
    /// the claimed keys.
    ///
    /// # Arguments
    ///
    /// * `response` - The response containing the claimed one-time keys.
    pub async fn receive_keys_claim_response(&self, response: &KeysClaimResponse) -> OlmResult<()> {
        // Collect the (user_id, device_id, device_key_id) triple for logging reasons.
        let one_time_keys: BTreeMap<_, BTreeMap<_, BTreeSet<_>>> = response
            .one_time_keys
            .iter()
            .map(|(user_id, device_map)| {
                (
                    user_id,
                    device_map
                        .iter()
                        .map(|(device_id, key_map)| {
                            (device_id, key_map.keys().collect::<BTreeSet<_>>())
                        })
                        .collect::<BTreeMap<_, _>>(),
                )
            })
            .collect();

        debug!(?one_time_keys, failures = ?response.failures, "Received a `/keys/claim` response");

        let failed_servers = response
            .failures
            .keys()
            .filter_map(|s| ServerName::parse(s).ok())
            .filter(|s| s != self.account.user_id.server_name());
        let successful_servers = response.one_time_keys.keys().map(|u| u.server_name());

        self.failures.extend(failed_servers);
        self.failures.remove(successful_servers);

        struct SessionInfo {
            session_id: String,
            algorithm: EventEncryptionAlgorithm,
            fallback_key_used: bool,
        }

        impl std::fmt::Debug for SessionInfo {
            fn fmt(&self, f: &mut std::fmt::Formatter<'_>) -> std::fmt::Result {
                write!(
                    f,
                    "session_id: {}, algorithm: {}, fallback_key_used: {}",
                    self.session_id, self.algorithm, self.fallback_key_used
                )
            }
        }

        let mut changes = Changes::default();
        let mut new_sessions: BTreeMap<&UserId, BTreeMap<&DeviceId, SessionInfo>> = BTreeMap::new();

        let mut store_transaction = self.store.transaction().await?;
        for (user_id, user_devices) in &response.one_time_keys {
            for (device_id, key_map) in user_devices {
                let device = match self.store.get_readonly_device(user_id, device_id).await {
                    Ok(Some(d)) => d,
                    Ok(None) => {
                        warn!(
                            user_id = user_id.as_str(),
                            device_id = device_id.as_str(),
                            "Tried to create an Olm session but the device is \
                            unknown",
                        );
                        continue;
                    }
                    Err(e) => {
                        warn!(
                            user_id = user_id.as_str(),
                            device_id = device_id.as_str(),
                            error = ?e,
                            "Tried to create an Olm session, but we can't \
                            fetch the device from the store",
                        );
                        continue;
                    }
                };

<<<<<<< HEAD
                let account = store_transaction.account().await?;
                let session = match account.create_outbound_session(&device, key_map).await {
                    Ok(s) => s,
                    Err(e) => {
                        warn!(
                            user_id = user_id.as_str(),
                            device_id = device_id.as_str(),
                            error = ?e,
                            "Error creating outbound session"
                        );

                        self.failed_devices
                            .entry(user_id.to_owned())
                            .or_default()
                            .insert(device_id.to_owned());

                        continue;
                    }
                };
=======
                let session =
                    match self.store.account().create_outbound_session(&device, key_map).await {
                        Ok(s) => s,
                        Err(e) => {
                            warn!(
                                user_id = user_id.as_str(),
                                device_id = device_id.as_str(),
                                error = ?e,
                                "Error creating outbound session"
                            );

                            self.failed_devices
                                .write()
                                .unwrap()
                                .entry(user_id.to_owned())
                                .or_default()
                                .insert(device_id.to_owned());

                            continue;
                        }
                    };
>>>>>>> 6c9cfe13

                self.key_request_machine.retry_keyshare(user_id, device_id);

                if let Err(e) = self.check_if_unwedged(user_id, device_id).await {
                    error!(?user_id, ?device_id, "Error while treating an unwedged device: {e:?}");
                }

                let session_info = SessionInfo {
                    session_id: session.session_id().to_owned(),
                    algorithm: session.algorithm().await,
                    fallback_key_used: session.created_using_fallback_key,
                };

                changes.sessions.push(session);
                new_sessions.entry(user_id).or_default().insert(device_id, session_info);
            }
        }

        store_transaction.commit().await?;
        self.store.save_changes(changes).await?;
        info!(sessions = ?new_sessions, "Established new Olm sessions");

        for (user, device_map) in new_sessions {
            if let Some(user_cache) = self.failed_devices.read().unwrap().get(user) {
                user_cache.remove(device_map.into_keys());
            }
        }

        match self.key_request_machine.collect_incoming_key_requests().await {
            Ok(sessions) => {
                let changes = Changes { sessions, ..Default::default() };
                self.store.save_changes(changes).await?
            }
            // We don't propagate the error here since the next sync will retry
            // this.
            Err(e) => {
                warn!(error = ?e, "Error while trying to collect the incoming secret requests")
            }
        }

        Ok(())
    }
}

#[cfg(test)]
mod tests {
    use std::{
        collections::BTreeMap,
        iter,
        ops::Deref,
        sync::{Arc, RwLock as StdRwLock},
    };

    use matrix_sdk_test::{async_test, response_from_file};
    use ruma::{
        api::{
            client::keys::{
                claim_keys::v3::Response as KeyClaimResponse,
                get_keys::v3::Response as KeysQueryResponse,
            },
            IncomingResponse,
        },
        device_id, user_id, DeviceId, UserId,
    };
    use serde_json::json;
    use tokio::sync::Mutex;
    use tracing::info;

    use super::SessionManager;
    use crate::{
        gossiping::GossipMachine,
        identities::{IdentityManager, ReadOnlyDevice},
        olm::{PrivateCrossSigningIdentity, ReadOnlyAccount},
        session_manager::GroupSessionCache,
        store::{CryptoStoreWrapper, MemoryStore, Store},
        verification::VerificationMachine,
    };

    fn user_id() -> &'static UserId {
        user_id!("@example:localhost")
    }

    fn device_id() -> &'static DeviceId {
        device_id!("DEVICEID")
    }

    fn bob_account() -> ReadOnlyAccount {
        ReadOnlyAccount::with_device_id(user_id!("@bob:localhost"), device_id!("BOBDEVICE"))
    }

    fn keys_claim_with_failure() -> KeyClaimResponse {
        let response = json!({
            "one_time_keys": {},
            "failures": {
                "example.org": {
                    "errcode": "M_RESOURCE_LIMIT_EXCEEDED",
                    "error": "Not yet ready to retry",
                }
            }
        });
        let response = response_from_file(&response);

        KeyClaimResponse::try_from_http_response(response).unwrap()
    }

    fn keys_claim_without_failure() -> KeyClaimResponse {
        let response = json!({
            "one_time_keys": {
                "@alice:example.org": {},
            },
            "failures": {},
        });
        let response = response_from_file(&response);

        KeyClaimResponse::try_from_http_response(response).unwrap()
    }

    async fn session_manager_test_helper() -> SessionManager {
        let user_id = user_id();
        let device_id = device_id();

        let users_for_key_claim = Arc::new(StdRwLock::new(BTreeMap::new()));
        let account = ReadOnlyAccount::with_device_id(user_id, device_id);
        let store = Arc::new(CryptoStoreWrapper::new(user_id, MemoryStore::new()));
        let identity = Arc::new(Mutex::new(PrivateCrossSigningIdentity::empty(user_id)));
        let verification = VerificationMachine::new(
            account.static_data().clone(),
            identity.clone(),
            store.clone(),
        );

        let static_account = account.static_data().clone();
        let store = Store::new(account, identity, store, verification);
        {
            // Perform a dummy transaction to sync in-memory cache with the db.
            let tr = store.transaction().await.unwrap();
            tr.commit().await.unwrap();
        }

        let session_cache = GroupSessionCache::new(store.clone());

        let key_request = GossipMachine::new(
            static_account.clone(),
            store.clone(),
            session_cache,
            users_for_key_claim.clone(),
        );

        SessionManager::new(static_account, users_for_key_claim, key_request, store)
    }

    #[async_test]
    async fn session_creation() {
        let manager = session_manager_test_helper().await;
        let bob = bob_account();

        let bob_device = ReadOnlyDevice::from_account(&bob).await;

        manager.store.save_devices(&[bob_device]).await.unwrap();

        let (_, request) =
            manager.get_missing_sessions(iter::once(bob.user_id())).await.unwrap().unwrap();

        assert!(request.one_time_keys.contains_key(bob.user_id()));

        bob.generate_one_time_keys_helper(1).await;
        let one_time = bob.signed_one_time_keys().await;
        assert!(!one_time.is_empty());
        bob.mark_keys_as_published().await;

        let mut one_time_keys = BTreeMap::new();
        one_time_keys
            .entry(bob.user_id().to_owned())
            .or_insert_with(BTreeMap::new)
            .insert(bob.device_id().to_owned(), one_time);

        let response = KeyClaimResponse::new(one_time_keys);

        manager.receive_keys_claim_response(&response).await.unwrap();

        assert!(manager.get_missing_sessions(iter::once(bob.user_id())).await.unwrap().is_none());
    }

    #[async_test]
    async fn session_creation_waits_for_keys_query() {
        let manager = session_manager_test_helper().await;
        let identity_manager = IdentityManager::new(
            manager.account.user_id.clone(),
            manager.account.device_id.clone(),
            manager.store.clone(),
        );

        // start a keys query request. At this point, we are only interested in our own
        // devices.
        let (key_query_txn_id, key_query_request) =
            identity_manager.users_for_key_query().await.unwrap().pop_first().unwrap();
        info!("Initial key query: {:?}", key_query_request);

        // now bob turns up, and we start tracking his devices...
        let bob = bob_account();
        let bob_device = ReadOnlyDevice::from_account(&bob).await;
        manager.store.update_tracked_users(iter::once(bob.user_id())).await.unwrap();

        // ... and start off an attempt to get the missing sessions. This should block
        // for now.
        let missing_sessions_task = {
            let manager = manager.clone();
            let bob_user_id = bob.user_id().to_owned();

            #[allow(unknown_lints, clippy::redundant_async_block)] // false positive
            tokio::spawn(async move {
                manager.get_missing_sessions(iter::once(bob_user_id.deref())).await
            })
        };

        // the initial keys query completes, and we start another
        let response_json = json!({ "device_keys": { manager.account.user_id: {}}});
        let response =
            KeysQueryResponse::try_from_http_response(response_from_file(&response_json)).unwrap();
        identity_manager.receive_keys_query_response(&key_query_txn_id, &response).await.unwrap();

        let (key_query_txn_id, key_query_request) =
            identity_manager.users_for_key_query().await.unwrap().pop_first().unwrap();
        info!("Second key query: {:?}", key_query_request);

        // that second request completes with info on bob's device
        let response_json = json!({ "device_keys": { bob.user_id(): {
            bob_device.device_id(): bob_device.as_device_keys()
        }}});
        let response =
            KeysQueryResponse::try_from_http_response(response_from_file(&response_json)).unwrap();
        identity_manager.receive_keys_query_response(&key_query_txn_id, &response).await.unwrap();

        // the missing_sessions_task should now finally complete, with a claim
        // including bob's device
        let (_, keys_claim_request) = missing_sessions_task.await.unwrap().unwrap().unwrap();
        info!("Key claim request: {:?}", keys_claim_request.one_time_keys);
        let bob_key_claims = keys_claim_request.one_time_keys.get(bob.user_id()).unwrap();
        assert!(bob_key_claims.contains_key(bob_device.device_id()));
    }

    // This test doesn't run on macos because we're modifying the session
    // creation time so we can get around the UNWEDGING_INTERVAL.
    #[async_test]
    #[cfg(target_os = "linux")]
    async fn test_session_unwedging() {
        use matrix_sdk_common::instant::{Duration, SystemTime};
        use ruma::SecondsSinceUnixEpoch;

        let manager = session_manager_test_helper().await;
        let bob = bob_account();

        let manager_account = &manager.store.cache().await.unwrap().account;
        let (_, mut session) = bob.create_session_for(manager_account).await;

        let bob_device = ReadOnlyDevice::from_account(&bob).await;
        let time = SystemTime::now() - Duration::from_secs(3601);
        session.creation_time = SecondsSinceUnixEpoch::from_system_time(time).unwrap();

        manager.store.save_devices(&[bob_device.clone()]).await.unwrap();
        manager.store.save_sessions(&[session]).await.unwrap();

        assert!(manager.get_missing_sessions(iter::once(bob.user_id())).await.unwrap().is_none());

        let curve_key = bob_device.curve25519_key().unwrap();

        assert!(!manager.users_for_key_claim.read().unwrap().contains_key(bob.user_id()));
        assert!(!manager.is_device_wedged(&bob_device));
        manager.mark_device_as_wedged(bob_device.user_id(), curve_key).await.unwrap();
        assert!(manager.is_device_wedged(&bob_device));
        assert!(manager.users_for_key_claim.read().unwrap().contains_key(bob.user_id()));

        let (_, request) =
            manager.get_missing_sessions(iter::once(bob.user_id())).await.unwrap().unwrap();

        assert!(request.one_time_keys.contains_key(bob.user_id()));

        bob.generate_one_time_keys_helper(1).await;
        let one_time = bob.signed_one_time_keys().await;
        assert!(!one_time.is_empty());
        bob.mark_keys_as_published().await;

        let mut one_time_keys = BTreeMap::new();
        one_time_keys
            .entry(bob.user_id().to_owned())
            .or_insert_with(BTreeMap::new)
            .insert(bob.device_id().to_owned(), one_time);

        let response = KeyClaimResponse::new(one_time_keys);

        assert!(manager.outgoing_to_device_requests.read().unwrap().is_empty());

        manager.receive_keys_claim_response(&response).await.unwrap();

        assert!(!manager.is_device_wedged(&bob_device));
        assert!(manager.get_missing_sessions(iter::once(bob.user_id())).await.unwrap().is_none());
        assert!(!manager.outgoing_to_device_requests.read().unwrap().is_empty())
    }

    #[async_test]
    async fn failure_handling() {
        let alice = user_id!("@alice:example.org");
        let alice_account = ReadOnlyAccount::with_device_id(alice, "DEVICEID".into());
        let alice_device = ReadOnlyDevice::from_account(&alice_account).await;

        let manager = session_manager_test_helper().await;

        manager.store.save_devices(&[alice_device]).await.unwrap();

        let (_, users_for_key_claim) =
            manager.get_missing_sessions(iter::once(alice)).await.unwrap().unwrap();
        assert!(users_for_key_claim.one_time_keys.contains_key(alice));

        manager.receive_keys_claim_response(&keys_claim_with_failure()).await.unwrap();
        assert!(manager.get_missing_sessions(iter::once(alice)).await.unwrap().is_none());

        manager.receive_keys_claim_response(&keys_claim_without_failure()).await.unwrap();
        assert!(users_for_key_claim.one_time_keys.contains_key(alice));
    }

    #[async_test]
    async fn failed_devices_handling() {
        let response_with_invalid_signature = json!({
            "one_time_keys": {
                "@alice:example.org": {
                    "DEVICEID": {
                        "signed_curve25519:AAAAAA": {
                            "fallback": true,
                            "key": "1sra5GVo1ONz478aQybxSEeHTSo2xq0Z+Q3Yzqvp3A4",
                            "signatures": {
                                "@example:morpheus.localhost": {
                                    "ed25519:YAFLBLXAUK": "Zwk90fJhZWOYGNOgtOswZ6RSOGeTjTi/h2dMpyB0CR6EVtvTra0WJtp32ntifrxtwD710y2F3pe5Oyrm7jngCQ"
                                }
                            }
                        }
                    }
                }
            },
            "failures": {},
        });

        let response = response_from_file(&response_with_invalid_signature);
        let response = KeyClaimResponse::try_from_http_response(response).unwrap();

        let alice = user_id!("@alice:example.org");
        let alice_account = ReadOnlyAccount::with_device_id(alice, "DEVICEID".into());
        let alice_device = ReadOnlyDevice::from_account(&alice_account).await;

        let manager = session_manager_test_helper().await;
        manager.store.save_devices(&[alice_device]).await.unwrap();

        // Since we don't have a session with Alice yet, the machine will try to claim
        // some keys for alice.
        let (_, users_for_key_claim) =
            manager.get_missing_sessions(iter::once(alice)).await.unwrap().unwrap();
        assert!(users_for_key_claim.one_time_keys.contains_key(alice));

        // We receive a response with an invalid one-time key, this will mark Alice as
        // timed out.
        manager.receive_keys_claim_response(&response).await.unwrap();
        // Since alice is timed out, we won't claim keys for her.
        assert!(manager.get_missing_sessions(iter::once(alice)).await.unwrap().is_none());

        alice_account.generate_one_time_keys_helper(1).await;
        let one_time = alice_account.signed_one_time_keys().await;
        assert!(!one_time.is_empty());

        let mut one_time_keys = BTreeMap::new();
        one_time_keys
            .entry(alice.to_owned())
            .or_insert_with(BTreeMap::new)
            .insert(alice_account.device_id().to_owned(), one_time);

        // Now we receive a valid one-time key from Alice.
        let response = KeyClaimResponse::new(one_time_keys);
        manager.receive_keys_claim_response(&response).await.unwrap();

        // Alice isn't timed out anymore.
        assert!(!manager
            .failed_devices
            .write()
            .unwrap()
            .entry(alice.to_owned())
            .or_default()
            .contains(alice_account.device_id()));
    }
}<|MERGE_RESOLUTION|>--- conflicted
+++ resolved
@@ -63,13 +63,8 @@
     const KEYS_QUERY_WAIT_TIME: Duration = Duration::from_secs(5);
 
     pub fn new(
-<<<<<<< HEAD
         account: StaticAccountData,
-        users_for_key_claim: Arc<DashMap<OwnedUserId, DashSet<OwnedDeviceId>>>,
-=======
-        account: Account,
         users_for_key_claim: Arc<StdRwLock<BTreeMap<OwnedUserId, BTreeSet<OwnedDeviceId>>>>,
->>>>>>> 6c9cfe13
         key_request_machine: GossipMachine,
         store: Store,
     ) -> Self {
@@ -398,7 +393,6 @@
                     }
                 };
 
-<<<<<<< HEAD
                 let account = store_transaction.account().await?;
                 let session = match account.create_outbound_session(&device, key_map).await {
                     Ok(s) => s,
@@ -411,6 +405,8 @@
                         );
 
                         self.failed_devices
+                            .write()
+                            .unwrap()
                             .entry(user_id.to_owned())
                             .or_default()
                             .insert(device_id.to_owned());
@@ -418,29 +414,6 @@
                         continue;
                     }
                 };
-=======
-                let session =
-                    match self.store.account().create_outbound_session(&device, key_map).await {
-                        Ok(s) => s,
-                        Err(e) => {
-                            warn!(
-                                user_id = user_id.as_str(),
-                                device_id = device_id.as_str(),
-                                error = ?e,
-                                "Error creating outbound session"
-                            );
-
-                            self.failed_devices
-                                .write()
-                                .unwrap()
-                                .entry(user_id.to_owned())
-                                .or_default()
-                                .insert(device_id.to_owned());
-
-                            continue;
-                        }
-                    };
->>>>>>> 6c9cfe13
 
                 self.key_request_machine.retry_keyshare(user_id, device_id);
 
