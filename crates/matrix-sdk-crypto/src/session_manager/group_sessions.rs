--- conflicted
+++ resolved
@@ -32,14 +32,7 @@
 use crate::{
     error::{EventError, MegolmResult, OlmResult},
     identities::device::MaybeEncryptedRoomKey,
-<<<<<<< HEAD
-    olm::{
-        InboundGroupSession, OutboundGroupSession, Session, ShareInfo, ShareState,
-        StaticAccountData,
-    },
-=======
     olm::{InboundGroupSession, OutboundGroupSession, Session, ShareInfo, ShareState},
->>>>>>> 2a78b925
     store::{Changes, Result as StoreResult, Store},
     types::events::{room::encrypted::RoomEncryptedEventContent, room_key_withheld::WithheldCode},
     Device, EncryptionSettings, OlmError, ToDeviceRequest,
@@ -140,10 +133,6 @@
 
 #[derive(Debug, Clone)]
 pub struct GroupSessionManager {
-<<<<<<< HEAD
-    account: StaticAccountData,
-=======
->>>>>>> 2a78b925
     /// Store for the encryption keys.
     /// Persists all the encryption keys so a client can resume the session
     /// without the need to create new keys.
@@ -155,13 +144,8 @@
 impl GroupSessionManager {
     const MAX_TO_DEVICE_MESSAGES: usize = 250;
 
-<<<<<<< HEAD
-    pub(crate) fn new(account: StaticAccountData, store: Store) -> Self {
-        Self { account, store: store.clone(), sessions: GroupSessionCache::new(store) }
-=======
     pub(crate) fn new(store: Store) -> Self {
         Self { store: store.clone(), sessions: GroupSessionCache::new(store) }
->>>>>>> 2a78b925
     }
 
     pub async fn invalidate_group_session(&self, room_id: &RoomId) -> StoreResult<bool> {
@@ -245,12 +229,8 @@
         settings: EncryptionSettings,
     ) -> OlmResult<(OutboundGroupSession, InboundGroupSession)> {
         let (outbound, inbound) = self
-<<<<<<< HEAD
-            .account
-=======
             .store
             .static_account()
->>>>>>> 2a78b925
             .create_group_session_pair(room_id, settings)
             .await
             .map_err(|_| EventError::UnsupportedAlgorithm)?;
