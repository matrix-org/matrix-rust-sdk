--- conflicted
+++ resolved
@@ -38,11 +38,7 @@
         tests::megolm_sender_data::receive_to_device_event,
     },
     olm::utility::SignJson,
-<<<<<<< HEAD
-    store::Changes,
-=======
     store::types::Changes,
->>>>>>> 7126fc8a
     types::{events::ToDeviceEvent, DeviceKeys},
     DeviceData, OlmMachine,
 };
