// Copyright 2020 The Matrix.org Foundation C.I.C.
//
// Licensed under the Apache License, Version 2.0 (the "License");
// you may not use this file except in compliance with the License.
// You may obtain a copy of the License at
//
//     http://www.apache.org/licenses/LICENSE-2.0
//
// Unless required by applicable law or agreed to in writing, software
// distributed under the License is distributed on an "AS IS" BASIS,
// WITHOUT WARRANTIES OR CONDITIONS OF ANY KIND, either express or implied.
// See the License for the specific language governing permissions and
// limitations under the License.

use std::{
    collections::BTreeMap,
    time::{Duration, SystemTime},
};

use assert_matches2::assert_let;
use matrix_sdk_common::deserialized_responses::ProcessedToDeviceEvent;
use matrix_sdk_test::async_test;
use ruma::{
    device_id,
    events::{dummy::ToDeviceDummyEventContent, AnyToDeviceEvent},
    user_id, DeviceKeyAlgorithm, DeviceKeyId, SecondsSinceUnixEpoch,
};
use serde_json::json;
use vodozemac::Ed25519SecretKey;

use crate::{
    machine::{
        test_helpers::{
            create_session, get_machine_pair, get_machine_pair_with_session,
            get_machine_pair_with_setup_sessions_test_helper,
        },
        tests,
        tests::megolm_sender_data::receive_to_device_event,
    },
    olm::utility::SignJson,
<<<<<<< HEAD
    store::Changes,
    types::{events::ToDeviceEvent, DeviceKeys},
=======
    store::types::Changes,
    types::{events::ToDeviceEvent, DeviceKeys, ProcessedToDeviceEvent},
>>>>>>> 6ab11a03
    DeviceData, OlmMachine,
};

#[async_test]
async fn test_session_creation() {
    let (alice_machine, bob_machine, mut one_time_keys) =
        get_machine_pair(tests::alice_id(), tests::user_id(), false).await;
    let (key_id, one_time_key) = one_time_keys.pop_first().unwrap();

    create_session(
        &alice_machine,
        bob_machine.user_id(),
        bob_machine.device_id(),
        key_id,
        one_time_key,
    )
    .await;

    let session = alice_machine
        .store()
        .get_sessions(&bob_machine.store().static_account().identity_keys().curve25519.to_base64())
        .await
        .unwrap()
        .unwrap();

    assert!(!session.lock().await.is_empty())
}

#[async_test]
async fn test_getting_most_recent_session() {
    let (alice_machine, bob_machine, mut one_time_keys) =
        get_machine_pair(tests::alice_id(), tests::user_id(), false).await;
    let (key_id, one_time_key) = one_time_keys.pop_first().unwrap();

    let device = alice_machine
        .get_device(bob_machine.user_id(), bob_machine.device_id(), None)
        .await
        .unwrap()
        .unwrap();

    assert!(device.get_most_recent_session().await.unwrap().is_none());

    create_session(
        &alice_machine,
        bob_machine.user_id(),
        bob_machine.device_id(),
        key_id,
        one_time_key.to_owned(),
    )
    .await;

    for _ in 0..10 {
        let (key_id, one_time_key) = one_time_keys.pop_first().unwrap();

        create_session(
            &alice_machine,
            bob_machine.user_id(),
            bob_machine.device_id(),
            key_id,
            one_time_key.to_owned(),
        )
        .await;
    }

    let mut changes = Changes::default();

    // Since the sessions are created quickly in succession and our timestamps have
    // a resolution in seconds, it's very likely that we're going to end up
    // with the same timestamps, so we manually masage them to be 10s apart.
    let session_id = {
        let sessions = alice_machine
            .store()
            .get_sessions(&bob_machine.identity_keys().curve25519.to_base64())
            .await
            .unwrap()
            .unwrap();

        let mut sessions = sessions.lock().await;

        let mut use_time = SystemTime::now();

        let mut session_id = None;

        // Iterate through the sessions skipping the first and last element so we know
        // that the correct session isn't the first nor the last one.
        let (_, sessions_slice) = sessions.as_mut_slice().split_last_mut().unwrap();

        for session in sessions_slice.iter_mut().skip(1) {
            session.creation_time = SecondsSinceUnixEpoch::from_system_time(use_time).unwrap();
            use_time += Duration::from_secs(10);

            session_id = Some(session.session_id().to_owned());
            changes.sessions.push(session.clone());
        }

        session_id.unwrap()
    };

    alice_machine.store().save_changes(changes).await.unwrap();

    let newest_session = device.get_most_recent_session().await.unwrap().unwrap();

    assert_eq!(
        newest_session.session_id(),
        session_id,
        "The session we found is the one that was most recently created"
    );
}

#[async_test]
async fn test_get_most_recent_session_of_device_with_no_curve_key() {
    let alice_machine =
        OlmMachine::new(user_id!("@alice:example.org"), device_id!("ALICE_DEVICE")).await;
    let bob_user_id = user_id!("@bob:example.com");
    let bob_device_id = device_id!("BOB_DEVICE");

    let bob_device_data = {
        // Create a device with no Curve25519 key. It has to have an Ed25519 key, and be
        // signed, for us to accept it
        let bob_signing_key = Ed25519SecretKey::new();

        // Generate the unsigned structure
        let mut bob_device_keys = DeviceKeys::new(
            bob_user_id.to_owned(),
            bob_device_id.to_owned(),
            vec![],
            BTreeMap::from([(
                DeviceKeyId::from_parts(DeviceKeyAlgorithm::Ed25519, bob_device_id),
                bob_signing_key.public_key().into(),
            )]),
            Default::default(),
        );

        // Add the signature
        bob_device_keys.signatures.add_signature(
            bob_user_id.to_owned(),
            DeviceKeyId::from_parts(DeviceKeyAlgorithm::Ed25519, bob_device_id),
            bob_signing_key
                .sign_json(serde_json::to_value(&bob_device_keys).unwrap())
                .expect("Could not sign device data"),
        );

        DeviceData::try_from(&bob_device_keys).unwrap()
    };

    alice_machine.store().save_device_data(&[bob_device_data]).await.unwrap();

    // Now, fetch the device from the store, and the most recent session should be
    // None.
    let device = alice_machine.get_device(bob_user_id, bob_device_id, None).await.unwrap().unwrap();
    let newest_session = device.get_most_recent_session().await.unwrap();
    assert!(newest_session.is_none());
}

async fn olm_encryption_test_helper(use_fallback_key: bool) {
    let (alice, bob) =
        get_machine_pair_with_session(tests::alice_id(), tests::user_id(), use_fallback_key).await;

    let bob_device = alice.get_device(bob.user_id(), bob.device_id(), None).await.unwrap().unwrap();

    let (_, content) = bob_device
        .encrypt("m.dummy", ToDeviceDummyEventContent::new())
        .await
        .expect("We should be able to encrypt a dummy event.");

    let event = ToDeviceEvent::new(
        alice.user_id().to_owned(),
        content.deserialize_as().expect("We should be able to deserialize the encrypted content"),
    );

    // Decrypting the first time should succeed.
    let decrypted = bob
        .store()
        .with_transaction(|mut tr| async {
            let res = bob.decrypt_to_device_event(&mut tr, &event, &mut Changes::default()).await?;
            Ok((tr, res))
        })
        .await
        .expect("We should be able to decrypt the event.")
        .result
        .raw_event
        .deserialize()
        .expect("We should be able to deserialize the decrypted event.");

    assert_let!(AnyToDeviceEvent::Dummy(decrypted) = decrypted);
    assert_eq!(&decrypted.sender, alice.user_id());

    // Replaying the event should now result in a decryption failure.
    bob.store()
        .with_transaction(|mut tr| async {
            let res = bob.decrypt_to_device_event(&mut tr, &event, &mut Changes::default()).await?;
            Ok((tr, res))
        })
        .await
        .expect_err(
            "Decrypting a replayed event should not succeed, even if it's a pre-key message",
        );
}

#[async_test]
async fn test_olm_encryption() {
    olm_encryption_test_helper(false).await;
}

#[async_test]
async fn test_olm_encryption_with_fallback_key() {
    olm_encryption_test_helper(true).await;
}

/// Encrypted to-device messages which hold a `sender_device_keys`, but that
/// data is unsigned, should not be decrypted.
#[async_test]
async fn test_decrypt_to_device_message_with_unsigned_sender_keys() {
    let (alice, bob) = get_machine_pair_with_setup_sessions_test_helper(
        tests::alice_id(),
        tests::user_id(),
        false,
    )
    .await;

    let mut alice_session = alice
        .get_device(bob.user_id(), bob.device_id(), None)
        .await
        .unwrap()
        .unwrap()
        .get_most_recent_session()
        .await
        .unwrap()
        .unwrap();

    let mut malformed_device_keys = alice_session.our_device_keys.clone();
    malformed_device_keys.signatures.clear();
    let plaintext = serde_json::to_string(&json!({
        "sender": alice.user_id(),
        "sender_device": alice.device_id(),
        "keys": { "ed25519": alice.identity_keys().ed25519.to_base64() },
        "recipient": bob.user_id(),
        "recipient_keys": { "ed25519": bob.identity_keys().ed25519.to_base64() },
        "type": "org.matrix.test",
        "content": {"a": "b"},
        "sender_device_keys": malformed_device_keys,
    }))
    .unwrap();

    let ciphertext = alice_session.encrypt_helper(&plaintext).await;
    let event = ToDeviceEvent::new(
        alice.user_id().to_owned(),
        alice_session.build_encrypted_event(ciphertext, None).await.unwrap(),
    );

    // Bob receives the to-device message
    let (to_device_events, _) = receive_to_device_event(&bob, &event).await;

    let event = to_device_events.first().expect("Bob did not get a to-device event").clone();

    // The to-device event should remain encrypted.
    assert_let!(ProcessedToDeviceEvent::UnableToDecrypt(event) = event);
    assert_eq!(event.get_field("type").unwrap(), Some("m.room.encrypted"));
}<|MERGE_RESOLUTION|>--- conflicted
+++ resolved
@@ -38,13 +38,8 @@
         tests::megolm_sender_data::receive_to_device_event,
     },
     olm::utility::SignJson,
-<<<<<<< HEAD
-    store::Changes,
+    store::types::Changes,
     types::{events::ToDeviceEvent, DeviceKeys},
-=======
-    store::types::Changes,
-    types::{events::ToDeviceEvent, DeviceKeys, ProcessedToDeviceEvent},
->>>>>>> 6ab11a03
     DeviceData, OlmMachine,
 };
 
