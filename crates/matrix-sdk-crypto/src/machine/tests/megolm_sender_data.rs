// Copyright 2024 The Matrix.org Foundation C.I.C.
//
// Licensed under the Apache License, Version 2.0 (the "License");
// you may not use this file except in compliance with the License.
// You may obtain a copy of the License at
//
//     http://www.apache.org/licenses/LICENSE-2.0
//
// Unless required by applicable law or agreed to in writing, software
// distributed under the License is distributed on an "AS IS" BASIS,
// WITHOUT WARRANTIES OR CONDITIONS OF ANY KIND, either express or implied.
// See the License for the specific language governing permissions and
// limitations under the License.

use std::{fmt::Debug, iter, pin::Pin};

use assert_matches::assert_matches;
use futures_core::Stream;
use futures_util::{FutureExt, StreamExt};
use matrix_sdk_common::deserialized_responses::ProcessedToDeviceEvent;
use matrix_sdk_test::async_test;
use ruma::{room_id, user_id, RoomId, TransactionId, UserId};
use serde::Serialize;
use serde_json::json;
use tokio_stream::wrappers::errors::BroadcastStreamRecvError;

use crate::{
    machine::{
        test_helpers::{
            bootstrap_requests_to_keys_query_response,
            get_machine_pair_with_setup_sessions_test_helper,
        },
        tests::to_device_requests_to_content,
    },
    olm::{InboundGroupSession, SenderData},
<<<<<<< HEAD
    store::RoomKeyInfo,
    types::events::{room::encrypted::ToDeviceEncryptedEventContent, EventType, ToDeviceEvent},
=======
    store::types::RoomKeyInfo,
    types::{
        events::{room::encrypted::ToDeviceEncryptedEventContent, EventType, ToDeviceEvent},
        ProcessedToDeviceEvent,
    },
>>>>>>> 6ab11a03
    DeviceData, EncryptionSettings, EncryptionSyncChanges, OlmMachine, Session,
};

/// Test the behaviour when a megolm session is received from an unknown device,
/// and the device keys are not in the to-device message.
#[async_test]
async fn test_receive_megolm_session_from_unknown_device() {
    // Given Bob does not know about Alice's device
    let (alice, bob) = get_machine_pair().await;
    let mut bob_room_keys_received_stream = Box::pin(bob.store().room_keys_received_stream());

    // `get_machine_pair_with_setup_sessions_test_helper` tells Bob about Alice's
    // device keys, so to run this test, we need to make him forget them.
    forget_devices_for_user(&bob, alice.user_id()).await;

    // When Alice starts a megolm session and shares the key with Bob, *without*
    // sending the sender data.
    let room_id = room_id!("!test:example.org");
    let event = create_and_share_session_without_sender_data(&alice, &bob, room_id).await;

    // Bob receives the to-device message
    receive_to_device_event(&bob, &event).await;

    // Then Bob should know about the session, and it should have
    // `SenderData::UnknownDevice`.
    let room_key_info = get_room_key_received_update(&mut bob_room_keys_received_stream);
    let session = get_inbound_group_session_or_panic(&bob, &room_key_info).await;

    assert_matches!(
        session.sender_data,
        SenderData::UnknownDevice {legacy_session, owner_check_failed} => {
            assert!(!legacy_session);
            assert!(!owner_check_failed);
        }
    );
}

/// Test the behaviour when a megolm session is received from a known, but
/// unsigned, device.
#[async_test]
async fn test_receive_megolm_session_from_known_device() {
    // Given Bob knows about Alice's device
    let (alice, bob) = get_machine_pair().await;
    let mut bob_room_keys_received_stream = Box::pin(bob.store().room_keys_received_stream());

    // When Alice shares a room key with Bob
    let room_id = room_id!("!test:example.org");
    let event = ToDeviceEvent::new(
        alice.user_id().to_owned(),
        to_device_requests_to_content(
            alice
                .share_room_key(room_id, iter::once(bob.user_id()), EncryptionSettings::default())
                .await
                .unwrap(),
        ),
    );

    // Bob receives the to-device message
    receive_to_device_event(&bob, &event).await;

    // Then Bob should know about the session, and it should have
    // `SenderData::DeviceInfo`
    let room_key_info = get_room_key_received_update(&mut bob_room_keys_received_stream);
    let session = get_inbound_group_session_or_panic(&bob, &room_key_info).await;

    assert_matches!(
        session.sender_data,
        SenderData::DeviceInfo { legacy_session, .. } => {
            assert!(!legacy_session);
        }
    );
}

/// If we have a megolm session from an unknown device, test what happens when
/// we get a /keys/query response that includes that device.
#[async_test]
async fn test_update_unknown_device_senderdata_on_keys_query() {
    // Given we have a megolm session from an unknown device

    let (alice, bob) = get_machine_pair().await;
    let mut bob_room_keys_received_stream = Box::pin(bob.store().room_keys_received_stream());

    // `get_machine_pair_with_setup_sessions_test_helper` tells Bob about Alice's
    // device keys, so to run this test, we need to make him forget them.
    forget_devices_for_user(&bob, alice.user_id()).await;

    // Alice starts a megolm session and shares the key with Bob, *without* sending
    // the sender data.
    let room_id = room_id!("!test:example.org");
    let event = create_and_share_session_without_sender_data(&alice, &bob, room_id).await;

    // Bob receives the to-device message
    receive_to_device_event(&bob, &event).await;

    // and now Bob should know about the session.
    let room_key_info = get_room_key_received_update(&mut bob_room_keys_received_stream);
    let session = get_inbound_group_session_or_panic(&bob, &room_key_info).await;

    // Double-check that it is, in fact, an unknown device session.
    assert_matches!(session.sender_data, SenderData::UnknownDevice { .. });

    // When Bob gets a /keys/query response for Alice, that includes the
    // sending device...

    let alice_device = DeviceData::from_machine_test_helper(&alice).await.unwrap();
    let kq_response = json!({
        "device_keys": { alice.user_id() : { alice.device_id():  alice_device.as_device_keys()}}
    });
    bob.receive_keys_query_response(
        &TransactionId::new(),
        &matrix_sdk_test::ruma_response_from_json(&kq_response),
    )
    .await
    .unwrap();

    // Then Bob should have received an update about the session, and it should now
    // be `SenderData::DeviceInfo`
    let room_key_info = get_room_key_received_update(&mut bob_room_keys_received_stream);
    let session = get_inbound_group_session_or_panic(&bob, &room_key_info).await;

    assert_matches!(
        session.sender_data,
        SenderData::DeviceInfo {legacy_session, ..} => {
            assert!(!legacy_session);
        }
    );
}

/// If we have a megolm session from an unsigned device, test what happens when
/// we get a /keys/query response that includes that device.
#[async_test]
async fn test_update_device_info_senderdata_on_keys_query() {
    // Given we have a megolm session from an unsigned device

    let (alice, bob) = get_machine_pair().await;
    let mut bob_room_keys_received_stream = Box::pin(bob.store().room_keys_received_stream());

    // Alice starts a megolm session and shares the key with Bob
    let room_id = room_id!("!test:example.org");

    let to_device_requests = alice
        .share_room_key(room_id, iter::once(bob.user_id()), EncryptionSettings::default())
        .await
        .unwrap();
    let event = ToDeviceEvent::new(
        alice.user_id().to_owned(),
        to_device_requests_to_content(to_device_requests),
    );
    // Bob receives the to-device message
    receive_to_device_event(&bob, &event).await;

    // and now Bob should know about the session.
    let room_key_info = get_room_key_received_update(&mut bob_room_keys_received_stream);
    let session = get_inbound_group_session_or_panic(&bob, &room_key_info).await;

    // Double-check that it is, in fact, an unverified device session.
    assert_matches!(session.sender_data, SenderData::DeviceInfo { .. });

    // When Bob receives a /keys/query response for Alice that includes a verifiable
    // signature for her device
    let bootstrap_requests = alice.bootstrap_cross_signing(false).await.unwrap();
    let kq_response = bootstrap_requests_to_keys_query_response(bootstrap_requests);
    bob.receive_keys_query_response(&TransactionId::new(), &kq_response).await.unwrap();

    // Then Bob should have received an update about the session, and it should now
    // be `SenderData::SenderUnverified`
    let room_key_info = get_room_key_received_update(&mut bob_room_keys_received_stream);
    let session = get_inbound_group_session_or_panic(&bob, &room_key_info).await;

    assert_matches!(session.sender_data, SenderData::SenderUnverified(_));
}

/// Convenience wrapper for [`get_machine_pair_with_setup_sessions_test_helper`]
/// using standard user ids.
async fn get_machine_pair() -> (OlmMachine, OlmMachine) {
    get_machine_pair_with_setup_sessions_test_helper(
        user_id!("@alice:example.org"),
        user_id!("@bob:example.com"),
        false,
    )
    .await
}

/// Tell the given [`OlmMachine`] to forget about any keys it has seen for the
/// given user.
async fn forget_devices_for_user(machine: &OlmMachine, other_user: &UserId) {
    let mut keys_query_response = ruma::api::client::keys::get_keys::v3::Response::default();
    keys_query_response.device_keys.insert(other_user.to_owned(), Default::default());
    machine.receive_keys_query_response(&TransactionId::new(), &keys_query_response).await.unwrap();
}

/// Create a new [`OutboundGroupSession`], and build a to-device event to share
/// it with another [`OlmMachine`], *without* sending the MSC4147 sender data.
///
/// # Arguments
///
/// * `alice` - sending device.
/// * `bob` - receiving device.
/// * `room_id` - room to create a session for.
async fn create_and_share_session_without_sender_data(
    alice: &OlmMachine,
    bob: &OlmMachine,
    room_id: &RoomId,
) -> ToDeviceEvent<ToDeviceEncryptedEventContent> {
    let (outbound_session, _) = alice
        .inner
        .group_session_manager
        .get_or_create_outbound_session(
            room_id,
            EncryptionSettings::default(),
            SenderData::unknown(),
        )
        .await
        .unwrap();

    // In future, we might want to save the session to the store, to better match
    // the behaviour of the real implementation. See
    // `GroupSessionManager::share_room_key` for inspiration on how to do that.

    let olm_sessions = alice
        .store()
        .get_sessions(&bob.identity_keys().curve25519.to_base64())
        .await
        .unwrap()
        .unwrap();
    let mut olm_session: Session = olm_sessions.lock().await[0].clone();

    let room_key_content = outbound_session.as_content().await;
    let plaintext = serde_json::to_string(&json!({
        "sender": alice.user_id(),
        "sender_device": alice.device_id(),
        "keys": { "ed25519": alice.identity_keys().ed25519.to_base64() },
        // We deliberately do *not* include:
        // "org.matrix.msc4147.device_keys": alice_device_keys,
        "recipient": bob.user_id(),
        "recipient_keys": { "ed25519": bob.identity_keys().ed25519.to_base64() },
        "type": room_key_content.event_type(),
        "content": room_key_content,
    }))
    .unwrap();

    let ciphertext = olm_session.encrypt_helper(&plaintext).await;
    ToDeviceEvent::new(
        alice.user_id().to_owned(),
        olm_session.build_encrypted_event(ciphertext, None).await.unwrap(),
    )
}

/// Pipe a to-device event into an [`OlmMachine`].
pub async fn receive_to_device_event<C>(
    machine: &OlmMachine,
    event: &ToDeviceEvent<C>,
) -> (Vec<ProcessedToDeviceEvent>, Vec<RoomKeyInfo>)
where
    C: EventType + Serialize + Debug,
{
    let event_json = serde_json::to_string(event).expect("Unable to serialize to-device message");

    machine
        .receive_sync_changes(EncryptionSyncChanges {
            to_device_events: vec![serde_json::from_str(&event_json).unwrap()],
            changed_devices: &Default::default(),
            one_time_keys_counts: &Default::default(),
            unused_fallback_keys: None,
            next_batch_token: None,
        })
        .await
        .expect("Error receiving to-device event")
}

/// Given the `room_keys_received_stream`, check that there is a pending update,
/// and pop it.
fn get_room_key_received_update(
    room_keys_received_stream: &mut Pin<
        Box<impl Stream<Item = Result<Vec<RoomKeyInfo>, BroadcastStreamRecvError>>>,
    >,
) -> RoomKeyInfo {
    room_keys_received_stream
        .next()
        .now_or_never()
        .flatten()
        .expect("We should have received an update of room key infos")
        .unwrap()
        .pop()
        .expect("Received an empty room key info update")
}

/// Load the inbound group session corresponding to an update from the
/// `room_keys_received_stream` from the given machine's store.
async fn get_inbound_group_session_or_panic(
    machine: &OlmMachine,
    room_key_info: &RoomKeyInfo,
) -> InboundGroupSession {
    machine
        .store()
        .get_inbound_group_session(&room_key_info.room_id, &room_key_info.session_id)
        .await
        .expect("Error loading inbound group session")
        .expect("Inbound group session not found")
}<|MERGE_RESOLUTION|>--- conflicted
+++ resolved
@@ -33,16 +33,8 @@
         tests::to_device_requests_to_content,
     },
     olm::{InboundGroupSession, SenderData},
-<<<<<<< HEAD
-    store::RoomKeyInfo,
+    store::types::RoomKeyInfo,
     types::events::{room::encrypted::ToDeviceEncryptedEventContent, EventType, ToDeviceEvent},
-=======
-    store::types::RoomKeyInfo,
-    types::{
-        events::{room::encrypted::ToDeviceEncryptedEventContent, EventType, ToDeviceEvent},
-        ProcessedToDeviceEvent,
-    },
->>>>>>> 6ab11a03
     DeviceData, EncryptionSettings, EncryptionSyncChanges, OlmMachine, Session,
 };
 
