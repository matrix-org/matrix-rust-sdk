--- conflicted
+++ resolved
@@ -33,11 +33,7 @@
         tests::to_device_requests_to_content,
     },
     olm::{InboundGroupSession, SenderData},
-<<<<<<< HEAD
-    store::RoomKeyInfo,
-=======
     store::types::RoomKeyInfo,
->>>>>>> 7126fc8a
     types::events::{room::encrypted::ToDeviceEncryptedEventContent, EventType, ToDeviceEvent},
     DeviceData, EncryptionSettings, EncryptionSyncChanges, OlmMachine, Session,
 };
