--- conflicted
+++ resolved
@@ -46,11 +46,8 @@
 #[cfg(feature = "experimental-algorithms")]
 use crate::types::events::room::encrypted::MegolmV2AesSha2Content;
 use crate::{
-<<<<<<< HEAD
+    session_manager::CollectStrategy,
     store::caches::SequenceNumber,
-=======
-    session_manager::CollectStrategy,
->>>>>>> 8e8d793f
     types::{
         events::{
             room::encrypted::{
