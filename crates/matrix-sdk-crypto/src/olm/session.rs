// Copyright 2020 The Matrix.org Foundation C.I.C.
//
// Licensed under the Apache License, Version 2.0 (the "License");
// you may not use this file except in compliance with the License.
// You may obtain a copy of the License at
//
//     http://www.apache.org/licenses/LICENSE-2.0
//
// Unless required by applicable law or agreed to in writing, software
// distributed under the License is distributed on an "AS IS" BASIS,
// WITHOUT WARRANTIES OR CONDITIONS OF ANY KIND, either express or implied.
// See the License for the specific language governing permissions and
// limitations under the License.

use std::{fmt, sync::Arc};

use ruma::{serde::Raw, SecondsSinceUnixEpoch};
use serde::{Deserialize, Serialize};
use serde_json::json;
use tokio::sync::Mutex;
use tracing::{debug, Span};
use vodozemac::{
    olm::{DecryptionError, OlmMessage, Session as InnerSession, SessionConfig, SessionPickle},
    Curve25519PublicKey,
};

#[cfg(feature = "experimental-algorithms")]
use crate::types::events::room::encrypted::OlmV2Curve25519AesSha2Content;
use crate::{
    error::{EventError, OlmResult, SessionPickleError},
    types::{
        events::room::encrypted::{OlmV1Curve25519AesSha2Content, ToDeviceEncryptedEventContent},
        DeviceKeys, EventEncryptionAlgorithm,
    },
    ReadOnlyDevice,
};

/// Cryptographic session that enables secure communication between two
/// `Account`s
#[derive(Clone)]
pub struct Session {
    /// The OlmSession
    pub inner: Arc<Mutex<InnerSession>>,
    /// Our sessionId
    pub session_id: Arc<str>,
    /// The Key of the sender
    pub sender_key: Curve25519PublicKey,
    /// Our own signed device keys
    pub our_device_keys: DeviceKeys,
    /// Has this been created using the fallback key
    pub created_using_fallback_key: bool,
    /// When the session was created
    pub creation_time: SecondsSinceUnixEpoch,
    /// When the session was last used
    pub last_use_time: SecondsSinceUnixEpoch,
}

#[cfg(not(tarpaulin_include))]
impl fmt::Debug for Session {
    fn fmt(&self, f: &mut fmt::Formatter<'_>) -> fmt::Result {
        f.debug_struct("Session")
            .field("session_id", &self.session_id())
            .field("sender_key", &self.sender_key)
            .finish()
    }
}

impl Session {
    /// Decrypt the given Olm message.
    ///
    /// Returns the decrypted plaintext or a [`DecryptionError`] if decryption
    /// failed.
    ///
    /// # Arguments
    ///
    /// * `message` - The Olm message that should be decrypted.
    pub async fn decrypt(&mut self, message: &OlmMessage) -> Result<String, DecryptionError> {
        let mut inner = self.inner.lock().await;
        Span::current().record("session_id", inner.session_id());

        let plaintext = inner.decrypt(message)?;
        debug!(session=?inner, "Decrypted an Olm message");

        let plaintext = String::from_utf8_lossy(&plaintext).to_string();

        self.last_use_time = SecondsSinceUnixEpoch::now();

        Ok(plaintext)
    }

    /// Get the sender key that was used to establish this Session.
    pub fn sender_key(&self) -> Curve25519PublicKey {
        self.sender_key
    }

    /// Get the [`SessionConfig`] that this session is using.
    pub async fn session_config(&self) -> SessionConfig {
        self.inner.lock().await.session_config()
    }

    /// Get the [`EventEncryptionAlgorithm`] of this [`Session`].
    #[allow(clippy::unused_async)] // The experimental-algorithms feature uses async code.
    pub async fn algorithm(&self) -> EventEncryptionAlgorithm {
        #[cfg(feature = "experimental-algorithms")]
        if self.session_config().await.version() == 2 {
            EventEncryptionAlgorithm::OlmV2Curve25519AesSha2
        } else {
            EventEncryptionAlgorithm::OlmV1Curve25519AesSha2
        }

        #[cfg(not(feature = "experimental-algorithms"))]
        EventEncryptionAlgorithm::OlmV1Curve25519AesSha2
    }

    /// Encrypt the given plaintext as a OlmMessage.
    ///
    /// Returns the encrypted Olm message.
    ///
    /// # Arguments
    ///
    /// * `plaintext` - The plaintext that should be encrypted.
    pub(crate) async fn encrypt_helper(&mut self, plaintext: &str) -> OlmMessage {
        let mut session = self.inner.lock().await;
        let message = session.encrypt(plaintext);
        self.last_use_time = SecondsSinceUnixEpoch::now();
        debug!(?session, "Successfully encrypted an event");
        message
    }

    /// Encrypt the given event content content as an m.room.encrypted event
    /// content.
    ///
    /// # Arguments
    ///
    /// * `recipient_device` - The device for which this message is going to be
    ///   encrypted, this needs to be the device that was used to create this
    ///   session with.
    ///
    /// * `event_type` - The type of the event content.
    ///
    /// * `content` - The content of the event.
    pub async fn encrypt(
        &mut self,
        recipient_device: &ReadOnlyDevice,
        event_type: &str,
        content: impl Serialize,
        message_id: Option<String>,
    ) -> OlmResult<Raw<ToDeviceEncryptedEventContent>> {
        let plaintext = {
            let recipient_signing_key =
                recipient_device.ed25519_key().ok_or(EventError::MissingSigningKey)?;

            let payload = json!({
                "sender": &self.our_device_keys.user_id,
                "sender_device": &self.our_device_keys.device_id,
                "keys": {
                    "ed25519": self.our_device_keys.ed25519_key().expect("Device doesn't have ed25519 key").to_base64(),
                },
                "device_keys": self.our_device_keys,
                "recipient": recipient_device.user_id(),
                "recipient_keys": {
                    "ed25519": recipient_signing_key.to_base64(),
                },
                "type": event_type,
                "content": content,
            });

            serde_json::to_string(&payload)?
        };

        let ciphertext = self.encrypt_helper(&plaintext).await;

        let content = match self.algorithm().await {
            EventEncryptionAlgorithm::OlmV1Curve25519AesSha2 => OlmV1Curve25519AesSha2Content {
                ciphertext,
                recipient_key: self.sender_key,
                sender_key: self
                    .our_device_keys
                    .curve25519_key()
                    .expect("Device doesn't have curve25519 key"),
                message_id,
            }
            .into(),
            #[cfg(feature = "experimental-algorithms")]
            EventEncryptionAlgorithm::OlmV2Curve25519AesSha2 => OlmV2Curve25519AesSha2Content {
                ciphertext,
                sender_key: self
                    .our_device_keys
                    .curve25519_key()
                    .expect("Device doesn't have curve25519 key"),
                message_id,
            }
            .into(),
            _ => unreachable!(),
        };

        let content = Raw::new(&content)?;

        Ok(content)
    }

    /// Returns the unique identifier for this session.
    pub fn session_id(&self) -> &str {
        &self.session_id
    }

    /// Store the session as a base64 encoded string.
    ///
    /// # Arguments
    ///
    /// * `pickle_mode` - The mode that was used to pickle the session, either
    ///   an unencrypted mode or an encrypted using passphrase.
    pub async fn pickle(&self) -> PickledSession {
        let pickle = self.inner.lock().await.pickle();

        PickledSession {
            pickle,
            sender_key: self.sender_key,
            created_using_fallback_key: self.created_using_fallback_key,
            creation_time: self.creation_time,
            last_use_time: self.last_use_time,
        }
    }

    /// Restore a Session from a previously pickled string.
    ///
    /// Returns the restored Olm Session or a `SessionUnpicklingError` if there
    /// was an error.
    ///
    /// # Arguments
    ///
    /// * `our_device_keys` - Our own signed device keys.
    ///
    /// * `pickle` - The pickled version of the `Session`.
<<<<<<< HEAD
=======
    ///
    /// * `pickle_mode` - The mode that was used to pickle the session, either
    ///   an unencrypted mode or an encrypted using passphrase.
>>>>>>> ed9ab879
    pub fn from_pickle(
        our_device_keys: DeviceKeys,
        pickle: PickledSession,
    ) -> Result<Self, SessionPickleError> {
        if our_device_keys.curve25519_key().is_none() {
            return Err(SessionPickleError::MissingIdentityKey);
        }
        if our_device_keys.ed25519_key().is_none() {
            return Err(SessionPickleError::MissingSigningKey);
        }

        let session: vodozemac::olm::Session = pickle.pickle.into();
        let session_id = session.session_id();

        Ok(Session {
            inner: Arc::new(Mutex::new(session)),
            session_id: session_id.into(),
            created_using_fallback_key: pickle.created_using_fallback_key,
            sender_key: pickle.sender_key,
            our_device_keys,
            creation_time: pickle.creation_time,
            last_use_time: pickle.last_use_time,
        })
    }
}

impl PartialEq for Session {
    fn eq(&self, other: &Self) -> bool {
        self.session_id() == other.session_id()
    }
}

/// A pickled version of a `Session`.
///
/// Holds all the information that needs to be stored in a database to restore
/// a Session.
#[derive(Serialize, Deserialize)]
#[allow(missing_debug_implementations)]
pub struct PickledSession {
    /// The pickle string holding the Olm Session.
    pub pickle: SessionPickle,
    /// The curve25519 key of the other user that we share this session with.
    pub sender_key: Curve25519PublicKey,
    /// Was the session created using a fallback key.
    #[serde(default)]
    pub created_using_fallback_key: bool,
    /// The Unix timestamp when the session was created.
    pub creation_time: SecondsSinceUnixEpoch,
    /// The Unix timestamp when the session was last used.
    pub last_use_time: SecondsSinceUnixEpoch,
}

#[cfg(test)]
mod tests {
    use assert_matches2::assert_let;
    use matrix_sdk_test::async_test;
    use ruma::{device_id, user_id};
    use serde_json::{self, Value};
    use vodozemac::olm::{OlmMessage, SessionConfig};

    use crate::{
        identities::ReadOnlyDevice, olm::Account,
        types::events::room::encrypted::ToDeviceEncryptedEventContent,
    };

    #[async_test]
    async fn test_encryption_and_decryption() {
        use ruma::events::dummy::ToDeviceDummyEventContent;

        // Given users Alice and Bob
        let alice =
            Account::with_device_id(user_id!("@alice:localhost"), device_id!("ALICEDEVICE"));
        let mut bob = Account::with_device_id(user_id!("@bob:localhost"), device_id!("BOBDEVICE"));

        // When Alice creates an Olm session with Bob
        bob.generate_one_time_keys(1);
        let one_time_key = *bob.one_time_keys().values().next().unwrap();
        let sender_key = bob.identity_keys().curve25519;
        let mut alice_session = alice.create_outbound_session_helper(
            SessionConfig::default(),
            sender_key,
            one_time_key,
            false,
            alice.device_keys(),
        );

        let alice_device = ReadOnlyDevice::from_account(&alice);

        // and encrypts a message
        let message = alice_session
            .encrypt(&alice_device, "m.dummy", ToDeviceDummyEventContent::new(), None)
            .await
            .unwrap()
            .deserialize()
            .unwrap();

        #[cfg(feature = "experimental-algorithms")]
        assert_let!(ToDeviceEncryptedEventContent::OlmV2Curve25519AesSha2(content) = message);
        #[cfg(not(feature = "experimental-algorithms"))]
        assert_let!(ToDeviceEncryptedEventContent::OlmV1Curve25519AesSha2(content) = message);

        let prekey = if let OlmMessage::PreKey(m) = content.ciphertext {
            m
        } else {
            panic!("Wrong Olm message type");
        };

        // Then Bob should be able to create a session from the message and decrypt it.
        let bob_session_result = bob
            .create_inbound_session(
                alice_device.curve25519_key().unwrap(),
                bob.device_keys(),
                &prekey,
            )
            .unwrap();

        // Also ensure that the encrypted payload has the device keys.
        let plaintext: Value = serde_json::from_str(&bob_session_result.plaintext).unwrap();
        assert_eq!(plaintext["device_keys"]["user_id"].as_str(), Some("@alice:localhost"));
    }
}<|MERGE_RESOLUTION|>--- conflicted
+++ resolved
@@ -232,12 +232,6 @@
     /// * `our_device_keys` - Our own signed device keys.
     ///
     /// * `pickle` - The pickled version of the `Session`.
-<<<<<<< HEAD
-=======
-    ///
-    /// * `pickle_mode` - The mode that was used to pickle the session, either
-    ///   an unencrypted mode or an encrypted using passphrase.
->>>>>>> ed9ab879
     pub fn from_pickle(
         our_device_keys: DeviceKeys,
         pickle: PickledSession,
