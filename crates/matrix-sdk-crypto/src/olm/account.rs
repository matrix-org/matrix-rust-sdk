// Copyright 2020 The Matrix.org Foundation C.I.C.
//
// Licensed under the Apache License, Version 2.0 (the "License");
// you may not use this file except in compliance with the License.
// You may obtain a copy of the License at
//
//     http://www.apache.org/licenses/LICENSE-2.0
//
// Unless required by applicable law or agreed to in writing, software
// distributed under the License is distributed on an "AS IS" BASIS,
// WITHOUT WARRANTIES OR CONDITIONS OF ANY KIND, either express or implied.
// See the License for the specific language governing permissions and
// limitations under the License.

use std::{
    collections::{BTreeMap, HashMap},
    fmt,
    ops::Deref,
    sync::{
        atomic::{AtomicBool, AtomicU64, Ordering},
        Arc,
    },
};

use ruma::{
    api::client::{
        dehydrated_device::{DehydratedDeviceData, DehydratedDeviceV1},
        keys::{
            upload_keys,
            upload_signatures::v3::{Request as SignatureUploadRequest, SignedKeys},
        },
    },
    events::AnyToDeviceEvent,
    serde::Raw,
    DeviceId, DeviceKeyAlgorithm, DeviceKeyId, MilliSecondsSinceUnixEpoch, OwnedDeviceId,
    OwnedDeviceKeyId, OwnedUserId, RoomId, SecondsSinceUnixEpoch, UInt, UserId,
};
use serde::{de::Error, Deserialize, Serialize};
use serde_json::{
    value::{to_raw_value, RawValue as RawJsonValue},
    Value,
};
use sha2::{Digest, Sha256};
use tokio::sync::Mutex;
use tracing::{debug, field::debug, info, instrument, trace, warn, Span};
use vodozemac::{
    base64_encode,
    olm::{
        Account as InnerAccount, AccountPickle, IdentityKeys, OlmMessage,
        OneTimeKeyGenerationResult, PreKeyMessage, SessionConfig,
    },
    Curve25519PublicKey, Ed25519Signature, KeyId, PickleError,
};

use super::{
    utility::SignJson, EncryptionSettings, InboundGroupSession, OutboundGroupSession,
    PrivateCrossSigningIdentity, Session, SessionCreationError as MegolmSessionCreationError,
};
#[cfg(feature = "experimental-algorithms")]
use crate::types::events::room::encrypted::OlmV2Curve25519AesSha2Content;
use crate::{
    dehydrated_devices::DehydrationError,
    error::{EventError, OlmResult, SessionCreationError},
    identities::ReadOnlyDevice,
    requests::UploadSigningKeysRequest,
    store::{Changes, Store, StoreTransaction},
    types::{
        events::{
            olm_v1::AnyDecryptedOlmEvent,
            room::encrypted::{
                EncryptedToDeviceEvent, OlmV1Curve25519AesSha2Content,
                ToDeviceEncryptedEventContent,
            },
        },
        CrossSigningKey, DeviceKeys, EventEncryptionAlgorithm, MasterPubkey, OneTimeKey, SignedKey,
    },
    OlmError, SignatureError,
};

#[derive(Debug, Clone)]
pub(crate) enum SessionType {
    New(Session),
    Existing(Session),
}

#[derive(Debug)]
pub struct InboundCreationResult {
    pub session: Session,
    pub plaintext: String,
}

impl SessionType {
    #[cfg(test)]
    pub fn session(self) -> Session {
        match self {
            SessionType::New(s) => s,
            SessionType::Existing(s) => s,
        }
    }
}

/// A struct witnessing a successful decryption of an Olm-encrypted to-device
/// event.
///
/// Contains the decrypted event plaintext along with some associated metadata,
/// such as the identity (Curve25519) key of the to-device event sender.
#[derive(Debug)]
pub(crate) struct OlmDecryptionInfo {
    pub session: SessionType,
    pub message_hash: OlmMessageHash,
    pub inbound_group_session: Option<InboundGroupSession>,
    pub result: DecryptionResult,
}

#[derive(Debug)]
pub(crate) struct DecryptionResult {
    // AnyDecryptedOlmEvent is pretty big at 512 bytes, box it to reduce stack size
    pub event: Box<AnyDecryptedOlmEvent>,
    pub raw_event: Raw<AnyToDeviceEvent>,
    pub sender_key: Curve25519PublicKey,
}

/// A hash of a successfully decrypted Olm message.
///
/// Can be used to check if a message has been replayed to us.
#[derive(Debug, Clone, Serialize, Deserialize)]
pub struct OlmMessageHash {
    /// The curve25519 key of the sender that sent us the Olm message.
    pub sender_key: String,
    /// The hash of the message.
    pub hash: String,
}

impl OlmMessageHash {
    fn new(sender_key: Curve25519PublicKey, ciphertext: &OlmMessage) -> Self {
        let (message_type, ciphertext) = ciphertext.clone().to_parts();
        let sender_key = sender_key.to_base64();

        let sha = Sha256::new()
            .chain_update(sender_key.as_bytes())
            .chain_update([message_type as u8])
            .chain_update(ciphertext)
            .finalize();

        Self { sender_key, hash: base64_encode(sha.as_slice()) }
    }
}

<<<<<<< HEAD
impl Account {
    async fn decrypt_olm_helper(
        &self,
        transaction: &mut StoreTransaction,
        sender: &UserId,
        sender_key: Curve25519PublicKey,
        ciphertext: &OlmMessage,
    ) -> OlmResult<OlmDecryptionInfo> {
        let message_hash = OlmMessageHash::new(sender_key, ciphertext);

        match self.decrypt_olm_message(transaction, sender, sender_key, ciphertext).await {
            Ok((session, result)) => {
                Ok(OlmDecryptionInfo { session, message_hash, result, inbound_group_session: None })
            }
            Err(OlmError::SessionWedged(user_id, sender_key)) => {
                if self.store.is_message_known(&message_hash).await? {
                    info!(?sender_key, "An Olm message got replayed, decryption failed");
                    Err(OlmError::ReplayedMessage(user_id, sender_key))
                } else {
                    Err(OlmError::SessionWedged(user_id, sender_key))
                }
            }
            Err(e) => Err(e),
        }
    }

    #[cfg(feature = "experimental-algorithms")]
    async fn decrypt_olm_v2(
        &self,
        transaction: &mut StoreTransaction,
        sender: &UserId,
        content: &OlmV2Curve25519AesSha2Content,
    ) -> OlmResult<OlmDecryptionInfo> {
        self.decrypt_olm_helper(transaction, sender, content.sender_key, &content.ciphertext).await
    }

    #[instrument(skip_all, fields(sender, sender_key = %content.sender_key))]
    async fn decrypt_olm_v1(
        &self,
        transaction: &mut StoreTransaction,
        sender: &UserId,
        content: &OlmV1Curve25519AesSha2Content,
    ) -> OlmResult<OlmDecryptionInfo> {
        if content.recipient_key != self.static_data.identity_keys.curve25519 {
            warn!("Olm event doesn't contain a ciphertext for our key");

            Err(EventError::MissingCiphertext.into())
        } else {
            Box::pin(self.decrypt_olm_helper(
                transaction,
                sender,
                content.sender_key,
                &content.ciphertext,
            ))
            .await
        }
=======
/// Account data that's static for the lifetime of a Client.
///
/// This data never changes once it's set, so it can be freely passed and cloned
/// everywhere.
#[derive(Clone)]
#[cfg_attr(not(tarpaulin_include), derive(Debug))]
pub struct StaticAccountData {
    /// The user_id this account belongs to.
    pub user_id: OwnedUserId,
    /// The device_id of this entry.
    pub device_id: OwnedDeviceId,
    /// The associated identity keys.
    pub identity_keys: Arc<IdentityKeys>,
    // The creation time of the account in milliseconds since epoch.
    creation_local_time: MilliSecondsSinceUnixEpoch,
}

impl StaticAccountData {
    const ALGORITHMS: &'static [&'static EventEncryptionAlgorithm] = &[
        &EventEncryptionAlgorithm::OlmV1Curve25519AesSha2,
        #[cfg(feature = "experimental-algorithms")]
        &EventEncryptionAlgorithm::OlmV2Curve25519AesSha2,
        &EventEncryptionAlgorithm::MegolmV1AesSha2,
        #[cfg(feature = "experimental-algorithms")]
        &EventEncryptionAlgorithm::MegolmV2AesSha2,
    ];

    /// Create a group session pair.
    ///
    /// This session pair can be used to encrypt and decrypt messages meant for
    /// a large group of participants.
    ///
    /// The outbound session is used to encrypt messages while the inbound one
    /// is used to decrypt messages encrypted by the outbound one.
    ///
    /// # Arguments
    ///
    /// * `room_id` - The ID of the room where the group session will be used.
    ///
    /// * `settings` - Settings determining the algorithm and rotation period of
    /// the outbound group session.
    pub async fn create_group_session_pair(
        &self,
        room_id: &RoomId,
        settings: EncryptionSettings,
    ) -> Result<(OutboundGroupSession, InboundGroupSession), MegolmSessionCreationError> {
        trace!(?room_id, algorithm = settings.algorithm.as_str(), "Creating a new room key");

        let visibility = settings.history_visibility.clone();
        let algorithm = settings.algorithm.to_owned();

        let outbound = OutboundGroupSession::new(
            self.device_id.clone(),
            self.identity_keys.clone(),
            room_id,
            settings,
        )?;

        let identity_keys = &self.identity_keys;

        let sender_key = identity_keys.curve25519;
        let signing_key = identity_keys.ed25519;

        let inbound = InboundGroupSession::new(
            sender_key,
            signing_key,
            room_id,
            &outbound.session_key().await,
            algorithm,
            Some(visibility),
        )?;

        Ok((outbound, inbound))
>>>>>>> 2a78b925
    }

    #[cfg(any(test, feature = "testing"))]
    #[allow(dead_code)]
    /// Testing only facility to create a group session pair with default
    /// settings.
    pub async fn create_group_session_pair_with_defaults(
        &self,
<<<<<<< HEAD
        transaction: &mut StoreTransaction,
        event: &EncryptedToDeviceEvent,
    ) -> OlmResult<OlmDecryptionInfo> {
        trace!("Decrypting a to-device event");

        match &event.content {
            ToDeviceEncryptedEventContent::OlmV1Curve25519AesSha2(c) => {
                self.decrypt_olm_v1(transaction, &event.sender, c).await
            }
            #[cfg(feature = "experimental-algorithms")]
            ToDeviceEncryptedEventContent::OlmV2Curve25519AesSha2(c) => {
                self.decrypt_olm_v2(transaction, &event.sender, c).await
            }
            ToDeviceEncryptedEventContent::Unknown(_) => {
                warn!(
                    "Error decrypting an to-device event, unsupported \
                    encryption algorithm"
                );
=======
        room_id: &RoomId,
    ) -> (OutboundGroupSession, InboundGroupSession) {
        self.create_group_session_pair(room_id, EncryptionSettings::default())
            .await
            .expect("Can't create default group session pair")
    }
>>>>>>> 2a78b925

    /// Get the key ID of our Ed25519 signing key.
    pub fn signing_key_id(&self) -> OwnedDeviceKeyId {
        DeviceKeyId::from_parts(DeviceKeyAlgorithm::Ed25519, self.device_id())
    }

    /// Check if the given JSON is signed by this Account key.
    ///
    /// This method should only be used if an object's signature needs to be
    /// checked multiple times, and you'd like to avoid performing the
    /// canonicalization step each time.
    ///
    /// **Note**: Use this method with caution, the `canonical_json` needs to be
    /// correctly canonicalized and make sure that the object you are checking
    /// the signature for is allowed to be signed by our own device.
    #[cfg(any(test, feature = "backups_v1"))]
    pub fn has_signed_raw(
        &self,
<<<<<<< HEAD
        response: &upload_keys::v3::Response,
    ) -> OlmResult<()> {
        let mut store_transaction = self.store.transaction().await?;

        let account = store_transaction.account().await?;

        if !account.shared() {
            debug!("Marking account as shared");
        }
        account.mark_as_shared();

        debug!("Marking one-time keys as published");
        // First mark the current keys as published, as updating the key counts might
        // generate some new keys if we're still below the limit.
        account.mark_keys_as_published().await;
        account.update_key_counts(&response.one_time_key_counts, None).await;

        store_transaction.commit().await?;
=======
        signatures: &crate::types::Signatures,
        canonical_json: &str,
    ) -> Result<(), SignatureError> {
        use crate::olm::utility::VerifyJson;

        let signing_key = self.identity_keys.ed25519;
>>>>>>> 2a78b925

        signing_key.verify_canonicalized_json(
            &self.user_id,
            &DeviceKeyId::from_parts(DeviceKeyAlgorithm::Ed25519, self.device_id()),
            signatures,
            canonical_json,
        )
    }

    /// Generate the unsigned `DeviceKeys` from this `StaticAccountData`.
    pub fn unsigned_device_keys(&self) -> DeviceKeys {
        let identity_keys = self.identity_keys();
        let keys = BTreeMap::from([
            (
                DeviceKeyId::from_parts(DeviceKeyAlgorithm::Curve25519, &self.device_id),
                identity_keys.curve25519.into(),
            ),
            (
                DeviceKeyId::from_parts(DeviceKeyAlgorithm::Ed25519, &self.device_id),
                identity_keys.ed25519.into(),
            ),
        ]);

        DeviceKeys::new(
            (*self.user_id).to_owned(),
            (*self.device_id).to_owned(),
            Self::ALGORITHMS.iter().map(|a| (**a).clone()).collect(),
            keys,
            Default::default(),
        )
    }

    /// Get the user id of the owner of the account.
    pub fn user_id(&self) -> &UserId {
        &self.user_id
    }

    /// Get the device ID that owns this account.
    pub fn device_id(&self) -> &DeviceId {
        &self.device_id
    }

    /// Get the public parts of the identity keys for the account.
    pub fn identity_keys(&self) -> IdentityKeys {
        *self.identity_keys
    }

<<<<<<< HEAD
    /// Decrypt an Olm message, creating a new Olm session if possible.
    #[instrument(skip(self, transaction, message))]
    async fn decrypt_olm_message(
        &self,
        transaction: &mut StoreTransaction,
        sender: &UserId,
        sender_key: Curve25519PublicKey,
        message: &OlmMessage,
    ) -> OlmResult<(SessionType, DecryptionResult)> {
        // First try to decrypt using an existing session.
        let (session, plaintext) = if let Some(d) =
            self.decrypt_with_existing_sessions(sender_key, message).await?
        {
            // Decryption succeeded, de-structure the session/plaintext out of
            // the Option.
            (SessionType::Existing(d.0), d.1)
        } else {
            // Decryption failed with every known session, let's try to create a
            // new session.
            match message {
                // A new session can only be created using a pre-key message,
                // return with an error if it isn't one.
                OlmMessage::Normal(_) => {
                    let session_ids = if let Some(sessions) =
                        self.store.get_sessions(&sender_key.to_base64()).await?
                    {
                        sessions.lock().await.iter().map(|s| s.session_id().to_owned()).collect()
                    } else {
                        vec![]
                    };

                    warn!(
                        ?session_ids,
                        "Failed to decrypt a non-pre-key message with all available sessions",
                    );

                    return Err(OlmError::SessionWedged(sender.to_owned(), sender_key));
                }

                OlmMessage::PreKey(m) => {
                    // Create the new session.
                    let account = transaction.account().await?;
                    let result = match account.create_inbound_session(sender_key, m).await {
                        Ok(r) => r,
                        Err(_) => {
                            return Err(OlmError::SessionWedged(sender.to_owned(), sender_key));
                        }
                    };

                    // We need to add the new session to the session cache, otherwise
                    // we might try to create the same session again.
                    // TODO: separate the session cache from the storage so we only add
                    // it to the cache but don't store it.
                    let changes =
                        Changes { sessions: vec![result.session.clone()], ..Default::default() };
                    self.store.save_changes(changes).await?;

                    (SessionType::New(result.session), result.plaintext)
                }
            }
        };

        {
            let session_id = match &session {
                SessionType::New(s) => s.session_id(),
                SessionType::Existing(s) => s.session_id(),
            };

            Span::current().record("session_id", session_id);
            trace!("Successfully decrypted an Olm message");
        }

        match self.parse_decrypted_to_device_event(sender, sender_key, plaintext).await {
            Ok(result) => Ok((session, result)),
            Err(e) => {
                // We might have created a new session but decryption might still
                // have failed, store it for the error case here, this is fine
                // since we don't expect this to happen often or at all.
                match session {
                    SessionType::New(s) | SessionType::Existing(s) => {
                        self.store.save_sessions(&[s]).await?;
                    }
                }

                warn!(
                    error = ?e,
                    "A to-device message was successfully decrypted but \
                    parsing and checking the event fields failed"
                );

                Err(e)
            }
        }
    }

    /// Parse the decrypted plaintext as JSON and verify that it wasn't
    /// forwarded by a third party.
    ///
    /// These checks are mandated by the spec[1]:
    ///
    /// > Other properties are included in order to prevent an attacker from
    /// > publishing someone else's Curve25519 keys as their own and
    /// > subsequently claiming to have sent messages which they didn't.
    /// > sender must correspond to the user who sent the event, recipient to
    /// > the local user, and recipient_keys to the local Ed25519 key.
    ///
    /// # Arguments
    ///
    /// * `sender` -  The `sender` field from the top level of the received
    ///   event.
    /// * `sender_key` - The `sender_key` from the cleartext `content` of the
    ///   received event (which should also have been used to find or establish
    ///   the Olm session that was used to decrypt the event -- so it is
    ///   guaranteed to be correct).
    /// * `plaintext` - The decrypted content of the event.
    async fn parse_decrypted_to_device_event(
        &self,
        sender: &UserId,
        sender_key: Curve25519PublicKey,
        plaintext: String,
    ) -> OlmResult<DecryptionResult> {
        let event: Box<AnyDecryptedOlmEvent> = serde_json::from_str(&plaintext)?;
        let identity_keys = &self.static_data.identity_keys;

        if event.recipient() != self.static_data.user_id {
            Err(EventError::MismatchedSender(
                event.recipient().to_owned(),
                self.static_data.user_id.clone(),
            )
            .into())
        }
        // Check that the `sender` in the decrypted to-device event matches that at the
        // top level of the encrypted event.
        else if event.sender() != sender {
            Err(EventError::MismatchedSender(event.sender().to_owned(), sender.to_owned()).into())
        } else if identity_keys.ed25519 != event.recipient_keys().ed25519 {
            Err(EventError::MismatchedKeys(
                identity_keys.ed25519.into(),
                event.recipient_keys().ed25519.into(),
            )
            .into())
        } else {
            // If this event is an `m.room_key` event, defer the check for the
            // Ed25519 key of the sender until we decrypt room events. This
            // ensures that we receive the room key even if we don't have access
            // to the device.
            if !matches!(*event, AnyDecryptedOlmEvent::RoomKey(_)) {
                let Some(device) =
                    self.store.get_device_from_curve_key(event.sender(), sender_key).await?
                else {
                    return Err(EventError::MissingSigningKey.into());
                };

                let Some(key) = device.ed25519_key() else {
                    return Err(EventError::MissingSigningKey.into());
                };

                if key != event.keys().ed25519 {
                    return Err(EventError::MismatchedKeys(
                        key.into(),
                        event.keys().ed25519.into(),
                    )
                    .into());
                }
            }

            Ok(DecryptionResult {
                event,
                raw_event: Raw::from_json(RawJsonValue::from_string(plaintext)?),
                sender_key,
            })
        }
    }
}

/// Account data that's static for the lifetime of a Client.
///
/// This data never changes once it's set, so it can be freely passed and cloned
/// everywhere.
#[derive(Clone)]
#[cfg_attr(not(tarpaulin_include), derive(Debug))]
pub struct StaticAccountData {
    /// The user_id this account belongs to
    pub user_id: OwnedUserId,
    /// The device_id of this entry
    pub device_id: OwnedDeviceId,
    /// The associated identity keys
    pub identity_keys: Arc<IdentityKeys>,
    // The creation time of the account in milliseconds since epoch.
    creation_local_time: MilliSecondsSinceUnixEpoch,
}

impl StaticAccountData {
    const ALGORITHMS: &'static [&'static EventEncryptionAlgorithm] = &[
        &EventEncryptionAlgorithm::OlmV1Curve25519AesSha2,
        #[cfg(feature = "experimental-algorithms")]
        &EventEncryptionAlgorithm::OlmV2Curve25519AesSha2,
        &EventEncryptionAlgorithm::MegolmV1AesSha2,
        #[cfg(feature = "experimental-algorithms")]
        &EventEncryptionAlgorithm::MegolmV2AesSha2,
    ];

    /// Create a group session pair.
    ///
    /// This session pair can be used to encrypt and decrypt messages meant for
    /// a large group of participants.
    ///
    /// The outbound session is used to encrypt messages while the inbound one
    /// is used to decrypt messages encrypted by the outbound one.
    ///
    /// # Arguments
    ///
    /// * `room_id` - The ID of the room where the group session will be used.
    ///
    /// * `settings` - Settings determining the algorithm and rotation period of
    /// the outbound group session.
    pub async fn create_group_session_pair(
        &self,
        room_id: &RoomId,
        settings: EncryptionSettings,
    ) -> Result<(OutboundGroupSession, InboundGroupSession), MegolmSessionCreationError> {
        trace!(?room_id, algorithm = settings.algorithm.as_str(), "Creating a new room key");

        let visibility = settings.history_visibility.clone();
        let algorithm = settings.algorithm.to_owned();

        let outbound = OutboundGroupSession::new(
            self.device_id.clone(),
            self.identity_keys.clone(),
            room_id,
            settings,
        )?;

        let identity_keys = &self.identity_keys;

        let sender_key = identity_keys.curve25519;
        let signing_key = identity_keys.ed25519;

        let inbound = InboundGroupSession::new(
            sender_key,
            signing_key,
            room_id,
            &outbound.session_key().await,
            algorithm,
            Some(visibility),
        )?;

        Ok((outbound, inbound))
    }

    #[cfg(any(test, feature = "testing"))]
    #[allow(dead_code)]
    /// Testing only facility to create a group session pair with default
    /// settings
    pub async fn create_group_session_pair_with_defaults(
        &self,
        room_id: &RoomId,
    ) -> (OutboundGroupSession, InboundGroupSession) {
        self.create_group_session_pair(room_id, EncryptionSettings::default())
            .await
            .expect("Can't create default group session pair")
    }

    /// Get the key ID of our Ed25519 signing key.
    pub fn signing_key_id(&self) -> OwnedDeviceKeyId {
        DeviceKeyId::from_parts(DeviceKeyAlgorithm::Ed25519, self.device_id())
    }

    /// Check if the given JSON is signed by this Account key.
    ///
    /// This method should only be used if an object's signature needs to be
    /// checked multiple times, and you'd like to avoid performing the
    /// canonicalization step each time.
    ///
    /// **Note**: Use this method with caution, the `canonical_json` needs to be
    /// correctly canonicalized and make sure that the object you are checking
    /// the signature for is allowed to be signed by our own device.
    #[cfg(any(test, feature = "backups_v1"))]
    pub fn has_signed_raw(
        &self,
        signatures: &crate::types::Signatures,
        canonical_json: &str,
    ) -> Result<(), SignatureError> {
        use crate::olm::utility::VerifyJson;

        let signing_key = self.identity_keys.ed25519;

        signing_key.verify_canonicalized_json(
            &self.user_id,
            &DeviceKeyId::from_parts(DeviceKeyAlgorithm::Ed25519, self.device_id()),
            signatures,
            canonical_json,
        )
    }

    /// Generate the unsigned `DeviceKeys` from this ReadOnlyAccount
    pub fn unsigned_device_keys(&self) -> DeviceKeys {
        let identity_keys = self.identity_keys();
        let keys = BTreeMap::from([
            (
                DeviceKeyId::from_parts(DeviceKeyAlgorithm::Curve25519, &self.device_id),
                identity_keys.curve25519.into(),
            ),
            (
                DeviceKeyId::from_parts(DeviceKeyAlgorithm::Ed25519, &self.device_id),
                identity_keys.ed25519.into(),
            ),
        ]);

        DeviceKeys::new(
            (*self.user_id).to_owned(),
            (*self.device_id).to_owned(),
            Self::ALGORITHMS.iter().map(|a| (**a).clone()).collect(),
            keys,
            Default::default(),
        )
    }

    /// Get the user id of the owner of the account.
    pub fn user_id(&self) -> &UserId {
        &self.user_id
    }

    /// Get the device ID that owns this account.
    pub fn device_id(&self) -> &DeviceId {
        &self.device_id
    }

    /// Get the public parts of the identity keys for the account.
    pub fn identity_keys(&self) -> IdentityKeys {
        *self.identity_keys
    }

    /// Get the local timestamp creation of the account in secs since epoch
=======
    /// Get the local timestamp creation of the account in secs since epoch.
>>>>>>> 2a78b925
    pub fn creation_local_time(&self) -> MilliSecondsSinceUnixEpoch {
        self.creation_local_time
    }
}

/// Account holding identity keys for which sessions can be created.
///
/// An account is the central identity for encrypted communication between two
/// devices.
#[derive(Clone)]
pub struct Account {
    pub(crate) static_data: StaticAccountData,
    /// `vodozemac` account.
    inner: Arc<Mutex<InnerAccount>>,
    /// Is this account ready to encrypt messages? (i.e. has it shared keys with
    /// a homeserver)
    shared: Arc<AtomicBool>,
    /// The number of signed one-time keys we have uploaded to the server. If
    /// this is None, no action will be taken. After a sync request the client
    /// needs to set this for us, depending on the count we will suggest the
    /// client to upload new keys.
    uploaded_signed_key_count: Arc<AtomicU64>,
}

impl Deref for Account {
    type Target = StaticAccountData;

    fn deref(&self) -> &Self::Target {
        &self.static_data
    }
}

/// A pickled version of an `Account`.
///
/// Holds all the information that needs to be stored in a database to restore
/// an account.
#[derive(Serialize, Deserialize)]
#[allow(missing_debug_implementations)]
pub struct PickledAccount {
    /// The user id of the account owner.
    pub user_id: OwnedUserId,
    /// The device ID of the account owner.
    pub device_id: OwnedDeviceId,
    /// The pickled version of the Olm account.
    pub pickle: AccountPickle,
    /// Was the account shared.
    pub shared: bool,
    /// The number of uploaded one-time keys we have on the server.
    pub uploaded_signed_key_count: u64,
    /// The local time creation of this account (milliseconds since epoch), used
    /// as creation time of own device
    #[serde(default = "default_account_creation_time")]
    pub creation_local_time: MilliSecondsSinceUnixEpoch,
}

fn default_account_creation_time() -> MilliSecondsSinceUnixEpoch {
    MilliSecondsSinceUnixEpoch(UInt::default())
}

#[cfg(not(tarpaulin_include))]
impl fmt::Debug for Account {
    fn fmt(&self, f: &mut fmt::Formatter<'_>) -> fmt::Result {
        f.debug_struct("Account")
            .field("identity_keys", &self.identity_keys())
            .field("shared", &self.shared())
            .finish()
    }
}

impl Account {
    fn new_helper(mut account: InnerAccount, user_id: &UserId, device_id: &DeviceId) -> Self {
        let identity_keys = account.identity_keys();

        // Let's generate some initial one-time keys while we're here. Since we know
        // that this is a completely new [`Account`] we're certain that the
        // server does not yet have any one-time keys of ours.
        //
        // This ensures we upload one-time keys along with our device keys right
        // away, rather than waiting for the key counts to be echoed back to us
        // from the server.
        //
        // It would be nice to do this for the fallback key as well but we can't assume
        // that the server supports fallback keys. Maybe one of these days we
        // will be able to do so.
        account.generate_one_time_keys(account.max_number_of_one_time_keys());

        Self {
            static_data: StaticAccountData {
                user_id: user_id.into(),
                device_id: device_id.into(),
                identity_keys: Arc::new(identity_keys),
                creation_local_time: MilliSecondsSinceUnixEpoch::now(),
            },
            inner: Arc::new(Mutex::new(account)),
            shared: Arc::new(AtomicBool::new(false)),
            uploaded_signed_key_count: Arc::new(AtomicU64::new(0)),
        }
    }

    /// Create a fresh new account, this will generate the identity key-pair.
    pub fn with_device_id(user_id: &UserId, device_id: &DeviceId) -> Self {
        let account = InnerAccount::new();

        Self::new_helper(account, user_id, device_id)
    }

    /// Create a new random Olm Account, the long-term Curve25519 identity key
    /// encoded as base64 will be used for the device ID.
    pub fn new(user_id: &UserId) -> Self {
        let account = InnerAccount::new();
        let device_id: OwnedDeviceId =
            base64_encode(account.identity_keys().curve25519.as_bytes()).into();

        Self::new_helper(account, user_id, &device_id)
    }

    /// Get the immutable data for this account.
    pub fn static_data(&self) -> &StaticAccountData {
        &self.static_data
    }

    /// Update the uploaded key count.
    ///
    /// # Arguments
    ///
    /// * `new_count` - The new count that was reported by the server.
    pub fn update_uploaded_key_count(&self, new_count: u64) {
        self.uploaded_signed_key_count.store(new_count, Ordering::SeqCst);
    }

    /// Get the currently known uploaded key count.
    pub fn uploaded_key_count(&self) -> u64 {
        self.uploaded_signed_key_count.load(Ordering::SeqCst)
    }

    /// Has the account been shared with the server.
    pub fn shared(&self) -> bool {
        self.shared.load(Ordering::SeqCst)
    }

    /// Mark the account as shared.
    ///
    /// Messages shouldn't be encrypted with the session before it has been
    /// shared.
    pub fn mark_as_shared(&self) {
        self.shared.store(true, Ordering::SeqCst);
    }

    /// Get the one-time keys of the account.
    ///
    /// This can be empty, keys need to be generated first.
    pub async fn one_time_keys(&self) -> HashMap<KeyId, Curve25519PublicKey> {
        self.inner.lock().await.one_time_keys()
    }

    /// Generate count number of one-time keys.
    pub async fn generate_one_time_keys_helper(&self, count: usize) -> OneTimeKeyGenerationResult {
        self.inner.lock().await.generate_one_time_keys(count)
    }

    /// Get the maximum number of one-time keys the account can hold.
    pub async fn max_one_time_keys(&self) -> usize {
        self.inner.lock().await.max_number_of_one_time_keys()
    }

    pub(crate) async fn update_key_counts(
        &self,
        one_time_key_counts: &BTreeMap<DeviceKeyAlgorithm, UInt>,
        unused_fallback_keys: Option<&[DeviceKeyAlgorithm]>,
    ) {
        if let Some(count) = one_time_key_counts.get(&DeviceKeyAlgorithm::SignedCurve25519) {
            let count: u64 = (*count).into();
            let old_count = self.uploaded_key_count();

            // Some servers might always return the key counts in the sync
            // response, we don't want to the logs with noop changes if they do
            // so.
            if count != old_count {
                debug!(
                    "Updated uploaded one-time key count {} -> {count}.",
                    self.uploaded_key_count(),
                );
            }

            self.update_uploaded_key_count(count);
            self.generate_one_time_keys().await;
        }

        if let Some(unused) = unused_fallback_keys {
            if !unused.contains(&DeviceKeyAlgorithm::SignedCurve25519) {
                // Generate a new fallback key if we don't have one.
                self.generate_fallback_key_helper().await;
            }
        }
    }

    /// Generate new one-time keys that need to be uploaded to the server.
    ///
    /// Returns None if no keys need to be uploaded, otherwise the number of
    /// newly generated one-time keys. May return 0 if some one-time keys are
    /// already generated but weren't uploaded.
    ///
    /// Generally `Some` means that keys should be uploaded, while `None` means
    /// that keys should not be uploaded.
    #[instrument(skip_all)]
    pub async fn generate_one_time_keys(&self) -> Option<u64> {
        // Only generate one-time keys if there aren't any, otherwise the caller
        // might have failed to upload them the last time this method was
        // called.
        if self.one_time_keys().await.is_empty() {
            let count = self.uploaded_key_count();
            let max_keys = self.max_one_time_keys().await;

            if count >= max_keys as u64 {
                return None;
            }

            let key_count = (max_keys as u64) - count;
            let key_count: usize = key_count.try_into().unwrap_or(max_keys);

            let result = self.generate_one_time_keys_helper(key_count).await;

            debug!(
                count = key_count,
                discarded_keys = ?result.removed,
                created_keys = ?result.created,
                "Generated new one-time keys"
            );

            Some(key_count as u64)
        } else {
            Some(0)
        }
    }

    pub(crate) async fn generate_fallback_key_helper(&self) {
        let mut account = self.inner.lock().await;

        if account.fallback_key().is_empty() {
            let removed_fallback_key = account.generate_fallback_key();

            debug!(
                ?removed_fallback_key,
                "No unused fallback keys were found on the server, generated a new fallback key.",
            );
        }
    }

    async fn fallback_key(&self) -> HashMap<KeyId, Curve25519PublicKey> {
        self.inner.lock().await.fallback_key()
    }

    /// Get a tuple of device, one-time, and fallback keys that need to be
    /// uploaded.
    ///
    /// If no keys need to be uploaded the `DeviceKeys` will be `None` and the
    /// one-time and fallback keys maps will be empty.
    pub async fn keys_for_upload(
        &self,
    ) -> (
        Option<DeviceKeys>,
        BTreeMap<OwnedDeviceKeyId, Raw<ruma::encryption::OneTimeKey>>,
        BTreeMap<OwnedDeviceKeyId, Raw<ruma::encryption::OneTimeKey>>,
    ) {
        let device_keys = if !self.shared() { Some(self.device_keys().await) } else { None };

        let one_time_keys = self.signed_one_time_keys().await;
        let fallback_keys = self.signed_fallback_keys().await;

        (device_keys, one_time_keys, fallback_keys)
    }

    /// Mark the current set of one-time keys as being published.
    pub async fn mark_keys_as_published(&self) {
        self.inner.lock().await.mark_keys_as_published();
    }

    /// Sign the given string using the accounts signing key.
    ///
    /// Returns the signature as a base64 encoded string.
    pub async fn sign(&self, string: &str) -> Ed25519Signature {
        self.inner.lock().await.sign(string)
    }

    /// Get a serializeable version of the `Account` so it can be persisted.
    pub async fn pickle(&self) -> PickledAccount {
        let pickle = self.inner.lock().await.pickle();

        PickledAccount {
            user_id: self.user_id().to_owned(),
            device_id: self.device_id().to_owned(),
            pickle,
            shared: self.shared(),
            uploaded_signed_key_count: self.uploaded_key_count(),
            creation_local_time: self.static_data.creation_local_time,
        }
    }

    pub(crate) async fn dehydrate(&self, pickle_key: &[u8; 32]) -> Raw<DehydratedDeviceData> {
        let device_pickle =
            self.inner.lock().await.to_libolm_pickle(pickle_key).expect(
                "We should be able to convert a freshly created Account into a libolm pickle",
            );

        let data = DehydratedDeviceData::V1(DehydratedDeviceV1::new(device_pickle));
        Raw::from_json(to_raw_value(&data).expect("Coulnd't our dehydrated device data"))
    }

    pub(crate) async fn rehydrate(
        pickle_key: &[u8; 32],
        user_id: &UserId,
        device_id: &DeviceId,
        device_data: Raw<DehydratedDeviceData>,
    ) -> Result<Self, DehydrationError> {
        let data = device_data.deserialize()?;

        match data {
            DehydratedDeviceData::V1(d) => {
                let account = InnerAccount::from_libolm_pickle(&d.device_pickle, pickle_key)?;
                Ok(Self::new_helper(account, user_id, device_id))
            }
            _ => Err(DehydrationError::Json(serde_json::Error::custom(format!(
                "Unsupported dehydrated device algorithm {:?}",
                data.algorithm()
            )))),
        }
    }

    /// Restore an account from a previously pickled one.
    ///
    /// # Arguments
    ///
    /// * `pickle` - The pickled version of the Account.
    ///
    /// * `pickle_mode` - The mode that was used to pickle the account, either
    ///   an
    /// unencrypted mode or an encrypted using passphrase.
    pub fn from_pickle(pickle: PickledAccount) -> Result<Self, PickleError> {
        let account: vodozemac::olm::Account = pickle.pickle.into();
        let identity_keys = account.identity_keys();

        Ok(Self {
            static_data: StaticAccountData {
                user_id: (*pickle.user_id).into(),
                device_id: (*pickle.device_id).into(),
                identity_keys: Arc::new(identity_keys),
                creation_local_time: pickle.creation_local_time,
            },
            inner: Arc::new(Mutex::new(account)),
            shared: Arc::new(AtomicBool::from(pickle.shared)),
            uploaded_signed_key_count: Arc::new(AtomicU64::new(pickle.uploaded_signed_key_count)),
        })
    }

    /// Sign the device keys of the account and return them so they can be
    /// uploaded.
    pub async fn device_keys(&self) -> DeviceKeys {
        let mut device_keys = self.unsigned_device_keys();

        // Create a copy of the device keys containing only fields that will
        // get signed.
        let json_device_keys =
            serde_json::to_value(&device_keys).expect("device key is always safe to serialize");
        let signature = self
            .sign_json(json_device_keys)
            .await
            .expect("Newly created device keys can always be signed");

        device_keys.signatures.add_signature(
            self.user_id().to_owned(),
            DeviceKeyId::from_parts(DeviceKeyAlgorithm::Ed25519, &self.static_data.device_id),
            signature,
        );

        device_keys
    }

    /// Bootstrap Cross-Signing
    pub async fn bootstrap_cross_signing(
        &self,
    ) -> (PrivateCrossSigningIdentity, UploadSigningKeysRequest, SignatureUploadRequest) {
        PrivateCrossSigningIdentity::with_account(self).await
    }

    /// Sign the given CrossSigning Key in place
    pub async fn sign_cross_signing_key(
        &self,
        cross_signing_key: &mut CrossSigningKey,
    ) -> Result<(), SignatureError> {
        let signature = self.sign_json(serde_json::to_value(&cross_signing_key)?).await?;

        cross_signing_key.signatures.add_signature(
            self.user_id().to_owned(),
            DeviceKeyId::from_parts(DeviceKeyAlgorithm::Ed25519, self.device_id()),
            signature,
        );

        Ok(())
    }

    /// Sign the given Master Key
    pub async fn sign_master_key(
        &self,
        master_key: MasterPubkey,
    ) -> Result<SignatureUploadRequest, SignatureError> {
        let public_key =
            master_key.get_first_key().ok_or(SignatureError::MissingSigningKey)?.to_base64().into();

        let mut cross_signing_key: CrossSigningKey = master_key.as_ref().clone();
        cross_signing_key.signatures.clear();
        self.sign_cross_signing_key(&mut cross_signing_key).await?;

        let mut user_signed_keys = SignedKeys::new();
        user_signed_keys.add_cross_signing_keys(public_key, cross_signing_key.to_raw());

        let signed_keys = [(self.user_id().to_owned(), user_signed_keys)].into();
        Ok(SignatureUploadRequest::new(signed_keys))
    }

    /// Convert a JSON value to the canonical representation and sign the JSON
    /// string.
    ///
    /// # Arguments
    ///
    /// * `json` - The value that should be converted into a canonical JSON
    /// string.
    pub async fn sign_json(&self, json: Value) -> Result<Ed25519Signature, SignatureError> {
        self.inner.lock().await.sign_json(json)
    }

    /// Generate, sign and prepare one-time keys to be uploaded.
    ///
    /// If no one-time keys need to be uploaded returns an empty BTreeMap.
    pub async fn signed_one_time_keys(
        &self,
    ) -> BTreeMap<OwnedDeviceKeyId, Raw<ruma::encryption::OneTimeKey>> {
        let one_time_keys = self.one_time_keys().await;

        if one_time_keys.is_empty() {
            BTreeMap::new()
        } else {
            self.signed_keys(one_time_keys, false).await
        }
    }

    /// Sign and prepare fallback keys to be uploaded.
    ///
    /// If no fallback keys need to be uploaded returns an empty BTreeMap.
    pub async fn signed_fallback_keys(
        &self,
    ) -> BTreeMap<OwnedDeviceKeyId, Raw<ruma::encryption::OneTimeKey>> {
        let fallback_key = self.fallback_key().await;

        if fallback_key.is_empty() {
            BTreeMap::new()
        } else {
            self.signed_keys(fallback_key, true).await
        }
    }

    async fn signed_keys(
        &self,
        keys: HashMap<KeyId, Curve25519PublicKey>,
        fallback: bool,
    ) -> BTreeMap<OwnedDeviceKeyId, Raw<ruma::encryption::OneTimeKey>> {
        let mut keys_map = BTreeMap::new();

        for (key_id, key) in keys {
            let signed_key = self.sign_key(key, fallback).await;

            keys_map.insert(
                DeviceKeyId::from_parts(
                    DeviceKeyAlgorithm::SignedCurve25519,
                    key_id.to_base64().as_str().into(),
                ),
                signed_key.into_raw(),
            );
        }

        keys_map
    }

    async fn sign_key(&self, key: Curve25519PublicKey, fallback: bool) -> SignedKey {
        let mut key = if fallback {
            SignedKey::new_fallback(key.to_owned())
        } else {
            SignedKey::new(key.to_owned())
        };

        let signature = self
            .sign_json(serde_json::to_value(&key).expect("Can't serialize a signed key"))
            .await
            .expect("Newly created one-time keys can always be signed");

        key.signatures_mut().add_signature(
            self.user_id().to_owned(),
            DeviceKeyId::from_parts(DeviceKeyAlgorithm::Ed25519, self.device_id()),
            signature,
        );

        key
    }

    /// Create a new session with another account given a one-time key.
    ///
    /// Returns the newly created session or a `OlmSessionError` if creating a
    /// session failed.
    ///
    /// # Arguments
    /// * `config` - The session config that should be used when creating the
    /// Session.
    /// * `identity_key` - The other account's identity/curve25519 key.
    ///
    /// * `one_time_key` - A signed one-time key that the other account
    /// created and shared with us.
    ///
    /// * `fallback_used` - Was the one-time key a fallback key.
    pub async fn create_outbound_session_helper(
        &self,
        config: SessionConfig,
        identity_key: Curve25519PublicKey,
        one_time_key: Curve25519PublicKey,
        fallback_used: bool,
    ) -> Session {
        let session =
            self.inner.lock().await.create_outbound_session(config, identity_key, one_time_key);

        let now = SecondsSinceUnixEpoch::now();
        let session_id = session.session_id();

        Session {
            user_id: self.static_data.user_id.clone(),
            device_id: self.static_data.device_id.clone(),
            our_identity_keys: self.static_data.identity_keys.clone(),
            inner: Arc::new(Mutex::new(session)),
            session_id: session_id.into(),
            sender_key: identity_key,
            created_using_fallback_key: fallback_used,
            creation_time: now,
            last_use_time: now,
        }
    }

    /// Create a new session with another account given a one-time key and a
    /// device.
    ///
    /// Returns the newly created session or a `OlmSessionError` if creating a
    /// session failed.
    ///
    /// # Arguments
    /// * `device` - The other account's device.
    ///
    /// * `key_map` - A map from the algorithm and device ID to the one-time key
    ///   that the other account created and shared with us.
    pub async fn create_outbound_session(
        &self,
        device: &ReadOnlyDevice,
        key_map: &BTreeMap<OwnedDeviceKeyId, Raw<ruma::encryption::OneTimeKey>>,
    ) -> Result<Session, SessionCreationError> {
        let one_time_key = key_map.values().next().ok_or_else(|| {
            SessionCreationError::OneTimeKeyMissing(
                device.user_id().to_owned(),
                device.device_id().into(),
            )
        })?;

        let one_time_key: SignedKey = match one_time_key.deserialize_as() {
            Ok(OneTimeKey::SignedKey(k)) => k,
            Ok(OneTimeKey::Key(_)) => {
                return Err(SessionCreationError::OneTimeKeyNotSigned(
                    device.user_id().to_owned(),
                    device.device_id().into(),
                ));
            }
            Ok(_) => {
                return Err(SessionCreationError::OneTimeKeyUnknown(
                    device.user_id().to_owned(),
                    device.device_id().into(),
                ));
            }
            Err(e) => return Err(SessionCreationError::InvalidJson(e)),
        };

        device.verify_one_time_key(&one_time_key).map_err(|error| {
            SessionCreationError::InvalidSignature {
                signing_key: device.ed25519_key(),
                one_time_key: one_time_key.clone(),
                error,
            }
        })?;

        let identity_key = device.curve25519_key().ok_or_else(|| {
            SessionCreationError::DeviceMissingCurveKey(
                device.user_id().to_owned(),
                device.device_id().into(),
            )
        })?;

        let is_fallback = one_time_key.fallback();
        let one_time_key = one_time_key.key();
        let config = device.olm_session_config();

        Ok(self
            .create_outbound_session_helper(config, identity_key, one_time_key, is_fallback)
            .await)
    }

    /// Create a new session with another account given a pre-key Olm message.
    ///
    /// Returns the newly created session or a `OlmSessionError` if creating a
    /// session failed.
    ///
    /// # Arguments
    /// * `their_identity_key` - The other account's identity/curve25519 key.
    ///
    /// * `message` - A pre-key Olm message that was sent to us by the other
    /// account.
    #[instrument(
        skip_all,
        fields(
            message,
            session_id = message.session_id(),
            session,
        )
    )]
    pub async fn create_inbound_session(
        &self,
        their_identity_key: Curve25519PublicKey,
        message: &PreKeyMessage,
    ) -> Result<InboundCreationResult, SessionCreationError> {
        debug!("Creating a new Olm session from a pre-key message");

        let result =
            self.inner.lock().await.create_inbound_session(their_identity_key, message).map_err(
                |e| {
                    warn!("Failed to create a new Olm session from a pre-key message: {e:?}");
                    e
                },
            )?;

        let now = SecondsSinceUnixEpoch::now();
        let session_id = result.session.session_id();

        Span::current().record("session", debug(&result.session));

        trace!("Olm session created successfully");

        let session = Session {
            user_id: self.static_data.user_id.clone(),
            device_id: self.static_data.device_id.clone(),
            our_identity_keys: self.static_data.identity_keys.clone(),
            inner: Arc::new(Mutex::new(result.session)),
            session_id: session_id.into(),
            sender_key: their_identity_key,
            created_using_fallback_key: false,
            creation_time: now,
            last_use_time: now,
        };

        let plaintext = String::from_utf8_lossy(&result.plaintext).to_string();

        Ok(InboundCreationResult { session, plaintext })
    }

    #[cfg(any(test, feature = "testing"))]
    #[allow(dead_code)]
    /// Testing only helper to create a session for the given Account
    pub async fn create_session_for(&self, other: &Account) -> (Session, Session) {
        use ruma::events::dummy::ToDeviceDummyEventContent;

        other.generate_one_time_keys_helper(1).await;
        let one_time = other.signed_one_time_keys().await;

        let device = ReadOnlyDevice::from_account(other).await;

        let mut our_session = self.create_outbound_session(&device, &one_time).await.unwrap();

        other.mark_keys_as_published().await;

        let message = our_session
            .encrypt(
                &device,
                "m.dummy",
                serde_json::to_value(ToDeviceDummyEventContent::new()).unwrap(),
                None,
            )
            .await
            .unwrap()
            .deserialize()
            .unwrap();

        #[cfg(feature = "experimental-algorithms")]
        let content = if let ToDeviceEncryptedEventContent::OlmV2Curve25519AesSha2(c) = message {
            c
        } else {
            panic!("Invalid encrypted event algorithm {}", message.algorithm());
        };

        #[cfg(not(feature = "experimental-algorithms"))]
        let content = if let ToDeviceEncryptedEventContent::OlmV1Curve25519AesSha2(c) = message {
            c
        } else {
            panic!("Invalid encrypted event algorithm {}", message.algorithm());
        };

        let prekey = if let OlmMessage::PreKey(m) = content.ciphertext {
            m
        } else {
            panic!("Wrong Olm message type");
        };

        let our_device = ReadOnlyDevice::from_account(self).await;
        let other_session = other
            .create_inbound_session(our_device.curve25519_key().unwrap(), &prekey)
            .await
            .unwrap();

        (our_session, other_session.session)
    }

    async fn decrypt_olm_helper(
        &self,
        store: &Store,
        sender: &UserId,
        sender_key: Curve25519PublicKey,
        ciphertext: &OlmMessage,
    ) -> OlmResult<OlmDecryptionInfo> {
        let message_hash = OlmMessageHash::new(sender_key, ciphertext);

        match self.decrypt_olm_message(store, sender, sender_key, ciphertext).await {
            Ok((session, result)) => {
                Ok(OlmDecryptionInfo { session, message_hash, result, inbound_group_session: None })
            }
            Err(OlmError::SessionWedged(user_id, sender_key)) => {
                if store.is_message_known(&message_hash).await? {
                    info!(?sender_key, "An Olm message got replayed, decryption failed");
                    Err(OlmError::ReplayedMessage(user_id, sender_key))
                } else {
                    Err(OlmError::SessionWedged(user_id, sender_key))
                }
            }
            Err(e) => Err(e),
        }
    }

    #[cfg(feature = "experimental-algorithms")]
    async fn decrypt_olm_v2(
        &self,
        store: &Store,
        sender: &UserId,
        content: &OlmV2Curve25519AesSha2Content,
    ) -> OlmResult<OlmDecryptionInfo> {
        self.decrypt_olm_helper(store, sender, content.sender_key, &content.ciphertext).await
    }

    #[instrument(skip_all, fields(sender, sender_key = %content.sender_key))]
    async fn decrypt_olm_v1(
        &self,
        store: &Store,
        sender: &UserId,
        content: &OlmV1Curve25519AesSha2Content,
    ) -> OlmResult<OlmDecryptionInfo> {
        if content.recipient_key != self.static_data.identity_keys.curve25519 {
            warn!("Olm event doesn't contain a ciphertext for our key");

            Err(EventError::MissingCiphertext.into())
        } else {
            Box::pin(self.decrypt_olm_helper(
                store,
                sender,
                content.sender_key,
                &content.ciphertext,
            ))
            .await
        }
    }

    #[instrument(skip_all, fields(algorithm = ?event.content.algorithm()))]
    pub(crate) async fn decrypt_to_device_event(
        &self,
        store: &Store,
        event: &EncryptedToDeviceEvent,
    ) -> OlmResult<OlmDecryptionInfo> {
        trace!("Decrypting a to-device event");

        match &event.content {
            ToDeviceEncryptedEventContent::OlmV1Curve25519AesSha2(c) => {
                self.decrypt_olm_v1(store, &event.sender, c).await
            }
            #[cfg(feature = "experimental-algorithms")]
            ToDeviceEncryptedEventContent::OlmV2Curve25519AesSha2(c) => {
                self.decrypt_olm_v2(store, &event.sender, c).await
            }
            ToDeviceEncryptedEventContent::Unknown(_) => {
                warn!(
                    "Error decrypting an to-device event, unsupported \
                    encryption algorithm"
                );

                Err(EventError::UnsupportedAlgorithm.into())
            }
        }
    }

    /// Handles a response to a /keys/upload request.
    pub async fn receive_keys_upload_response(
        &self,
        store: &Store,
        response: &upload_keys::v3::Response,
    ) -> OlmResult<()> {
        if !self.shared() {
            debug!("Marking account as shared");
        }
        self.mark_as_shared();

        debug!("Marking one-time keys as published");
        // First mark the current keys as published, as updating the key counts might
        // generate some new keys if we're still below the limit.
        self.mark_keys_as_published().await;
        self.update_key_counts(&response.one_time_key_counts, None).await;

        store.save_account(self.clone()).await?;

        Ok(())
    }

    /// Try to decrypt an Olm message.
    ///
    /// This try to decrypt an Olm message using all the sessions we share
    /// with the given sender.
    async fn decrypt_with_existing_sessions(
        store: &Store,
        sender_key: Curve25519PublicKey,
        message: &OlmMessage,
    ) -> OlmResult<Option<(Session, String)>> {
        let s = store.get_sessions(&sender_key.to_base64()).await?;

        let Some(sessions) = s else {
            // We don't have any existing sessions, return early.
            return Ok(None);
        };

        let mut decrypted: Option<(Session, String)> = None;

        // Try to decrypt the message using each Session we share with the
        // given curve25519 sender key.
        for session in &mut *sessions.lock().await {
            if let Ok(p) = session.decrypt(message).await {
                decrypted = Some((session.clone(), p));
                break;
            } else if let OlmMessage::PreKey(message) = message {
                if message.session_id() == session.session_id() {
                    // The message was intended for this session, but we weren't able to decrypt it.
                    //
                    // We're going to return early here since no other session will be able to
                    // decrypt this message, nor should we try to create a new one since we had
                    // already previously created a `Session` with such a pre-key message.
                    //
                    // Creating this session would have likely failed anyway since the corresponding
                    // one-time key would've been already used up in the previous session creation
                    // operation. The one exception where this would not be so is if the fallback
                    // key was used for creating the session in lieu of an OTK.
                    return Err(OlmError::SessionWedged(
                        session.user_id.to_owned(),
                        session.sender_key(),
                    ));
                }
            } else {
                // An error here is completely normal, after all we don't know
                // which session was used to encrypt a message. We will log a
                // warning if no session was able to decrypt the message.
                continue;
            }
        }

        Ok(decrypted)
    }

    /// Decrypt an Olm message, creating a new Olm session if possible.
    #[instrument(skip(self, message))]
    async fn decrypt_olm_message(
        &self,
        store: &Store,
        sender: &UserId,
        sender_key: Curve25519PublicKey,
        message: &OlmMessage,
    ) -> OlmResult<(SessionType, DecryptionResult)> {
        // First try to decrypt using an existing session.
        let (session, plaintext) = if let Some(d) =
            Self::decrypt_with_existing_sessions(store, sender_key, message).await?
        {
            // Decryption succeeded, de-structure the session/plaintext out of
            // the Option.
            (SessionType::Existing(d.0), d.1)
        } else {
            // Decryption failed with every known session, let's try to create a
            // new session.
            match message {
                // A new session can only be created using a pre-key message,
                // return with an error if it isn't one.
                OlmMessage::Normal(_) => {
                    let session_ids = if let Some(sessions) =
                        store.get_sessions(&sender_key.to_base64()).await?
                    {
                        sessions.lock().await.iter().map(|s| s.session_id().to_owned()).collect()
                    } else {
                        vec![]
                    };

                    warn!(
                        ?session_ids,
                        "Failed to decrypt a non-pre-key message with all available sessions",
                    );

                    return Err(OlmError::SessionWedged(sender.to_owned(), sender_key));
                }

                OlmMessage::PreKey(m) => {
                    // Create the new session.
                    let result = match self.create_inbound_session(sender_key, m).await {
                        Ok(r) => r,
                        Err(_) => {
                            return Err(OlmError::SessionWedged(sender.to_owned(), sender_key));
                        }
                    };

                    // We need to add the new session to the session cache, otherwise
                    // we might try to create the same session again.
                    // TODO: separate the session cache from the storage so we only add
                    // it to the cache but don't store it.
                    let changes = Changes {
                        account: Some(self.clone()),
                        sessions: vec![result.session.clone()],
                        ..Default::default()
                    };
                    store.save_changes(changes).await?;

                    (SessionType::New(result.session), result.plaintext)
                }
            }
        };

        {
            let session_id = match &session {
                SessionType::New(s) => s.session_id(),
                SessionType::Existing(s) => s.session_id(),
            };

            Span::current().record("session_id", session_id);
            trace!("Successfully decrypted an Olm message");
        }

        match self.parse_decrypted_to_device_event(store, sender, sender_key, plaintext).await {
            Ok(result) => Ok((session, result)),
            Err(e) => {
                // We might created a new session but decryption might still
                // have failed, store it for the error case here, this is fine
                // since we don't expect this to happen often or at all.
                match session {
                    SessionType::New(s) => {
                        let changes = Changes {
                            account: Some(self.clone()),
                            sessions: vec![s],
                            ..Default::default()
                        };
                        store.save_changes(changes).await?;
                    }
                    SessionType::Existing(s) => {
                        store.save_sessions(&[s]).await?;
                    }
                }

                warn!(
                    error = ?e,
                    "A to-device message was successfully decrypted but \
                    parsing and checking the event fields failed"
                );

                Err(e)
            }
        }
    }

    /// Parse the decrypted plaintext as JSON and verify that it wasn't
    /// forwarded by a third party.
    ///
    /// These checks are mandated by the spec[1]:
    ///
    /// > Other properties are included in order to prevent an attacker from
    /// > publishing someone else's Curve25519 keys as their own and
    /// > subsequently claiming to have sent messages which they didn't.
    /// > sender must correspond to the user who sent the event, recipient to
    /// > the local user, and recipient_keys to the local Ed25519 key.
    ///
    /// # Arguments
    ///
    /// * `sender` -  The `sender` field from the top level of the received
    ///   event.
    /// * `sender_key` - The `sender_key` from the cleartext `content` of the
    ///   received event (which should also have been used to find or establish
    ///   the Olm session that was used to decrypt the event -- so it is
    ///   guaranteed to be correct).
    /// * `plaintext` - The decrypted content of the event.
    async fn parse_decrypted_to_device_event(
        &self,
        store: &Store,
        sender: &UserId,
        sender_key: Curve25519PublicKey,
        plaintext: String,
    ) -> OlmResult<DecryptionResult> {
        let event: Box<AnyDecryptedOlmEvent> = serde_json::from_str(&plaintext)?;
        let identity_keys = &self.static_data.identity_keys;

        if event.recipient() != self.static_data.user_id {
            Err(EventError::MismatchedSender(
                event.recipient().to_owned(),
                self.static_data.user_id.clone(),
            )
            .into())
        }
        // Check that the `sender` in the decrypted to-device event matches that at the
        // top level of the encrypted event.
        else if event.sender() != sender {
            Err(EventError::MismatchedSender(event.sender().to_owned(), sender.to_owned()).into())
        } else if identity_keys.ed25519 != event.recipient_keys().ed25519 {
            Err(EventError::MismatchedKeys(
                identity_keys.ed25519.into(),
                event.recipient_keys().ed25519.into(),
            )
            .into())
        } else {
            // If this event is an `m.room_key` event, defer the check for the
            // Ed25519 key of the sender until we decrypt room events. This
            // ensures that we receive the room key even if we don't have access
            // to the device.
            if !matches!(*event, AnyDecryptedOlmEvent::RoomKey(_)) {
                let Some(device) =
                    store.get_device_from_curve_key(event.sender(), sender_key).await?
                else {
                    return Err(EventError::MissingSigningKey.into());
                };

                let Some(key) = device.ed25519_key() else {
                    return Err(EventError::MissingSigningKey.into());
                };

                if key != event.keys().ed25519 {
                    return Err(EventError::MismatchedKeys(
                        key.into(),
                        event.keys().ed25519.into(),
                    )
                    .into());
                }
            }

            Ok(DecryptionResult {
                event,
                raw_event: Raw::from_json(RawJsonValue::from_string(plaintext)?),
                sender_key,
            })
        }
    }
}

impl PartialEq for Account {
    fn eq(&self, other: &Self) -> bool {
        self.identity_keys() == other.identity_keys() && self.shared() == other.shared()
    }
}

#[cfg(test)]
mod tests {
    use std::{
        collections::{BTreeMap, BTreeSet},
        ops::Deref,
    };

    use anyhow::Result;
    use matrix_sdk_test::async_test;
    use ruma::{
        device_id, user_id, DeviceId, DeviceKeyAlgorithm, DeviceKeyId, MilliSecondsSinceUnixEpoch,
        UserId,
    };
    use serde_json::json;

    use super::Account;
    use crate::{
        olm::SignedJsonObject,
        types::{DeviceKeys, SignedKey},
        ReadOnlyDevice,
    };

    fn user_id() -> &'static UserId {
        user_id!("@alice:localhost")
    }

    fn device_id() -> &'static DeviceId {
        device_id!("DEVICEID")
    }

    #[async_test]
    async fn one_time_key_creation() -> Result<()> {
        let account = Account::with_device_id(user_id(), device_id());

        let (_, one_time_keys, _) = account.keys_for_upload().await;
        assert!(!one_time_keys.is_empty());

        let (_, second_one_time_keys, _) = account.keys_for_upload().await;
        assert!(!second_one_time_keys.is_empty());

        let device_key_ids: BTreeSet<&DeviceKeyId> =
            one_time_keys.keys().map(Deref::deref).collect();
        let second_device_key_ids: BTreeSet<&DeviceKeyId> =
            second_one_time_keys.keys().map(Deref::deref).collect();

        assert_eq!(device_key_ids, second_device_key_ids);

        account.mark_keys_as_published().await;
        account.update_uploaded_key_count(50);
        account.generate_one_time_keys().await;

        let (_, third_one_time_keys, _) = account.keys_for_upload().await;
        assert!(third_one_time_keys.is_empty());

        account.update_uploaded_key_count(0);
        account.generate_one_time_keys().await;

        let (_, fourth_one_time_keys, _) = account.keys_for_upload().await;
        assert!(!fourth_one_time_keys.is_empty());

        let fourth_device_key_ids: BTreeSet<&DeviceKeyId> =
            fourth_one_time_keys.keys().map(Deref::deref).collect();

        assert_ne!(device_key_ids, fourth_device_key_ids);
        Ok(())
    }

    #[async_test]
    async fn fallback_key_creation() -> Result<()> {
        let account = Account::with_device_id(user_id(), device_id());

        let (_, _, fallback_keys) = account.keys_for_upload().await;

        // We don't create fallback keys since we don't know if the server
        // supports them, we need to receive a sync response to decide if we're
        // going to create them or not.
        assert!(fallback_keys.is_empty());

        let one_time_keys = BTreeMap::from([(DeviceKeyAlgorithm::SignedCurve25519, 50u8.into())]);

        // A `None` here means that the server doesn't support fallback keys, no
        // fallback key gets uploaded.
        account.update_key_counts(&one_time_keys, None).await;
        let (_, _, fallback_keys) = account.keys_for_upload().await;
        assert!(fallback_keys.is_empty());

        // The empty array means that the server supports fallback keys but
        // there isn't a unused fallback key on the server. This time we upload
        // a fallback key.
        let unused_fallback_keys = &[];
        account.update_key_counts(&one_time_keys, Some(unused_fallback_keys.as_ref())).await;
        let (_, _, fallback_keys) = account.keys_for_upload().await;
        assert!(!fallback_keys.is_empty());
        account.mark_keys_as_published().await;

        // There's an unused fallback key on the server, nothing to do here.
        let unused_fallback_keys = &[DeviceKeyAlgorithm::SignedCurve25519];
        account.update_key_counts(&one_time_keys, Some(unused_fallback_keys.as_ref())).await;
        let (_, _, fallback_keys) = account.keys_for_upload().await;
        assert!(fallback_keys.is_empty());

        Ok(())
    }

    #[async_test]
    async fn fallback_key_signing() -> Result<()> {
        let key = vodozemac::Curve25519PublicKey::from_base64(
            "7PUPP6Ijt5R8qLwK2c8uK5hqCNF9tOzWYgGaAay5JBs",
        )?;
        let account = Account::with_device_id(user_id(), device_id());

        let key = account.sign_key(key, true).await;

        let canonical_key = key.to_canonical_json()?;

        assert_eq!(
            canonical_key,
            "{\"fallback\":true,\"key\":\"7PUPP6Ijt5R8qLwK2c8uK5hqCNF9tOzWYgGaAay5JBs\"}"
        );

        account
            .has_signed_raw(key.signatures(), &canonical_key)
            .expect("Couldn't verify signature");

        let device = ReadOnlyDevice::from_account(&account).await;
        device.verify_one_time_key(&key).expect("The device can verify its own signature");

        Ok(())
    }

    #[async_test]
    async fn test_account_and_device_creation_timestamp() -> Result<()> {
        let now = MilliSecondsSinceUnixEpoch::now();
        let account = Account::with_device_id(user_id(), device_id());
        let then = MilliSecondsSinceUnixEpoch::now();

        assert!(account.creation_local_time() >= now);
        assert!(account.creation_local_time() <= then);

        let device = ReadOnlyDevice::from_account(&account).await;
        assert_eq!(account.creation_local_time(), device.first_time_seen_ts());

        Ok(())
    }

    #[async_test]
    async fn fallback_key_signature_verification() -> Result<()> {
        let fallback_key = json!({
            "fallback": true,
            "key": "XPFqtLvBepBmW6jSAbBuJbhEpprBhQOX1IjUu+cnMF4",
            "signatures": {
                "@dkasak_c:matrix.org": {
                    "ed25519:EXPDYDPWZH": "RJCBMJPL5hvjxgq8rmLmqkNOuPsaan7JeL1wsE+gW6R39G894lb2sBmzapHeKCn/KFjmkonPLkICApRDS+zyDw"
                }
            }
        });

        let device_keys = json!({
            "algorithms": [
                "m.olm.v1.curve25519-aes-sha2",
                "m.megolm.v1.aes-sha2"
            ],
            "device_id": "EXPDYDPWZH",
            "keys": {
                "curve25519:EXPDYDPWZH": "k7f3igo0Vrdm88JSSA5d3OCuUfHYELChB2b57aOROB8",
                "ed25519:EXPDYDPWZH": "GdjYI8fxs175gSpYRJkyN6FRfvcyTsNOhJ2OR/Ggp+E"
            },
            "signatures": {
                "@dkasak_c:matrix.org": {
                    "ed25519:EXPDYDPWZH": "kzrtfQMbJXWXQ1uzhybtwFnGk0JJBS4Mg8VPMusMu6U8MPJccwoHVZKo5+owuHTzIodI+GZYqLmMSzvfvsChAA"
                }
            },
            "user_id": "@dkasak_c:matrix.org",
            "unsigned": {}
        });

        let device_keys: DeviceKeys = serde_json::from_value(device_keys).unwrap();
        let device = ReadOnlyDevice::try_from(&device_keys).unwrap();
        let fallback_key: SignedKey = serde_json::from_value(fallback_key).unwrap();

        device
            .verify_one_time_key(&fallback_key)
            .expect("The fallback key should pass the signature verification");

        Ok(())
    }
}<|MERGE_RESOLUTION|>--- conflicted
+++ resolved
@@ -63,7 +63,7 @@
     error::{EventError, OlmResult, SessionCreationError},
     identities::ReadOnlyDevice,
     requests::UploadSigningKeysRequest,
-    store::{Changes, Store, StoreTransaction},
+    store::{Changes, Store},
     types::{
         events::{
             olm_v1::AnyDecryptedOlmEvent,
@@ -146,64 +146,6 @@
     }
 }
 
-<<<<<<< HEAD
-impl Account {
-    async fn decrypt_olm_helper(
-        &self,
-        transaction: &mut StoreTransaction,
-        sender: &UserId,
-        sender_key: Curve25519PublicKey,
-        ciphertext: &OlmMessage,
-    ) -> OlmResult<OlmDecryptionInfo> {
-        let message_hash = OlmMessageHash::new(sender_key, ciphertext);
-
-        match self.decrypt_olm_message(transaction, sender, sender_key, ciphertext).await {
-            Ok((session, result)) => {
-                Ok(OlmDecryptionInfo { session, message_hash, result, inbound_group_session: None })
-            }
-            Err(OlmError::SessionWedged(user_id, sender_key)) => {
-                if self.store.is_message_known(&message_hash).await? {
-                    info!(?sender_key, "An Olm message got replayed, decryption failed");
-                    Err(OlmError::ReplayedMessage(user_id, sender_key))
-                } else {
-                    Err(OlmError::SessionWedged(user_id, sender_key))
-                }
-            }
-            Err(e) => Err(e),
-        }
-    }
-
-    #[cfg(feature = "experimental-algorithms")]
-    async fn decrypt_olm_v2(
-        &self,
-        transaction: &mut StoreTransaction,
-        sender: &UserId,
-        content: &OlmV2Curve25519AesSha2Content,
-    ) -> OlmResult<OlmDecryptionInfo> {
-        self.decrypt_olm_helper(transaction, sender, content.sender_key, &content.ciphertext).await
-    }
-
-    #[instrument(skip_all, fields(sender, sender_key = %content.sender_key))]
-    async fn decrypt_olm_v1(
-        &self,
-        transaction: &mut StoreTransaction,
-        sender: &UserId,
-        content: &OlmV1Curve25519AesSha2Content,
-    ) -> OlmResult<OlmDecryptionInfo> {
-        if content.recipient_key != self.static_data.identity_keys.curve25519 {
-            warn!("Olm event doesn't contain a ciphertext for our key");
-
-            Err(EventError::MissingCiphertext.into())
-        } else {
-            Box::pin(self.decrypt_olm_helper(
-                transaction,
-                sender,
-                content.sender_key,
-                &content.ciphertext,
-            ))
-            .await
-        }
-=======
 /// Account data that's static for the lifetime of a Client.
 ///
 /// This data never changes once it's set, so it can be freely passed and cloned
@@ -277,7 +219,6 @@
         )?;
 
         Ok((outbound, inbound))
->>>>>>> 2a78b925
     }
 
     #[cfg(any(test, feature = "testing"))]
@@ -286,33 +227,12 @@
     /// settings.
     pub async fn create_group_session_pair_with_defaults(
         &self,
-<<<<<<< HEAD
-        transaction: &mut StoreTransaction,
-        event: &EncryptedToDeviceEvent,
-    ) -> OlmResult<OlmDecryptionInfo> {
-        trace!("Decrypting a to-device event");
-
-        match &event.content {
-            ToDeviceEncryptedEventContent::OlmV1Curve25519AesSha2(c) => {
-                self.decrypt_olm_v1(transaction, &event.sender, c).await
-            }
-            #[cfg(feature = "experimental-algorithms")]
-            ToDeviceEncryptedEventContent::OlmV2Curve25519AesSha2(c) => {
-                self.decrypt_olm_v2(transaction, &event.sender, c).await
-            }
-            ToDeviceEncryptedEventContent::Unknown(_) => {
-                warn!(
-                    "Error decrypting an to-device event, unsupported \
-                    encryption algorithm"
-                );
-=======
         room_id: &RoomId,
     ) -> (OutboundGroupSession, InboundGroupSession) {
         self.create_group_session_pair(room_id, EncryptionSettings::default())
             .await
             .expect("Can't create default group session pair")
     }
->>>>>>> 2a78b925
 
     /// Get the key ID of our Ed25519 signing key.
     pub fn signing_key_id(&self) -> OwnedDeviceKeyId {
@@ -331,33 +251,12 @@
     #[cfg(any(test, feature = "backups_v1"))]
     pub fn has_signed_raw(
         &self,
-<<<<<<< HEAD
-        response: &upload_keys::v3::Response,
-    ) -> OlmResult<()> {
-        let mut store_transaction = self.store.transaction().await?;
-
-        let account = store_transaction.account().await?;
-
-        if !account.shared() {
-            debug!("Marking account as shared");
-        }
-        account.mark_as_shared();
-
-        debug!("Marking one-time keys as published");
-        // First mark the current keys as published, as updating the key counts might
-        // generate some new keys if we're still below the limit.
-        account.mark_keys_as_published().await;
-        account.update_key_counts(&response.one_time_key_counts, None).await;
-
-        store_transaction.commit().await?;
-=======
         signatures: &crate::types::Signatures,
         canonical_json: &str,
     ) -> Result<(), SignatureError> {
         use crate::olm::utility::VerifyJson;
 
         let signing_key = self.identity_keys.ed25519;
->>>>>>> 2a78b925
 
         signing_key.verify_canonicalized_json(
             &self.user_id,
@@ -405,344 +304,7 @@
         *self.identity_keys
     }
 
-<<<<<<< HEAD
-    /// Decrypt an Olm message, creating a new Olm session if possible.
-    #[instrument(skip(self, transaction, message))]
-    async fn decrypt_olm_message(
-        &self,
-        transaction: &mut StoreTransaction,
-        sender: &UserId,
-        sender_key: Curve25519PublicKey,
-        message: &OlmMessage,
-    ) -> OlmResult<(SessionType, DecryptionResult)> {
-        // First try to decrypt using an existing session.
-        let (session, plaintext) = if let Some(d) =
-            self.decrypt_with_existing_sessions(sender_key, message).await?
-        {
-            // Decryption succeeded, de-structure the session/plaintext out of
-            // the Option.
-            (SessionType::Existing(d.0), d.1)
-        } else {
-            // Decryption failed with every known session, let's try to create a
-            // new session.
-            match message {
-                // A new session can only be created using a pre-key message,
-                // return with an error if it isn't one.
-                OlmMessage::Normal(_) => {
-                    let session_ids = if let Some(sessions) =
-                        self.store.get_sessions(&sender_key.to_base64()).await?
-                    {
-                        sessions.lock().await.iter().map(|s| s.session_id().to_owned()).collect()
-                    } else {
-                        vec![]
-                    };
-
-                    warn!(
-                        ?session_ids,
-                        "Failed to decrypt a non-pre-key message with all available sessions",
-                    );
-
-                    return Err(OlmError::SessionWedged(sender.to_owned(), sender_key));
-                }
-
-                OlmMessage::PreKey(m) => {
-                    // Create the new session.
-                    let account = transaction.account().await?;
-                    let result = match account.create_inbound_session(sender_key, m).await {
-                        Ok(r) => r,
-                        Err(_) => {
-                            return Err(OlmError::SessionWedged(sender.to_owned(), sender_key));
-                        }
-                    };
-
-                    // We need to add the new session to the session cache, otherwise
-                    // we might try to create the same session again.
-                    // TODO: separate the session cache from the storage so we only add
-                    // it to the cache but don't store it.
-                    let changes =
-                        Changes { sessions: vec![result.session.clone()], ..Default::default() };
-                    self.store.save_changes(changes).await?;
-
-                    (SessionType::New(result.session), result.plaintext)
-                }
-            }
-        };
-
-        {
-            let session_id = match &session {
-                SessionType::New(s) => s.session_id(),
-                SessionType::Existing(s) => s.session_id(),
-            };
-
-            Span::current().record("session_id", session_id);
-            trace!("Successfully decrypted an Olm message");
-        }
-
-        match self.parse_decrypted_to_device_event(sender, sender_key, plaintext).await {
-            Ok(result) => Ok((session, result)),
-            Err(e) => {
-                // We might have created a new session but decryption might still
-                // have failed, store it for the error case here, this is fine
-                // since we don't expect this to happen often or at all.
-                match session {
-                    SessionType::New(s) | SessionType::Existing(s) => {
-                        self.store.save_sessions(&[s]).await?;
-                    }
-                }
-
-                warn!(
-                    error = ?e,
-                    "A to-device message was successfully decrypted but \
-                    parsing and checking the event fields failed"
-                );
-
-                Err(e)
-            }
-        }
-    }
-
-    /// Parse the decrypted plaintext as JSON and verify that it wasn't
-    /// forwarded by a third party.
-    ///
-    /// These checks are mandated by the spec[1]:
-    ///
-    /// > Other properties are included in order to prevent an attacker from
-    /// > publishing someone else's Curve25519 keys as their own and
-    /// > subsequently claiming to have sent messages which they didn't.
-    /// > sender must correspond to the user who sent the event, recipient to
-    /// > the local user, and recipient_keys to the local Ed25519 key.
-    ///
-    /// # Arguments
-    ///
-    /// * `sender` -  The `sender` field from the top level of the received
-    ///   event.
-    /// * `sender_key` - The `sender_key` from the cleartext `content` of the
-    ///   received event (which should also have been used to find or establish
-    ///   the Olm session that was used to decrypt the event -- so it is
-    ///   guaranteed to be correct).
-    /// * `plaintext` - The decrypted content of the event.
-    async fn parse_decrypted_to_device_event(
-        &self,
-        sender: &UserId,
-        sender_key: Curve25519PublicKey,
-        plaintext: String,
-    ) -> OlmResult<DecryptionResult> {
-        let event: Box<AnyDecryptedOlmEvent> = serde_json::from_str(&plaintext)?;
-        let identity_keys = &self.static_data.identity_keys;
-
-        if event.recipient() != self.static_data.user_id {
-            Err(EventError::MismatchedSender(
-                event.recipient().to_owned(),
-                self.static_data.user_id.clone(),
-            )
-            .into())
-        }
-        // Check that the `sender` in the decrypted to-device event matches that at the
-        // top level of the encrypted event.
-        else if event.sender() != sender {
-            Err(EventError::MismatchedSender(event.sender().to_owned(), sender.to_owned()).into())
-        } else if identity_keys.ed25519 != event.recipient_keys().ed25519 {
-            Err(EventError::MismatchedKeys(
-                identity_keys.ed25519.into(),
-                event.recipient_keys().ed25519.into(),
-            )
-            .into())
-        } else {
-            // If this event is an `m.room_key` event, defer the check for the
-            // Ed25519 key of the sender until we decrypt room events. This
-            // ensures that we receive the room key even if we don't have access
-            // to the device.
-            if !matches!(*event, AnyDecryptedOlmEvent::RoomKey(_)) {
-                let Some(device) =
-                    self.store.get_device_from_curve_key(event.sender(), sender_key).await?
-                else {
-                    return Err(EventError::MissingSigningKey.into());
-                };
-
-                let Some(key) = device.ed25519_key() else {
-                    return Err(EventError::MissingSigningKey.into());
-                };
-
-                if key != event.keys().ed25519 {
-                    return Err(EventError::MismatchedKeys(
-                        key.into(),
-                        event.keys().ed25519.into(),
-                    )
-                    .into());
-                }
-            }
-
-            Ok(DecryptionResult {
-                event,
-                raw_event: Raw::from_json(RawJsonValue::from_string(plaintext)?),
-                sender_key,
-            })
-        }
-    }
-}
-
-/// Account data that's static for the lifetime of a Client.
-///
-/// This data never changes once it's set, so it can be freely passed and cloned
-/// everywhere.
-#[derive(Clone)]
-#[cfg_attr(not(tarpaulin_include), derive(Debug))]
-pub struct StaticAccountData {
-    /// The user_id this account belongs to
-    pub user_id: OwnedUserId,
-    /// The device_id of this entry
-    pub device_id: OwnedDeviceId,
-    /// The associated identity keys
-    pub identity_keys: Arc<IdentityKeys>,
-    // The creation time of the account in milliseconds since epoch.
-    creation_local_time: MilliSecondsSinceUnixEpoch,
-}
-
-impl StaticAccountData {
-    const ALGORITHMS: &'static [&'static EventEncryptionAlgorithm] = &[
-        &EventEncryptionAlgorithm::OlmV1Curve25519AesSha2,
-        #[cfg(feature = "experimental-algorithms")]
-        &EventEncryptionAlgorithm::OlmV2Curve25519AesSha2,
-        &EventEncryptionAlgorithm::MegolmV1AesSha2,
-        #[cfg(feature = "experimental-algorithms")]
-        &EventEncryptionAlgorithm::MegolmV2AesSha2,
-    ];
-
-    /// Create a group session pair.
-    ///
-    /// This session pair can be used to encrypt and decrypt messages meant for
-    /// a large group of participants.
-    ///
-    /// The outbound session is used to encrypt messages while the inbound one
-    /// is used to decrypt messages encrypted by the outbound one.
-    ///
-    /// # Arguments
-    ///
-    /// * `room_id` - The ID of the room where the group session will be used.
-    ///
-    /// * `settings` - Settings determining the algorithm and rotation period of
-    /// the outbound group session.
-    pub async fn create_group_session_pair(
-        &self,
-        room_id: &RoomId,
-        settings: EncryptionSettings,
-    ) -> Result<(OutboundGroupSession, InboundGroupSession), MegolmSessionCreationError> {
-        trace!(?room_id, algorithm = settings.algorithm.as_str(), "Creating a new room key");
-
-        let visibility = settings.history_visibility.clone();
-        let algorithm = settings.algorithm.to_owned();
-
-        let outbound = OutboundGroupSession::new(
-            self.device_id.clone(),
-            self.identity_keys.clone(),
-            room_id,
-            settings,
-        )?;
-
-        let identity_keys = &self.identity_keys;
-
-        let sender_key = identity_keys.curve25519;
-        let signing_key = identity_keys.ed25519;
-
-        let inbound = InboundGroupSession::new(
-            sender_key,
-            signing_key,
-            room_id,
-            &outbound.session_key().await,
-            algorithm,
-            Some(visibility),
-        )?;
-
-        Ok((outbound, inbound))
-    }
-
-    #[cfg(any(test, feature = "testing"))]
-    #[allow(dead_code)]
-    /// Testing only facility to create a group session pair with default
-    /// settings
-    pub async fn create_group_session_pair_with_defaults(
-        &self,
-        room_id: &RoomId,
-    ) -> (OutboundGroupSession, InboundGroupSession) {
-        self.create_group_session_pair(room_id, EncryptionSettings::default())
-            .await
-            .expect("Can't create default group session pair")
-    }
-
-    /// Get the key ID of our Ed25519 signing key.
-    pub fn signing_key_id(&self) -> OwnedDeviceKeyId {
-        DeviceKeyId::from_parts(DeviceKeyAlgorithm::Ed25519, self.device_id())
-    }
-
-    /// Check if the given JSON is signed by this Account key.
-    ///
-    /// This method should only be used if an object's signature needs to be
-    /// checked multiple times, and you'd like to avoid performing the
-    /// canonicalization step each time.
-    ///
-    /// **Note**: Use this method with caution, the `canonical_json` needs to be
-    /// correctly canonicalized and make sure that the object you are checking
-    /// the signature for is allowed to be signed by our own device.
-    #[cfg(any(test, feature = "backups_v1"))]
-    pub fn has_signed_raw(
-        &self,
-        signatures: &crate::types::Signatures,
-        canonical_json: &str,
-    ) -> Result<(), SignatureError> {
-        use crate::olm::utility::VerifyJson;
-
-        let signing_key = self.identity_keys.ed25519;
-
-        signing_key.verify_canonicalized_json(
-            &self.user_id,
-            &DeviceKeyId::from_parts(DeviceKeyAlgorithm::Ed25519, self.device_id()),
-            signatures,
-            canonical_json,
-        )
-    }
-
-    /// Generate the unsigned `DeviceKeys` from this ReadOnlyAccount
-    pub fn unsigned_device_keys(&self) -> DeviceKeys {
-        let identity_keys = self.identity_keys();
-        let keys = BTreeMap::from([
-            (
-                DeviceKeyId::from_parts(DeviceKeyAlgorithm::Curve25519, &self.device_id),
-                identity_keys.curve25519.into(),
-            ),
-            (
-                DeviceKeyId::from_parts(DeviceKeyAlgorithm::Ed25519, &self.device_id),
-                identity_keys.ed25519.into(),
-            ),
-        ]);
-
-        DeviceKeys::new(
-            (*self.user_id).to_owned(),
-            (*self.device_id).to_owned(),
-            Self::ALGORITHMS.iter().map(|a| (**a).clone()).collect(),
-            keys,
-            Default::default(),
-        )
-    }
-
-    /// Get the user id of the owner of the account.
-    pub fn user_id(&self) -> &UserId {
-        &self.user_id
-    }
-
-    /// Get the device ID that owns this account.
-    pub fn device_id(&self) -> &DeviceId {
-        &self.device_id
-    }
-
-    /// Get the public parts of the identity keys for the account.
-    pub fn identity_keys(&self) -> IdentityKeys {
-        *self.identity_keys
-    }
-
-    /// Get the local timestamp creation of the account in secs since epoch
-=======
     /// Get the local timestamp creation of the account in secs since epoch.
->>>>>>> 2a78b925
     pub fn creation_local_time(&self) -> MilliSecondsSinceUnixEpoch {
         self.creation_local_time
     }
@@ -1550,7 +1112,6 @@
     /// Handles a response to a /keys/upload request.
     pub async fn receive_keys_upload_response(
         &self,
-        store: &Store,
         response: &upload_keys::v3::Response,
     ) -> OlmResult<()> {
         if !self.shared() {
@@ -1563,8 +1124,6 @@
         // generate some new keys if we're still below the limit.
         self.mark_keys_as_published().await;
         self.update_key_counts(&response.one_time_key_counts, None).await;
-
-        store.save_account(self.clone()).await?;
 
         Ok(())
     }
@@ -1673,12 +1232,12 @@
                     // we might try to create the same session again.
                     // TODO: separate the session cache from the storage so we only add
                     // it to the cache but don't store it.
-                    let changes = Changes {
-                        account: Some(self.clone()),
-                        sessions: vec![result.session.clone()],
-                        ..Default::default()
-                    };
-                    store.save_changes(changes).await?;
+                    store
+                        .save_changes(Changes {
+                            sessions: vec![result.session.clone()],
+                            ..Default::default()
+                        })
+                        .await?;
 
                     (SessionType::New(result.session), result.plaintext)
                 }
@@ -1698,19 +1257,11 @@
         match self.parse_decrypted_to_device_event(store, sender, sender_key, plaintext).await {
             Ok(result) => Ok((session, result)),
             Err(e) => {
-                // We might created a new session but decryption might still
+                // We might have created a new session but decryption might still
                 // have failed, store it for the error case here, this is fine
                 // since we don't expect this to happen often or at all.
                 match session {
-                    SessionType::New(s) => {
-                        let changes = Changes {
-                            account: Some(self.clone()),
-                            sessions: vec![s],
-                            ..Default::default()
-                        };
-                        store.save_changes(changes).await?;
-                    }
-                    SessionType::Existing(s) => {
+                    SessionType::New(s) | SessionType::Existing(s) => {
                         store.save_sessions(&[s]).await?;
                     }
                 }
