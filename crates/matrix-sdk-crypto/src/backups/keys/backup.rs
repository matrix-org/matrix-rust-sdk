// Copyright 2021 The Matrix.org Foundation C.I.C.
//
// Licensed under the Apache License, Version 2.0 (the "License");
// you may not use this file except in compliance with the License.
// You may obtain a copy of the License at
//
//     http://www.apache.org/licenses/LICENSE-2.0
//
// Unless required by applicable law or agreed to in writing, software
// distributed under the License is distributed on an "AS IS" BASIS,
// WITHOUT WARRANTIES OR CONDITIONS OF ANY KIND, either express or implied.
// See the License for the specific language governing permissions and
// limitations under the License.

use std::sync::{Arc, Mutex};

use hmac::{Hmac, Mac as MacT};
use sha2::Sha256;

use ruma::{
    api::client::backup::{EncryptedSessionDataInit, KeyBackupData, KeyBackupDataInit},
    serde::Base64,
};
use vodozemac::Curve25519PublicKey;
use zeroize::Zeroizing;

use super::{compat::PkEncryption, decryption::DecodeError};
use crate::{olm::InboundGroupSession, types::Signatures};

pub type HmacSha256 = Hmac<Sha256>;

pub type HmacSha256Key = Zeroizing<[u8; 32]>;

#[derive(Debug)]
struct InnerBackupKey {
    key: Curve25519PublicKey,
<<<<<<< HEAD
    mac_key: Option<HmacSha256Key>,
    signatures: BTreeMap<OwnedUserId, BTreeMap<OwnedDeviceKeyId, String>>,
=======
    signatures: Signatures,
>>>>>>> 8bce5e24
    version: Mutex<Option<String>>,
}

/// The public part of a backup key.
#[derive(Clone)]
pub struct MegolmV1BackupKey {
    inner: Arc<InnerBackupKey>,
}

#[cfg(not(tarpaulin_include))]
impl std::fmt::Debug for MegolmV1BackupKey {
    fn fmt(&self, formatter: &mut std::fmt::Formatter<'_>) -> std::fmt::Result {
        formatter
            .debug_struct("MegolmV1BackupKey")
            .field("key", &self.to_base64())
            .field("version", &self.backup_version())
            .finish()
    }
}

impl MegolmV1BackupKey {
    pub(super) fn new(key: Curve25519PublicKey, mac_key: Option<HmacSha256Key>, version: Option<String>) -> Self {
        Self {
            inner: InnerBackupKey {
                key,
                mac_key,
                signatures: Default::default(),
                version: Mutex::new(version),
            }
            .into(),
        }
    }

    /// Get the full name of the backup algorithm this backup key supports.
    pub fn backup_algorithm(&self) -> &str {
        "m.megolm_backup.v1.curve25519-aes-sha2"
    }

    /// Get all the signatures of this `MegolmV1BackupKey`.
    pub fn signatures(&self) -> Signatures {
        self.inner.signatures.to_owned()
    }

    /// Try to create a new `MegolmV1BackupKey` from a base 64 encoded string.
    pub fn from_base64(public_key: &str) -> Result<Self, DecodeError> {
        let key = Curve25519PublicKey::from_base64(public_key)?;

        let inner =
            InnerBackupKey { key, mac_key: None, signatures: Default::default(), version: Mutex::new(None) };

        Ok(MegolmV1BackupKey { inner: inner.into() })
    }

    /// Convert the [`MegolmV1BackupKey`] to a base 64 encoded string.
    pub fn to_base64(&self) -> String {
        self.inner.key.to_base64()
    }

    /// Get the backup version that this key is used with, if any.
    pub fn backup_version(&self) -> Option<String> {
        self.inner.version.lock().unwrap().clone()
    }

    /// Get the MAC key that is used with the backup key
    pub fn mac_key(&self) -> Option<&HmacSha256Key> {
        self.inner.mac_key.as_ref()
    }

    /// Set the backup version that this `MegolmV1BackupKey` will be used with.
    ///
    /// The key won't be able to encrypt room keys unless a version has been
    /// set.
    pub fn set_version(&self, version: String) {
        *self.inner.version.lock().unwrap() = Some(version);
    }

    pub(crate) async fn encrypt(&self, session: InboundGroupSession) -> KeyBackupData {
        let pk = PkEncryption::from_key(self.inner.key);

        // The forwarding chains don't mean much, we only care whether we received the
        // session directly from the creator of the session or not.
        let forwarded_count = (session.has_been_imported() as u8).into();
        let first_message_index = session.first_known_index().into();

        // Convert our key to the backup representation.
        let key = session.to_backup().await;

        // The key gets zeroized in `BackedUpRoomKey` but we're creating a copy
        // here that won't, so let's wrap it up in a `Zeroizing` struct.
        let key =
            Zeroizing::new(serde_json::to_vec(&key).expect("Can't serialize exported room key"));

        let message = pk.encrypt(&key);
        let mac2 = if let Some(mac_key) = self.mac_key() {
            let mut hmac = HmacSha256::new_from_slice(mac_key.as_ref())
                .expect("We should be able to create a Hmac object from a 32 byte key");
            hmac.update(&message.ciphertext);
            let mac: Base64 = Base64::new(hmac.finalize().into_bytes().to_vec());
            Some(mac)
        } else {
            None
        };

        let session_data = EncryptedSessionDataInit {
            ephemeral: Base64::new(message.ephemeral_key.to_vec()),
            ciphertext: Base64::new(message.ciphertext),
            mac: Base64::new(message.mac.unwrap()),
            mac2,
        }
        .into();

        KeyBackupDataInit {
            first_message_index,
            forwarded_count,
            // TODO: is this actually used anywhere? seems to be completely
            // useless and requires us to get the Device out of the store?
            // Also should this be checked at the time of the backup or at the
            // time of the room key receival?
            is_verified: false,
            session_data,
        }
        .into()
    }
}

#[cfg(test)]
mod tests {
    use matrix_sdk_test::async_test;
    use ruma::{device_id, room_id, user_id};
    use crate::{
        backups::keys::decryption::Mac,
        store::BackupDecryptionKey,
        EncryptionSettings,
        OlmMachine,
    };

    #[async_test]
    async fn create_mac2() -> Result<(), ()> {
        let decryption_key = BackupDecryptionKey::new().expect("Can't create new recovery key");

        let backup_key = decryption_key.megolm_v1_public_key();

        let olm_machine = OlmMachine::new(user_id!("@alice:localhost"), device_id!("ABCDEFG")).await;
        let settings = EncryptionSettings::default();
        let (_, inbound) = olm_machine.account().create_group_session_pair(room_id!("!room_id:localhost"), settings)
            .await
            .expect("Could not create group session");
        let key_backup_data = backup_key.encrypt(inbound).await;
        let ephemeral = key_backup_data.session_data.ephemeral.encode();
        let ciphertext = key_backup_data.session_data.ciphertext.encode();
        let mac2 = key_backup_data.session_data.mac2.unwrap().encode();

        let _ = decryption_key
            .decrypt_v1(&ephemeral, Mac::V2(&mac2), &ciphertext)
            .expect("The backed up key should be decrypted successfully");

        Ok(())
    }
}<|MERGE_RESOLUTION|>--- conflicted
+++ resolved
@@ -34,12 +34,8 @@
 #[derive(Debug)]
 struct InnerBackupKey {
     key: Curve25519PublicKey,
-<<<<<<< HEAD
     mac_key: Option<HmacSha256Key>,
-    signatures: BTreeMap<OwnedUserId, BTreeMap<OwnedDeviceKeyId, String>>,
-=======
     signatures: Signatures,
->>>>>>> 8bce5e24
     version: Mutex<Option<String>>,
 }
 
@@ -172,7 +168,6 @@
     use crate::{
         backups::keys::decryption::Mac,
         store::BackupDecryptionKey,
-        EncryptionSettings,
         OlmMachine,
     };
 
@@ -183,8 +178,7 @@
         let backup_key = decryption_key.megolm_v1_public_key();
 
         let olm_machine = OlmMachine::new(user_id!("@alice:localhost"), device_id!("ABCDEFG")).await;
-        let settings = EncryptionSettings::default();
-        let (_, inbound) = olm_machine.account().create_group_session_pair(room_id!("!room_id:localhost"), settings)
+        let inbound = olm_machine.create_inbound_session(room_id!("!room_id:localhost"))
             .await
             .expect("Could not create group session");
         let key_backup_data = backup_key.encrypt(inbound).await;
