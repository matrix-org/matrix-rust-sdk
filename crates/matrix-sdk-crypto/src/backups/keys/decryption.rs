--- conflicted
+++ resolved
@@ -18,13 +18,10 @@
 };
 
 use bs58;
-<<<<<<< HEAD
-use hmac::Mac as MacT;
 use hkdf::Hkdf;
+use hmac::Mac as MacTrait;
 use sha2::Sha256;
-=======
 use ruma::api::client::backup::EncryptedSessionData;
->>>>>>> 8bce5e24
 use thiserror::Error;
 use vodozemac::Curve25519PublicKey;
 use zeroize::{Zeroize, Zeroizing};
@@ -262,7 +259,7 @@
     ) -> Result<BackedUpRoomKey, DecryptionError> {
         let message = Message {
             ciphertext: session_data.ciphertext.into_inner(),
-            mac: session_data.mac.into_inner(),
+            mac: Some(session_data.mac.into_inner()),
             ephemeral_key: Curve25519PublicKey::from_slice(session_data.ephemeral.as_bytes())?,
         };
 
@@ -297,13 +294,8 @@
     use ruma::api::client::backup::KeyBackupData;
     use serde_json::json;
 
-<<<<<<< HEAD
     use super::{BackupDecryptionKey, DecodeError, Mac};
-    use crate::olm::BackedUpRoomKey;
-=======
-    use super::{BackupDecryptionKey, DecodeError};
     use crate::olm::{BackedUpRoomKey, ExportedRoomKey, InboundGroupSession};
->>>>>>> 8bce5e24
 
     const TEST_KEY: [u8; 32] = [
         0x77, 0x07, 0x6D, 0x0A, 0x73, 0x18, 0xA5, 0x7D, 0x3C, 0x16, 0xC1, 0x72, 0x51, 0xB2, 0x66,
