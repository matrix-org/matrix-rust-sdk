--- conflicted
+++ resolved
@@ -36,11 +36,7 @@
 use tracing::{debug, info, instrument, trace, warn};
 
 use crate::{
-<<<<<<< HEAD
-    olm::{InboundGroupSession, SignedJsonObject, StaticAccountData},
-=======
     olm::{InboundGroupSession, SignedJsonObject},
->>>>>>> 2a78b925
     store::{BackupDecryptionKey, BackupKeys, Changes, RoomKeyCounts, Store},
     types::{MegolmV1AuthData, RoomKeyBackupInfo, Signatures},
     CryptoStoreError, Device, KeysBackupRequest, OutgoingRequest,
@@ -58,10 +54,6 @@
 /// using the [`BackupMachine::backup`] method.
 #[derive(Debug, Clone)]
 pub struct BackupMachine {
-<<<<<<< HEAD
-    account: StaticAccountData,
-=======
->>>>>>> 2a78b925
     store: Store,
     backup_key: Arc<RwLock<Option<MegolmV1BackupKey>>>,
     pending_backup: Arc<RwLock<Option<PendingBackup>>>,
@@ -152,15 +144,7 @@
 impl BackupMachine {
     const BACKUP_BATCH_SIZE: usize = 100;
 
-<<<<<<< HEAD
-    pub(crate) fn new(
-        account: StaticAccountData,
-        store: Store,
-        backup_key: Option<MegolmV1BackupKey>,
-    ) -> Self {
-=======
     pub(crate) fn new(store: Store, backup_key: Option<MegolmV1BackupKey>) -> Self {
->>>>>>> 2a78b925
         Self {
             store,
             backup_key: RwLock::new(backup_key).into(),
@@ -179,11 +163,7 @@
         signatures: &Signatures,
         auth_data: &str,
     ) -> SignatureState {
-<<<<<<< HEAD
-        match self.account.has_signed_raw(signatures, auth_data) {
-=======
         match self.store.static_account().has_signed_raw(signatures, auth_data) {
->>>>>>> 2a78b925
             Ok(_) => SignatureState::ValidAndTrusted,
             Err(e) => match e {
                 crate::SignatureError::NoSignatureFound => SignatureState::Missing,
@@ -199,11 +179,7 @@
         signatures: &Signatures,
         auth_data: &str,
     ) -> Result<SignatureState, CryptoStoreError> {
-<<<<<<< HEAD
-        let user_id = &self.account.user_id;
-=======
         let user_id = &self.store.static_account().user_id;
->>>>>>> 2a78b925
         let identity = self.store.get_identity(user_id).await?;
 
         let ret = if let Some(identity) = identity.and_then(|i| i.own()) {
@@ -256,20 +232,12 @@
     ) -> Result<BTreeMap<OwnedDeviceId, SignatureState>, CryptoStoreError> {
         let mut result = BTreeMap::new();
 
-<<<<<<< HEAD
-        if let Some(user_signatures) = signatures.get(&self.account.user_id) {
-=======
         if let Some(user_signatures) = signatures.get(&self.store.static_account().user_id) {
->>>>>>> 2a78b925
             for device_key_id in user_signatures.keys() {
                 if device_key_id.algorithm() == DeviceKeyAlgorithm::Ed25519 {
                     // No need to check our own device here, we're doing that using
                     // the check_own_device_signature().
-<<<<<<< HEAD
-                    if device_key_id.device_id() == self.account.device_id {
-=======
                     if device_key_id.device_id() == self.store.static_account().device_id {
->>>>>>> 2a78b925
                         continue;
                     }
 
