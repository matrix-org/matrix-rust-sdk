--- conflicted
+++ resolved
@@ -134,10 +134,6 @@
         device_id: &DeviceId,
         device_data: Raw<DehydratedDeviceData>,
     ) -> Result<RehydratedDevice, DehydrationError> {
-<<<<<<< HEAD
-=======
-        let pickle_key = expand_pickle_key(pickle_key.inner.as_ref(), device_id);
->>>>>>> 866b5fea
         let rehydrated = self.inner.rehydrate(&pickle_key, device_id, device_data).await?;
 
         Ok(RehydratedDevice { rehydrated, original: self.inner.to_owned() })
@@ -370,11 +366,6 @@
 
         trace!("Creating an upload request for a dehydrated device");
 
-<<<<<<< HEAD
-=======
-        let pickle_key =
-            expand_pickle_key(pickle_key.inner.as_ref(), &self.store.static_account().device_id);
->>>>>>> 866b5fea
         let device_id = self.store.static_account().device_id.clone();
         let device_data = account.dehydrate(&pickle_key);
         let initial_device_display_name = Some(initial_device_display_name);
