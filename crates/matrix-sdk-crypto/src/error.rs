// Copyright 2020 The Matrix.org Foundation C.I.C.
//
// Licensed under the Apache License, Version 2.0 (the "License");
// you may not use this file except in compliance with the License.
// You may obtain a copy of the License at
//
//     http://www.apache.org/licenses/LICENSE-2.0
//
// Unless required by applicable law or agreed to in writing, software
// distributed under the License is distributed on an "AS IS" BASIS,
// WITHOUT WARRANTIES OR CONDITIONS OF ANY KIND, either express or implied.
// See the License for the specific language governing permissions and
// limitations under the License.

<<<<<<< HEAD
use matrix_sdk_common::deserialized_responses::VerificationLevel;
=======
use std::collections::BTreeMap;

>>>>>>> 6becbf61
use ruma::{CanonicalJsonError, IdParseError, OwnedDeviceId, OwnedRoomId, OwnedUserId};
use serde::{ser::SerializeMap, Serializer};
use serde_json::Error as SerdeError;
use thiserror::Error;
use vodozemac::{Curve25519PublicKey, Ed25519PublicKey};

use super::store::CryptoStoreError;
use crate::{
    olm::SessionExportError,
    types::{events::room_key_withheld::WithheldCode, SignedKey},
};
#[cfg(doc)]
use crate::{CollectStrategy, Device, LocalTrust};

pub type OlmResult<T> = Result<T, OlmError>;
pub type MegolmResult<T> = Result<T, MegolmError>;

/// Error representing a failure during a device to device cryptographic
/// operation.
#[derive(Error, Debug)]
pub enum OlmError {
    /// The event that should have been decrypted is malformed.
    #[error(transparent)]
    EventError(#[from] EventError),

    /// The received decrypted event couldn't be deserialized.
    #[error(transparent)]
    JsonError(#[from] SerdeError),

    /// The received room key couldn't be converted into a valid Megolm session.
    #[error(transparent)]
    SessionCreation(#[from] SessionCreationError),

    /// The room key that should be exported can't be converted into a
    /// `m.forwarded_room_key` event.
    #[error(transparent)]
    SessionExport(#[from] SessionExportError),

    /// The storage layer returned an error.
    #[error("failed to read or write to the crypto store {0}")]
    Store(#[from] CryptoStoreError),

    /// The session with a device has become corrupted.
    #[error(
        "decryption failed likely because an Olm session from {0} with sender key {1} was wedged"
    )]
    SessionWedged(OwnedUserId, Curve25519PublicKey),

    /// An Olm message got replayed while the Olm ratchet has already moved
    /// forward.
    #[error("decryption failed because an Olm message from {0} with sender key {1} was replayed")]
    ReplayedMessage(OwnedUserId, Curve25519PublicKey),

    /// Encryption failed because the device does not have a valid Olm session
    /// with us.
    #[error(
        "encryption failed because the device does not \
            have a valid Olm session with us"
    )]
    MissingSession,
<<<<<<< HEAD
    #[error(transparent)]
    /// The room key that should be shared was not due to an error.
    KeyDistributionError(RoomKeyDistributionError),
=======

    /// Encryption failed due to an error collecting the recipient devices.
    #[error("encryption failed due to an error collecting the recipient devices: {0}")]
    SessionRecipientCollectionError(SessionRecipientCollectionError),
>>>>>>> 6becbf61
}

/// Depending on the sharing strategy for room keys, the distribution of the
/// room key could fail.
#[derive(Error, Debug)]
pub enum RoomKeyDistributionError {
    /// When encrypting using the IdentityBased strategy.
    /// Will be thrown when sharing room keys when there is a new identity for a
    /// user that has not been confirmed by the user.
    /// Application should display identity changes to the user as soon as
    /// possible to avoid hitting this case. If it happens the app might
    /// just retry automatically after the identity change has been
    /// notified, or offer option to cancel.
    #[error("Encryption failed because there are key pinning violation, please re-pin or verify the problematic users")]
    KeyPinningViolation(Vec<OwnedUserId>),

    /// Cross-signing is required for encryption with invisible crypto
    #[error("Encryption failed: Setup cross-signing on your account")]
    CrossSigningNotSetup,
    /// The current device needs to be verified when encrypting using the
    /// IdentityBased strategy. Apps should prevent sending in the UI to
    /// avoid hitting this case.
    #[error("Encryption failed: Verify your device to send encrypted messages")]
    SendingFromUnverifiedDevice,
}
/// Error representing a failure during a group encryption operation.
#[derive(Error, Debug)]
pub enum MegolmError {
    /// The event that should have been decrypted is malformed.
    #[error(transparent)]
    EventError(#[from] EventError),

    /// The received decrypted event couldn't be deserialized.
    #[error(transparent)]
    JsonError(#[from] SerdeError),

    /// Decryption failed because we're missing the room key that was used to
    /// encrypt the event.
    #[error("Can't find the room key to decrypt the event, withheld code: {0:?}")]
    MissingRoomKey(Option<WithheldCode>),

    /// Decryption failed because of a mismatch between the identity keys of the
    /// device we received the room key from and the identity keys recorded in
    /// the plaintext of the room key to-device message.
    #[error(
        "decryption failed because of mismatched identity keys of the sending device and those recorded in the to-device message"
    )]
    MismatchedIdentityKeys(MismatchedIdentityKeysError),

    /// The encrypted megolm message couldn't be decoded.
    #[error(transparent)]
    Decode(#[from] vodozemac::DecodeError),

    /// The event could not have been decrypted.
    #[error(transparent)]
    Decryption(#[from] vodozemac::megolm::DecryptionError),

    /// The storage layer returned an error.
    #[error(transparent)]
    Store(#[from] CryptoStoreError),

    /// The sender's cross-signing identity isn't trusted
    #[error("message quarantined because sender's cross-signing identity is not trusted: {0}")]
    SenderIdentity(#[from] VerificationLevel),
}

/// Decryption failed because of a mismatch between the identity keys of the
/// device we received the room key from and the identity keys recorded in
/// the plaintext of the room key to-device message.
#[derive(Error, Debug, PartialEq)]
pub struct MismatchedIdentityKeysError {
    /// The Ed25519 key recorded in the room key's to-device message.
    pub key_ed25519: Box<Ed25519PublicKey>,
    /// The Ed25519 identity key of the device sending the room key.
    pub device_ed25519: Option<Box<Ed25519PublicKey>>,
    /// The Curve25519 key recorded in the room key's to-device message.
    pub key_curve25519: Box<Curve25519PublicKey>,
    /// The Curve25519 identity key of the device sending the room key.
    pub device_curve25519: Option<Box<Curve25519PublicKey>>,
}

impl std::fmt::Display for MismatchedIdentityKeysError {
    fn fmt(&self, f: &mut std::fmt::Formatter<'_>) -> std::fmt::Result {
        let mut ser = f.serialize_struct("MismatchedIdentityKeysError", 4)?;
        ser.serialize_entry("key_ed25519", &self.key_ed25519)?;
        ser.serialize_entry("device_ed25519", &self.device_ed25519)?;
        ser.serialize_entry("key_curve25519", &self.key_curve25519)?;
        ser.serialize_entry("device_curve25519", &self.device_curve25519)?;
        ser.end()
    }
}

impl From<MismatchedIdentityKeysError> for MegolmError {
    fn from(value: MismatchedIdentityKeysError) -> Self {
        MegolmError::MismatchedIdentityKeys(value)
    }
}

impl From<MismatchedIdentityKeysError> for SessionCreationError {
    fn from(value: MismatchedIdentityKeysError) -> Self {
        SessionCreationError::MismatchedIdentityKeys(value)
    }
}

/// Error that occurs when decrypting an event that is malformed.
#[derive(Error, Debug)]
pub enum EventError {
    /// The Encrypted message has been encrypted with a unsupported algorithm.
    #[error("the Encrypted message has been encrypted with a unsupported algorithm.")]
    UnsupportedAlgorithm,

    /// The provided JSON value isn't an object.
    #[error("the provided JSON value isn't an object")]
    NotAnObject,

    /// The Encrypted message doesn't contain a ciphertext for our device.
    #[error("the Encrypted message doesn't contain a ciphertext for our device")]
    MissingCiphertext,

    /// The Encrypted message is missing the signing key of the sender.
    #[error("the Encrypted message is missing the signing key of the sender")]
    MissingSigningKey,

    /// The Encrypted message is missing the sender key.
    #[error("the Encrypted message is missing the sender key")]
    MissingSenderKey,

    /// The sender of the plaintext doesn't match the sender of the encrypted
    /// message.
    #[error(
        "the sender of the plaintext doesn't match the sender of the encrypted \
        message, got {0}, expected {1}"
    )]
    MismatchedSender(OwnedUserId, OwnedUserId),

    /// The public key that was part of the message doesn't match the key we
    /// have stored.
    #[error(
        "the public key that was part of the message doesn't match the key we \
        have stored, expected {0}, got {1}"
    )]
    MismatchedKeys(Box<Ed25519PublicKey>, Box<Ed25519PublicKey>),

    /// The room ID of the room key doesn't match the room ID of the decrypted
    /// event.
    #[error(
        "the room id of the room key doesn't match the room id of the \
        decrypted event: expected {0}, got {1:?}"
    )]
    MismatchedRoom(OwnedRoomId, Option<OwnedRoomId>),
}

/// Error type describing different errors that can happen when we create an
/// Olm session from a pickle.
#[derive(Error, Debug)]
pub enum SessionUnpickleError {
    /// The device keys are missing the signing key
    #[error("the device keys are missing the signing key")]
    MissingSigningKey,

    /// The device keys are missing the identity key
    #[error("the device keys are missing the identity key")]
    MissingIdentityKey,
}

/// Error type describing different errors that happen when we check or create
/// signatures for a Matrix JSON object.
#[derive(Error, Debug)]
pub enum SignatureError {
    /// The signature was made using an unsupported algorithm.
    #[error("the signature used an unsupported algorithm")]
    UnsupportedAlgorithm,

    /// The ID of the signing key isn't a valid key ID.
    #[error("the ID of the signing key is invalid")]
    InvalidKeyId(#[from] IdParseError),

    /// The signing key that should create or check a signature is missing.
    #[error("the signing key is missing from the object that signed the message")]
    MissingSigningKey,

    /// The user id of signing key differs from the user id that provided the
    /// signature.
    #[error("the user id of the signing key differs user id that provided the signature")]
    UserIdMismatch,

    /// The provided JSON value that was signed and the signature should be
    /// checked isn't a valid JSON object.
    #[error("the provided JSON value isn't an object")]
    NotAnObject,

    /// The provided JSON value that was signed and the signature should be
    /// checked isn't a valid JSON object.
    #[error("the provided JSON object doesn't contain a signatures field")]
    NoSignatureFound,

    /// The signature couldn't be verified.
    #[error(transparent)]
    VerificationError(#[from] vodozemac::SignatureError),

    /// The public key isn't a valid ed25519 key.
    #[error(transparent)]
    InvalidKey(#[from] vodozemac::KeyError),

    /// The signature could not be decoded.
    #[error("the given signature is not valid and can't be decoded")]
    InvalidSignature,

    /// The signing key that used to sign the object has been changed.
    #[error("the signing key that used to sign the object has changed, old: {0:?}, new: {1:?}")]
    SigningKeyChanged(Option<Box<Ed25519PublicKey>>, Option<Box<Ed25519PublicKey>>),

    /// The signed object couldn't be deserialized.
    #[error(transparent)]
    JsonError(#[from] CanonicalJsonError),

    /// The store ran into an error.
    #[error(transparent)]
    StoreError(#[from] CryptoStoreError),
}

impl From<SerdeError> for SignatureError {
    fn from(e: SerdeError) -> Self {
        CanonicalJsonError::SerDe(e).into()
    }
}

/// Error that occurs when a room key can't be converted into a valid Megolm
/// session.
#[derive(Error, Debug)]
pub enum SessionCreationError {
    /// The requested one-time key isn't a signed curve key.
    #[error(
        "Failed to create a new Olm session for {0} {1}, the requested \
        one-time key isn't a signed curve key"
    )]
    OneTimeKeyNotSigned(OwnedUserId, OwnedDeviceId),

    /// The signed one-time key is missing.
    #[error(
        "Tried to create a new Olm session for {0} {1}, but the signed \
        one-time key is missing"
    )]
    OneTimeKeyMissing(OwnedUserId, OwnedDeviceId),

    /// The one-time key algorithm is unsupported.
    #[error(
        "Tried to create a new Olm session for {0} {1}, but the one-time \
        key algorithm is unsupported"
    )]
    OneTimeKeyUnknown(OwnedUserId, OwnedDeviceId),

    /// Failed to verify the one-time key signatures.
    #[error(
        "Failed to verify the signature of a one-time key, key: {one_time_key:?}, \
        signing_key: {signing_key:?}: {error:?}"
    )]
    InvalidSignature {
        /// The one-time key that failed the signature verification.
        one_time_key: Box<SignedKey>,
        /// The key that was used to verify the signature.
        signing_key: Option<Box<Ed25519PublicKey>>,
        /// The exact error describing why the signature verification failed.
        error: Box<SignatureError>,
    },

    /// The user's device is missing a curve25519 key.
    #[error(
        "Tried to create an Olm session for {0} {1}, but the device is missing \
        a curve25519 key"
    )]
    DeviceMissingCurveKey(OwnedUserId, OwnedDeviceId),

    /// Error deserializing the one-time key.
    #[error("Error deserializing the one-time key: {0}")]
    InvalidJson(#[from] serde_json::Error),

    /// The given curve25519 key is not a valid key.
    #[error("The given curve25519 key is not a valid key")]
    InvalidCurveKey(#[from] vodozemac::KeyError),

    /// Error when creating an Olm Session from an incoming Olm message.
    #[error(transparent)]
    InboundCreation(#[from] vodozemac::olm::SessionCreationError),

    /// The given device keys are invalid.
    #[error("The given device keys are invalid")]
    InvalidDeviceKeys(#[from] SignatureError),

    /// There was a mismatch between the identity keys of the device we received
    /// the room key from and the identity keys recorded in the plaintext of the
    /// room key to-device message.
    #[error(
        "There was a mismatch between the identity keys of the sending device \
        and those recorded in the to-device message"
    )]
    MismatchedIdentityKeys(MismatchedIdentityKeysError),
}

/// Errors that can be returned by
/// [`crate::machine::OlmMachine::set_room_settings`].
#[derive(Debug, Error)]
pub enum SetRoomSettingsError {
    /// The changes are rejected because they conflict with the previous
    /// settings for this room.
    #[error("the new settings would cause a downgrade of encryption security")]
    EncryptionDowngrade,

    /// The changes are rejected because we would be unable to use them to
    /// encrypt events.
    #[error("the new settings are invalid")]
    InvalidSettings,

    /// The store ran into an error.
    #[error(transparent)]
    Store(#[from] CryptoStoreError),
}

/// Error representing a problem when collecting the recipient devices for the
/// room key, during an encryption operation.
#[derive(Error, Debug)]
pub enum SessionRecipientCollectionError {
    /// One or more verified users has one or more unsigned devices.
    ///
    /// Happens only with [`CollectStrategy::DeviceBasedStrategy`] when
    /// [`error_on_verified_user_problem`](`CollectStrategy::DeviceBasedStrategy::error_on_verified_user_problem`)
    /// is true.
    ///
    /// In order to resolve this, the caller can set the trust level of the
    /// affected devices to [`LocalTrust::Ignored`] or
    /// [`LocalTrust::BlackListed`] (see [`Device::set_local_trust`]), and
    /// then retry the encryption operation.
    #[error("one or more verified users have unsigned devices")]
    VerifiedUserHasUnsignedDevice(BTreeMap<OwnedUserId, Vec<OwnedDeviceId>>),
}<|MERGE_RESOLUTION|>--- conflicted
+++ resolved
@@ -12,12 +12,9 @@
 // See the License for the specific language governing permissions and
 // limitations under the License.
 
-<<<<<<< HEAD
+use std::collections::BTreeMap;
+
 use matrix_sdk_common::deserialized_responses::VerificationLevel;
-=======
-use std::collections::BTreeMap;
-
->>>>>>> 6becbf61
 use ruma::{CanonicalJsonError, IdParseError, OwnedDeviceId, OwnedRoomId, OwnedUserId};
 use serde::{ser::SerializeMap, Serializer};
 use serde_json::Error as SerdeError;
@@ -78,41 +75,12 @@
             have a valid Olm session with us"
     )]
     MissingSession,
-<<<<<<< HEAD
-    #[error(transparent)]
-    /// The room key that should be shared was not due to an error.
-    KeyDistributionError(RoomKeyDistributionError),
-=======
 
     /// Encryption failed due to an error collecting the recipient devices.
     #[error("encryption failed due to an error collecting the recipient devices: {0}")]
     SessionRecipientCollectionError(SessionRecipientCollectionError),
->>>>>>> 6becbf61
-}
-
-/// Depending on the sharing strategy for room keys, the distribution of the
-/// room key could fail.
-#[derive(Error, Debug)]
-pub enum RoomKeyDistributionError {
-    /// When encrypting using the IdentityBased strategy.
-    /// Will be thrown when sharing room keys when there is a new identity for a
-    /// user that has not been confirmed by the user.
-    /// Application should display identity changes to the user as soon as
-    /// possible to avoid hitting this case. If it happens the app might
-    /// just retry automatically after the identity change has been
-    /// notified, or offer option to cancel.
-    #[error("Encryption failed because there are key pinning violation, please re-pin or verify the problematic users")]
-    KeyPinningViolation(Vec<OwnedUserId>),
-
-    /// Cross-signing is required for encryption with invisible crypto
-    #[error("Encryption failed: Setup cross-signing on your account")]
-    CrossSigningNotSetup,
-    /// The current device needs to be verified when encrypting using the
-    /// IdentityBased strategy. Apps should prevent sending in the UI to
-    /// avoid hitting this case.
-    #[error("Encryption failed: Verify your device to send encrypted messages")]
-    SendingFromUnverifiedDevice,
-}
+}
+
 /// Error representing a failure during a group encryption operation.
 #[derive(Error, Debug)]
 pub enum MegolmError {
