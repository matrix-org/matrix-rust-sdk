// Copyright 2020 The Matrix.org Foundation C.I.C.
//
// Licensed under the Apache License, Version 2.0 (the "License");
// you may not use this file except in compliance with the License.
// You may obtain a copy of the License at
//
//     http://www.apache.org/licenses/LICENSE-2.0
//
// Unless required by applicable law or agreed to in writing, software
// distributed under the License is distributed on an "AS IS" BASIS,
// WITHOUT WARRANTIES OR CONDITIONS OF ANY KIND, either express or implied.
// See the License for the specific language governing permissions and
// limitations under the License.

// TODO
//
// handle the case where we can't create a session with a device. clearing our
// stale key share requests that we'll never be able to handle.
//
// If we don't trust the device store an object that remembers the request and
// let the users introspect that object.

use std::{
    collections::{btree_map::Entry, BTreeMap, BTreeSet},
    mem,
    sync::{atomic::AtomicBool, Arc, RwLock as StdRwLock},
};

use atomic::Ordering;
use ruma::{
    api::client::keys::claim_keys::v3::Request as KeysClaimRequest,
    events::secret::request::{
        RequestAction, SecretName, ToDeviceSecretRequestEvent as SecretRequestEvent,
    },
    DeviceId, DeviceKeyAlgorithm, OwnedDeviceId, OwnedTransactionId, OwnedUserId, RoomId,
    TransactionId, UserId,
};
use tracing::{debug, field::debug, info, instrument, trace, warn, Span};
use vodozemac::{megolm::SessionOrdering, Curve25519PublicKey};

use super::{GossipRequest, GossippedSecret, RequestEvent, RequestInfo, SecretInfo, WaitQueue};
use crate::{
    error::{EventError, OlmError, OlmResult},
    olm::{InboundGroupSession, Session},
    requests::{OutgoingRequest, ToDeviceRequest},
    session_manager::GroupSessionCache,
    store::{Changes, CryptoStoreError, SecretImportError, Store},
    types::events::{
        forwarded_room_key::ForwardedRoomKeyContent,
        olm_v1::{DecryptedForwardedRoomKeyEvent, DecryptedSecretSendEvent},
        room::encrypted::EncryptedEvent,
        room_key_request::RoomKeyRequestEvent,
        secret_send::SecretSendContent,
        EventType,
    },
    Device, MegolmError,
};

#[derive(Clone, Debug)]
pub(crate) struct GossipMachine {
    inner: Arc<GossipMachineInner>,
}

#[derive(Debug)]
pub(crate) struct GossipMachineInner {
    store: Store,
    #[cfg(feature = "automatic-room-key-forwarding")]
    outbound_group_sessions: GroupSessionCache,
    outgoing_requests: StdRwLock<BTreeMap<OwnedTransactionId, OutgoingRequest>>,
    incoming_key_requests: StdRwLock<BTreeMap<RequestInfo, RequestEvent>>,
    wait_queue: WaitQueue,
    users_for_key_claim: Arc<StdRwLock<BTreeMap<OwnedUserId, BTreeSet<OwnedDeviceId>>>>,
    room_key_forwarding_enabled: AtomicBool,
}

impl GossipMachine {
    pub fn new(
        store: Store,
        #[allow(unused)] outbound_group_sessions: GroupSessionCache,
        users_for_key_claim: Arc<StdRwLock<BTreeMap<OwnedUserId, BTreeSet<OwnedDeviceId>>>>,
    ) -> Self {
        let room_key_forwarding_enabled =
            AtomicBool::new(cfg!(feature = "automatic-room-key-forwarding"));

        Self {
            inner: Arc::new(GossipMachineInner {
                store,
                #[cfg(feature = "automatic-room-key-forwarding")]
                outbound_group_sessions,
                outgoing_requests: Default::default(),
                incoming_key_requests: Default::default(),
                wait_queue: WaitQueue::new(),
                users_for_key_claim,
                room_key_forwarding_enabled,
            }),
        }
    }

    #[cfg(feature = "automatic-room-key-forwarding")]
    pub fn toggle_room_key_forwarding(&self, enabled: bool) {
        self.inner.room_key_forwarding_enabled.store(enabled, Ordering::SeqCst)
    }

    pub fn is_room_key_forwarding_enabled(&self) -> bool {
        self.inner.room_key_forwarding_enabled.load(Ordering::SeqCst)
    }

    /// Load stored outgoing requests that were not yet sent out.
    async fn load_outgoing_requests(&self) -> Result<Vec<OutgoingRequest>, CryptoStoreError> {
        Ok(self
            .inner
            .store
            .get_unsent_secret_requests()
            .await?
            .into_iter()
            .filter(|i| !i.sent_out)
            .map(|info| info.to_request(self.device_id()))
            .collect())
    }

    /// Our own user id.
    pub fn user_id(&self) -> &UserId {
        &self.inner.store.static_account().user_id
    }

    /// Our own device ID.
    pub fn device_id(&self) -> &DeviceId {
        &self.inner.store.static_account().device_id
    }

    pub async fn outgoing_to_device_requests(
        &self,
    ) -> Result<Vec<OutgoingRequest>, CryptoStoreError> {
        let mut key_requests = self.load_outgoing_requests().await?;
        let key_forwards: Vec<OutgoingRequest> =
            self.inner.outgoing_requests.read().unwrap().values().cloned().collect();
        key_requests.extend(key_forwards);

        let users_for_key_claim: BTreeMap<_, _> = self
            .inner
            .users_for_key_claim
            .read()
            .unwrap()
            .iter()
            .map(|(key, value)| {
                let device_map = value
                    .iter()
                    .map(|d| (d.to_owned(), DeviceKeyAlgorithm::SignedCurve25519))
                    .collect();

                (key.to_owned(), device_map)
            })
            .collect();

        if !users_for_key_claim.is_empty() {
            let key_claim_request = KeysClaimRequest::new(users_for_key_claim);
            key_requests.push(OutgoingRequest {
                request_id: TransactionId::new(),
                request: Arc::new(key_claim_request.into()),
            });
        }

        Ok(key_requests)
    }

    /// Receive a room key request event.
    pub fn receive_incoming_key_request(&self, event: &RoomKeyRequestEvent) {
        self.receive_event(event.clone().into())
    }

    fn receive_event(&self, event: RequestEvent) {
        // Some servers might send to-device events to ourselves if we send one
        // out using a wildcard instead of a specific device as a recipient.
        //
        // Check if we're the sender of this request event and ignore it if
        // so.
        if event.sender() == self.user_id() && event.requesting_device_id() == self.device_id() {
            trace!("Received a secret request event from ourselves, ignoring")
        } else {
            let request_info = event.to_request_info();
            self.inner.incoming_key_requests.write().unwrap().insert(request_info, event);
        }
    }

    pub fn receive_incoming_secret_request(&self, event: &SecretRequestEvent) {
        self.receive_event(event.clone().into())
    }

    /// Handle all the incoming key requests that are queued up and empty our
    /// key request queue.
    pub async fn collect_incoming_key_requests(&self) -> OlmResult<Vec<Session>> {
        let mut changed_sessions = Vec::new();

        let incoming_key_requests =
            mem::take(&mut *self.inner.incoming_key_requests.write().unwrap());

        for event in incoming_key_requests.values() {
            if let Some(s) = match event {
                #[cfg(feature = "automatic-room-key-forwarding")]
                RequestEvent::KeyShare(e) => Box::pin(self.handle_key_request(e)).await?,
                RequestEvent::Secret(e) => Box::pin(self.handle_secret_request(e)).await?,
                #[cfg(not(feature = "automatic-room-key-forwarding"))]
                _ => None,
            } {
                changed_sessions.push(s);
            }
        }

        Ok(changed_sessions)
    }

    /// Store the key share request for later, once we get an Olm session with
    /// the given device [`retry_keyshare`](#method.retry_keyshare) should be
    /// called.
    fn handle_key_share_without_session(&self, device: Device, event: RequestEvent) {
        self.inner
            .users_for_key_claim
            .write()
            .unwrap()
            .entry(device.user_id().to_owned())
            .or_default()
            .insert(device.device_id().into());
        self.inner.wait_queue.insert(&device, event);
    }

    /// Retry keyshares for a device that previously didn't have an Olm session
    /// with us.
    ///
    /// This should be only called if the given user/device got a new Olm
    /// session.
    ///
    /// # Arguments
    ///
    /// * `user_id` - The user id of the device that we created the Olm session
    /// with.
    ///
    /// * `device_id` - The device ID of the device that got the Olm session.
    pub fn retry_keyshare(&self, user_id: &UserId, device_id: &DeviceId) {
        if let Entry::Occupied(mut e) =
            self.inner.users_for_key_claim.write().unwrap().entry(user_id.to_owned())
        {
            e.get_mut().remove(device_id);

            if e.get().is_empty() {
                e.remove();
            }
        }

        let mut incoming_key_requests = self.inner.incoming_key_requests.write().unwrap();
        for (key, event) in self.inner.wait_queue.remove(user_id, device_id) {
            incoming_key_requests.entry(key).or_insert(event);
        }
    }

    async fn handle_secret_request(
        &self,
        event: &SecretRequestEvent,
    ) -> OlmResult<Option<Session>> {
        let secret_name = match &event.content.action {
            RequestAction::Request(s) => s,
            // We ignore cancellations here since there's nothing to serve.
            RequestAction::RequestCancellation => return Ok(None),
            action => {
                warn!(?action, "Unknown secret request action");
                return Ok(None);
            }
        };

        let content = if let Some(secret) = self.inner.store.export_secret(secret_name).await? {
            SecretSendContent::new(event.content.request_id.to_owned(), secret)
        } else {
            info!(?secret_name, "Can't serve a secret request, secret isn't found");
            return Ok(None);
        };

        let device =
            self.inner.store.get_device(&event.sender, &event.content.requesting_device_id).await?;

        Ok(if let Some(device) = device {
            if device.user_id() == self.user_id() {
                if device.is_verified() {
                    info!(
                        user_id = device.user_id().as_str(),
                        device_id = device.device_id().as_str(),
                        ?secret_name,
                        "Sharing a secret with a device",
                    );

                    match self.share_secret(&device, content).await {
                        Ok(s) => Ok(Some(s)),
                        Err(OlmError::MissingSession) => {
                            info!(
                                user_id = device.user_id().as_str(),
                                device_id = device.device_id().as_str(),
                                secret_name = secret_name.as_ref(),
                                "Secret request is missing an Olm session, \
                                putting the request in the wait queue",
                            );
                            self.handle_key_share_without_session(device, event.clone().into());

                            Ok(None)
                        }
                        Err(e) => Err(e),
                    }?
                } else {
                    info!(
                        user_id = device.user_id().as_str(),
                        device_id = device.device_id().as_str(),
                        ?secret_name,
                        "Received a secret request that we won't serve, the device isn't trusted",
                    );

                    None
                }
            } else {
                info!(
                    user_id = device.user_id().as_str(),
                    device_id = device.device_id().as_str(),
                    ?secret_name,
                    "Received a secret request that we won't serve, the device doesn't belong to us",
                );

                None
            }
        } else {
            warn!(
                user_id = event.sender.as_str(),
                device_id = event.content.requesting_device_id.as_str(),
                ?secret_name,
                "Received a secret request form an unknown device",
            );
            self.inner.store.mark_user_as_changed(&event.sender).await?;

            None
        })
    }

    /// Try to encrypt the given `InboundGroupSession` for the given `Device` as
    /// a forwarded room key.
    ///
    /// This method might fail if we do not share an 1-to-1 Olm session with the
    /// given `Device`, in that case we're going to queue up an
    /// `/keys/claim` request to be sent out and retry once the 1-to-1 Olm
    /// session has been established.
    #[cfg(feature = "automatic-room-key-forwarding")]
    async fn try_to_forward_room_key(
        &self,
        event: &RoomKeyRequestEvent,
        device: Device,
        session: &InboundGroupSession,
        message_index: Option<u32>,
    ) -> OlmResult<Option<Session>> {
        info!(?message_index, "Serving a room key request",);

        match self.forward_room_key(session, &device, message_index).await {
            Ok(s) => Ok(Some(s)),
            Err(OlmError::MissingSession) => {
                info!(
                    "Key request is missing an Olm session, putting the request in the wait queue",
                );
                self.handle_key_share_without_session(device, event.to_owned().into());

                Ok(None)
            }
            Err(OlmError::SessionExport(e)) => {
                warn!(
                    "Can't serve a room key request, the session \
                     can't be exported into a forwarded room key: {e:?}",
                );
                Ok(None)
            }
            Err(e) => Err(e),
        }
    }

    /// Answer a room key request after we found the matching
    /// `InboundGroupSession`.
    #[cfg(feature = "automatic-room-key-forwarding")]
    async fn answer_room_key_request(
        &self,
        event: &RoomKeyRequestEvent,
        session: &InboundGroupSession,
    ) -> OlmResult<Option<Session>> {
        use super::KeyForwardDecision;

        let device =
            self.inner.store.get_device(&event.sender, &event.content.requesting_device_id).await?;

        let Some(device) = device else {
            warn!("Received a key request from an unknown device");
            self.inner.store.mark_user_as_changed(&event.sender).await?;

            return Ok(None);
        };

        match self.should_share_key(&device, session).await {
            Ok(message_index) => {
                self.try_to_forward_room_key(event, device, session, message_index).await
            }
            Err(e) => {
                if let KeyForwardDecision::ChangedSenderKey = e {
                    warn!(
                        "Received a key request from a device that changed \
                         their Curve25519 sender key"
                    );
                } else {
                    debug!(
                        reason = ?e,
                        "Received a key request that we won't serve",
                    );
                }

                Ok(None)
            }
        }
    }

    #[cfg(feature = "automatic-room-key-forwarding")]
    #[tracing::instrument(
        skip_all,
        fields(
            user_id = %event.sender,
            device_id = %event.content.requesting_device_id,
            %room_id,
            session_id
        )
    )]
    async fn handle_supported_key_request(
        &self,
        event: &RoomKeyRequestEvent,
        room_id: &RoomId,
        session_id: &str,
    ) -> OlmResult<Option<Session>> {
        let session = self.inner.store.get_inbound_group_session(room_id, session_id).await?;

        if let Some(s) = session {
            self.answer_room_key_request(event, &s).await
        } else {
            debug!("Received a room key request for an unknown inbound group session",);

            Ok(None)
        }
    }

    /// Handle a single incoming key request.
    #[cfg(feature = "automatic-room-key-forwarding")]
    async fn handle_key_request(&self, event: &RoomKeyRequestEvent) -> OlmResult<Option<Session>> {
        use crate::types::events::room_key_request::{Action, RequestedKeyInfo};

        if self.inner.room_key_forwarding_enabled.load(Ordering::SeqCst) {
            match &event.content.action {
                Action::Request(info) => match info {
                    RequestedKeyInfo::MegolmV1AesSha2(i) => {
                        self.handle_supported_key_request(event, &i.room_id, &i.session_id).await
                    }
                    #[cfg(feature = "experimental-algorithms")]
                    RequestedKeyInfo::MegolmV2AesSha2(i) => {
                        self.handle_supported_key_request(event, &i.room_id, &i.session_id).await
                    }
                    RequestedKeyInfo::Unknown(i) => {
                        debug!(
                            sender = ?event.sender,
                            algorithm = ?i.algorithm,
                            "Received a room key request for a unsupported algorithm"
                        );
                        Ok(None)
                    }
                },
                // We ignore cancellations here since there's nothing to serve.
                Action::Cancellation => Ok(None),
            }
        } else {
            debug!(
                sender = ?event.sender,
                "Received a room key request, but room key forwarding has been turned off"
            );
            Ok(None)
        }
    }

    async fn share_secret(
        &self,
        device: &Device,
        content: SecretSendContent,
    ) -> OlmResult<Session> {
        let event_type = content.event_type();
        let content = serde_json::to_value(content)?;
        let (used_session, content) = device.encrypt(event_type, content).await?;

        let request = ToDeviceRequest::new(
            device.user_id(),
            device.device_id().to_owned(),
            content.event_type(),
            content.cast(),
        );

        let request = OutgoingRequest {
            request_id: request.txn_id.clone(),
            request: Arc::new(request.into()),
        };
        self.inner.outgoing_requests.write().unwrap().insert(request.request_id.clone(), request);

        Ok(used_session)
    }

    #[cfg(feature = "automatic-room-key-forwarding")]
    async fn forward_room_key(
        &self,
        session: &InboundGroupSession,
        device: &Device,
        message_index: Option<u32>,
    ) -> OlmResult<Session> {
        let (used_session, content) =
            device.encrypt_room_key_for_forwarding(session.clone(), message_index).await?;

        let request = ToDeviceRequest::new(
            device.user_id(),
            device.device_id().to_owned(),
            content.event_type(),
            content.cast(),
        );

        let request = OutgoingRequest {
            request_id: request.txn_id.clone(),
            request: Arc::new(request.into()),
        };
        self.inner.outgoing_requests.write().unwrap().insert(request.request_id.clone(), request);

        Ok(used_session)
    }

    /// Check if it's ok to share a session with the given device.
    ///
    /// The logic for this is currently as follows:
    ///
    /// * Share the session in full, starting from the earliest known index, if
    /// the requesting device is our own, trusted (verified) device.
    ///
    /// * For other requesting devices, share only a limited session and only if
    /// we originally shared with that device because it was present when the
    /// message was initially sent. By limited, we mean that the session will
    /// not be shared in full, but only from the message index at that moment.
    /// Since this information is recorded in the outbound session, we need to
    /// have it for this to work.
    ///
    /// * In all other cases, refuse to share the session.
    ///
    /// # Arguments
    ///
    /// * `device` - The device that is requesting a session from us.
    ///
    /// * `session` - The session that was requested to be shared.
    ///
    /// # Return value
    ///
    /// A `Result` representing whether we should share the session:
    ///
    /// - `Ok(None)`: Should share the entire session, starting with the
    ///   earliest known index.
    /// - `Ok(Some(i))`: Should share the session, but only starting from index
    ///   i.
    /// - `Err(x)`: Should *refuse* to share the session. `x` is the reason for
    ///   the refusal.

    #[cfg(feature = "automatic-room-key-forwarding")]
    async fn should_share_key(
        &self,
        device: &Device,
        session: &InboundGroupSession,
    ) -> Result<Option<u32>, super::KeyForwardDecision> {
        use super::KeyForwardDecision;
        use crate::olm::ShareState;

        let outbound_session = self
            .inner
            .outbound_group_sessions
            .get_with_id(session.room_id(), session.session_id())
            .await;

        // If this is our own, verified device, we share the entire session from the
        // earliest known index.
        if device.user_id() == self.user_id() && device.is_verified() {
            Ok(None)
        // Otherwise, if the records show we previously shared with this device,
        // we'll reshare the session from the index we previously shared
        // at. For this, we need an outbound session because this
        // information is recorded there.
        } else if let Some(outbound) = outbound_session {
            match outbound.is_shared_with(device) {
                ShareState::Shared(message_index) => Ok(Some(message_index)),
                ShareState::SharedButChangedSenderKey => Err(KeyForwardDecision::ChangedSenderKey),
                ShareState::NotShared => Err(KeyForwardDecision::OutboundSessionNotShared),
            }
        // Otherwise, there's not enough info to decide if we can safely share
        // the session.
        } else if device.user_id() == self.user_id() {
            Err(KeyForwardDecision::UntrustedDevice)
        } else {
            Err(KeyForwardDecision::MissingOutboundSession)
        }
    }

    /// Check if it's ok, or rather if it makes sense to automatically request
    /// a key from our other devices.
    ///
    /// # Arguments
    ///
    /// * `key_info` - The info of our key request containing information about
    /// the key we wish to request.
    #[cfg(feature = "automatic-room-key-forwarding")]
    async fn should_request_key(&self, key_info: &SecretInfo) -> Result<bool, CryptoStoreError> {
        if self.inner.room_key_forwarding_enabled.load(Ordering::SeqCst) {
            let request = self.inner.store.get_secret_request_by_info(key_info).await?;

            // Don't send out duplicate requests, users can re-request them if they
            // think a second request might succeed.
            if request.is_none() {
                let devices = self.inner.store.get_user_devices(self.user_id()).await?;

                // Devices will only respond to key requests if the devices are
                // verified, if the device isn't verified by us it's unlikely that
                // we're verified by them either. Don't request keys if there isn't
                // at least one verified device.
                Ok(devices.is_any_verified())
            } else {
                Ok(false)
            }
        } else {
            Ok(false)
        }
    }

    /// Create a new outgoing key request for the key with the given session id.
    ///
    /// This will queue up a new to-device request and store the key info so
    /// once we receive a forwarded room key we can check that it matches the
    /// key we requested.
    ///
    /// This method will return a cancel request and a new key request if the
    /// key was already requested, otherwise it will return just the key
    /// request.
    ///
    /// # Arguments
    ///
    /// * `room_id` - The id of the room where the key is used in.
    ///
    /// * `event` - The event for which we would like to request the room key.
    pub async fn request_key(
        &self,
        room_id: &RoomId,
        event: &EncryptedEvent,
    ) -> Result<(Option<OutgoingRequest>, OutgoingRequest), MegolmError> {
        let secret_info =
            event.room_key_info(room_id).ok_or(EventError::UnsupportedAlgorithm)?.into();

        let request = self.inner.store.get_secret_request_by_info(&secret_info).await?;

        if let Some(request) = request {
            let cancel = request.to_cancellation(self.device_id());
            let request = request.to_request(self.device_id());

            Ok((Some(cancel), request))
        } else {
            let request = self.request_key_helper(secret_info).await?;

            Ok((None, request))
        }
    }

    /// Create outgoing secret requests for the given
    pub fn request_missing_secrets(
        own_user_id: &UserId,
        secret_names: Vec<SecretName>,
    ) -> Vec<GossipRequest> {
        if !secret_names.is_empty() {
            info!(?secret_names, "Creating new outgoing secret requests");

            secret_names
                .into_iter()
                .map(|n| GossipRequest::from_secret_name(own_user_id.to_owned(), n))
                .collect()
        } else {
            trace!("No secrets are missing from our store, not requesting them");
            vec![]
        }
    }

    async fn request_key_helper(
        &self,
        key_info: SecretInfo,
    ) -> Result<OutgoingRequest, CryptoStoreError> {
        let request = GossipRequest {
            request_recipient: self.user_id().to_owned(),
            request_id: TransactionId::new(),
            info: key_info,
            sent_out: false,
        };

        let outgoing_request = request.to_request(self.device_id());
        self.save_outgoing_key_info(request).await?;

        Ok(outgoing_request)
    }

    /// Create a new outgoing key request for the key with the given session id.
    ///
    /// This will queue up a new to-device request and store the key info so
    /// once we receive a forwarded room key we can check that it matches the
    /// key we requested.
    ///
    /// This does nothing if a request for this key has already been sent out.
    ///
    /// # Arguments
    /// * `room_id` - The id of the room where the key is used in.
    ///
    /// * `event` - The event for which we would like to request the room key.
    #[cfg(feature = "automatic-room-key-forwarding")]
    pub async fn create_outgoing_key_request(
        &self,
        room_id: &RoomId,
        event: &EncryptedEvent,
    ) -> Result<bool, CryptoStoreError> {
        if let Some(info) = event.room_key_info(room_id).map(|i| i.into()) {
            if self.should_request_key(&info).await? {
                self.request_key_helper(info).await?;
                return Ok(true);
            }
        }

        Ok(false)
    }

    /// Save an outgoing key info.
    async fn save_outgoing_key_info(&self, info: GossipRequest) -> Result<(), CryptoStoreError> {
        let mut changes = Changes::default();
        changes.key_requests.push(info);
        self.inner.store.save_changes(changes).await?;

        Ok(())
    }

    /// Delete the given outgoing key info.
    async fn delete_key_info(&self, info: &GossipRequest) -> Result<(), CryptoStoreError> {
        self.inner.store.delete_outgoing_secret_requests(&info.request_id).await
    }

    /// Mark the outgoing request as sent.
    pub async fn mark_outgoing_request_as_sent(
        &self,
        id: &TransactionId,
    ) -> Result<(), CryptoStoreError> {
        let info = self.inner.store.get_outgoing_secret_requests(id).await?;

        if let Some(mut info) = info {
            trace!(
                recipient = info.request_recipient.as_str(),
                request_type = info.request_type(),
                request_id = info.request_id.to_string().as_str(),
                "Marking outgoing secret request as sent"
            );
            info.sent_out = true;
            self.save_outgoing_key_info(info).await?;
        } else {
            warn!(
                request_id = id.to_string(),
                "Unknown outgoing secret request; cannot mark as sent"
            )
        }

        self.inner.outgoing_requests.write().unwrap().remove(id);

        Ok(())
    }

    /// Mark the given outgoing key info as done.
    ///
    /// This will queue up a request cancellation.
    async fn mark_as_done(&self, key_info: &GossipRequest) -> Result<(), CryptoStoreError> {
        trace!(
            recipient = key_info.request_recipient.as_str(),
            request_type = key_info.request_type(),
            request_id = key_info.request_id.to_string().as_str(),
            "Successfully received a secret, removing the request"
        );

        self.inner.outgoing_requests.write().unwrap().remove(&key_info.request_id);
        // TODO return the key info instead of deleting it so the sync handler
        // can delete it in one transaction.
        self.delete_key_info(key_info).await?;

        let request = key_info.to_cancellation(self.device_id());
        self.inner.outgoing_requests.write().unwrap().insert(request.request_id.clone(), request);

        Ok(())
    }

    async fn accept_secret(
        &self,
        secret: GossippedSecret,
        changes: &mut Changes,
    ) -> Result<(), CryptoStoreError> {
        if secret.secret_name != SecretName::RecoveryKey {
            match self.inner.store.import_secret(&secret).await {
                Ok(_) => self.mark_as_done(&secret.gossip_request).await?,
                // If this is a store error propagate it up the call stack.
                Err(SecretImportError::Store(e)) => return Err(e),
                // Otherwise warn that there was something wrong with the
                // secret.
                Err(e) => {
                    warn!(
                        secret_name = %secret.secret_name,
                        error = ?e,
                        "Error while importing a secret"
                    );
                }
            }
        } else {
            // We would need to fire out a request to figure out if this backup decryption
            // key is the one that is used for the current backup and if the
            // backup is trusted.
            //
            // So we put the secret into our inbox. Later users can inspect the contents of
            // the inbox and decide if they want to activate the backup.
            info!("Received a backup decryption key, storing it into the secret inbox.");
            changes.secrets.push(secret);
        }

        Ok(())
    }

    async fn receive_secret(
        &self,
        sender_key: Curve25519PublicKey,
        secret: GossippedSecret,
        changes: &mut Changes,
    ) -> Result<(), CryptoStoreError> {
        debug!("Received a m.secret.send event with a matching request");

        if let Some(device) =
            self.inner.store.get_device_from_curve_key(&secret.event.sender, sender_key).await?
        {
            // Only accept secrets from one of our own trusted devices.
            if device.user_id() == self.user_id() && device.is_verified() {
                self.accept_secret(secret, changes).await?;
            } else {
                warn!("Received a m.secret.send event from another user or from unverified device");
            }
        } else {
            warn!("Received a m.secret.send event from an unknown device");

            self.inner.store.mark_user_as_changed(&secret.event.sender).await?;
        }

        Ok(())
    }

    #[instrument(skip_all, fields(sender_key, sender = ?event.sender, request_id = ?event.content.request_id, secret_name))]
    pub async fn receive_secret_event(
        &self,
        sender_key: Curve25519PublicKey,
        event: &DecryptedSecretSendEvent,
        changes: &mut Changes,
    ) -> Result<Option<SecretName>, CryptoStoreError> {
        debug!("Received a m.secret.send event");

        let request_id = &event.content.request_id;

        let name = if let Some(request) =
            self.inner.store.get_outgoing_secret_requests(request_id).await?
        {
            match &request.info {
                SecretInfo::KeyRequest(_) => {
                    warn!("Received a m.secret.send event but the request was for a room key");

                    None
                }
                SecretInfo::SecretRequest(secret_name) => {
                    Span::current().record("secret_name", debug(secret_name));

                    let secret_name = secret_name.to_owned();

                    let secret = GossippedSecret {
                        secret_name: secret_name.to_owned(),
                        event: event.to_owned(),
                        gossip_request: request,
                    };

                    self.receive_secret(sender_key, secret, changes).await?;

                    Some(secret_name)
                }
            }
        } else {
            warn!("Received a m.secret.send event, but no matching request was found");
            None
        };

        Ok(name)
    }

    async fn accept_forwarded_room_key(
        &self,
        info: &GossipRequest,
        sender_key: Curve25519PublicKey,
        event: &DecryptedForwardedRoomKeyEvent,
    ) -> Result<Option<InboundGroupSession>, CryptoStoreError> {
        match InboundGroupSession::try_from(event) {
            Ok(session) => {
                if self.inner.store.compare_group_session(&session).await?
                    == SessionOrdering::Better
                {
                    self.mark_as_done(info).await?;

                    info!(
                        ?sender_key,
                        claimed_sender_key = ?session.sender_key(),
                        room_id = session.room_id().as_str(),
                        session_id = session.session_id(),
                        algorithm = ?session.algorithm(),
                        "Received a forwarded room key",
                    );

                    Ok(Some(session))
                } else {
                    info!(
                        ?sender_key,
                        claimed_sender_key = ?session.sender_key(),
                        room_id = ?session.room_id(),
                        session_id = session.session_id(),
                        algorithm = ?session.algorithm(),
                        "Received a forwarded room key but we already have a better version of it",
                    );

                    Ok(None)
                }
            }
            Err(e) => {
                warn!(?sender_key, "Couldn't create a group session from a received room key");
                Err(e.into())
            }
        }
    }

    async fn should_accept_forward(
        &self,
        info: &GossipRequest,
        sender_key: Curve25519PublicKey,
    ) -> Result<bool, CryptoStoreError> {
        let device =
            self.inner.store.get_device_from_curve_key(&info.request_recipient, sender_key).await?;

        if let Some(device) = device {
            Ok(device.user_id() == self.user_id() && device.is_verified())
        } else {
            Ok(false)
        }
    }

    /// Receive a forwarded room key event that was sent using any of our
    /// supported content types.
    async fn receive_supported_keys(
        &self,
        sender_key: Curve25519PublicKey,
        event: &DecryptedForwardedRoomKeyEvent,
    ) -> Result<Option<InboundGroupSession>, CryptoStoreError> {
        let Some(info) = event.room_key_info() else {
            warn!(
                sender_key = sender_key.to_base64(),
                algorithm = ?event.content.algorithm(),
                "Received a forwarded room key with an unsupported algorithm",
            );
            return Ok(None);
        };

        let Some(request) =
            self.inner.store.get_secret_request_by_info(&info.clone().into()).await?
        else {
            warn!(
                sender_key = ?sender_key,
                room_id = ?info.room_id(),
                session_id = info.session_id(),
                sender_key = ?sender_key,
                algorithm = ?info.algorithm(),
                "Received a forwarded room key that we didn't request",
            );
            return Ok(None);
        };

        if self.should_accept_forward(&request, sender_key).await? {
            self.accept_forwarded_room_key(&request, sender_key, event).await
        } else {
            warn!(
                ?sender_key,
                room_id = ?info.room_id(),
                session_id = info.session_id(),
                "Received a forwarded room key from an unknown device, or \
                 from a device that the key request recipient doesn't own",
            );

            Ok(None)
        }
    }

    /// Receive a forwarded room key event.
    pub async fn receive_forwarded_room_key(
        &self,
        sender_key: Curve25519PublicKey,
        event: &DecryptedForwardedRoomKeyEvent,
    ) -> Result<Option<InboundGroupSession>, CryptoStoreError> {
        match event.content {
            ForwardedRoomKeyContent::MegolmV1AesSha2(_) => {
                self.receive_supported_keys(sender_key, event).await
            }
            #[cfg(feature = "experimental-algorithms")]
            ForwardedRoomKeyContent::MegolmV2AesSha2(_) => {
                self.receive_supported_keys(sender_key, event).await
            }
            ForwardedRoomKeyContent::Unknown(_) => {
                warn!(
                    sender = event.sender.as_str(),
                    sender_key = sender_key.to_base64(),
                    algorithm = ?event.content.algorithm(),
                    "Received a forwarded room key with an unsupported algorithm",
                );

                Ok(None)
            }
        }
    }
}

#[cfg(test)]
mod tests {
    use std::sync::Arc;

    #[cfg(feature = "automatic-room-key-forwarding")]
    use assert_matches::assert_matches;
    use matrix_sdk_test::async_test;
    use ruma::{
        device_id, event_id,
        events::{
            secret::request::{RequestAction, SecretName, ToDeviceSecretRequestEventContent},
            ToDeviceEvent as RumaToDeviceEvent,
        },
        room_id,
        serde::Raw,
        user_id, DeviceId, RoomId, UserId,
    };
    use serde_json::json;
    use tokio::sync::Mutex;

    use super::GossipMachine;
    #[cfg(feature = "automatic-room-key-forwarding")]
    use crate::{
        gossiping::KeyForwardDecision,
        olm::OutboundGroupSession,
        types::{
            events::{
                forwarded_room_key::ForwardedRoomKeyContent, olm_v1::AnyDecryptedOlmEvent,
                olm_v1::DecryptedOlmV1Event,
            },
            EventEncryptionAlgorithm,
        },
        EncryptionSettings, OutgoingRequests,
    };
    use crate::{
        identities::{LocalTrust, ReadOnlyDevice},
        olm::{Account, PrivateCrossSigningIdentity},
        session_manager::GroupSessionCache,
        store::{CryptoStoreWrapper, MemoryStore, Store},
        types::events::room::encrypted::{EncryptedEvent, RoomEncryptedEventContent},
        verification::VerificationMachine,
    };
    #[cfg(any(feature = "automatic-room-key-forwarding", feature = "backups_v1"))]
    use crate::{store::Changes, types::events::room::encrypted::EncryptedToDeviceEvent};

    fn alice_id() -> &'static UserId {
        user_id!("@alice:example.org")
    }

    fn alice_device_id() -> &'static DeviceId {
        device_id!("JLAFKJWSCS")
    }

    fn bob_id() -> &'static UserId {
        user_id!("@bob:example.org")
    }

    fn bob_device_id() -> &'static DeviceId {
        device_id!("ILMLKASTES")
    }

    fn alice2_device_id() -> &'static DeviceId {
        device_id!("ILMLKASTES")
    }

    fn room_id() -> &'static RoomId {
        room_id!("!test:example.org")
    }

    fn account() -> Account {
        Account::with_device_id(alice_id(), alice_device_id())
    }

    fn bob_account() -> Account {
        Account::with_device_id(bob_id(), bob_device_id())
    }

    fn alice_2_account() -> Account {
        Account::with_device_id(alice_id(), alice2_device_id())
    }

    #[cfg(feature = "automatic-room-key-forwarding")]
    fn test_gossip_machine(user_id: &UserId) -> GossipMachine {
        let user_id = user_id.to_owned();
        let device_id = DeviceId::new();

        let account = Account::with_device_id(&user_id, &device_id);
        let store = Arc::new(CryptoStoreWrapper::new(&user_id, MemoryStore::new()));
        let identity = Arc::new(Mutex::new(PrivateCrossSigningIdentity::empty(alice_id())));
        let verification =
            VerificationMachine::new(account.static_data.clone(), identity.clone(), store.clone());
        let store = Store::new(account, identity, store, verification);
        let session_cache = GroupSessionCache::new(store.clone());

        GossipMachine::new(store, session_cache, Default::default())
    }

    async fn get_machine() -> GossipMachine {
        let user_id = alice_id().to_owned();
        let account = Account::with_device_id(&user_id, alice_device_id());
        let device = ReadOnlyDevice::from_account(&account).await;
        let another_device =
            ReadOnlyDevice::from_account(&Account::with_device_id(&user_id, alice2_device_id()))
                .await;

        let store = Arc::new(CryptoStoreWrapper::new(&user_id, MemoryStore::new()));
        let identity = Arc::new(Mutex::new(PrivateCrossSigningIdentity::empty(alice_id())));
        let verification =
            VerificationMachine::new(account.static_data.clone(), identity.clone(), store.clone());

        let store = Store::new(account, identity, store, verification);
        store.save_devices(&[device, another_device]).await.unwrap();
        let session_cache = GroupSessionCache::new(store.clone());

        GossipMachine::new(store, session_cache, Default::default())
    }

    #[cfg(feature = "automatic-room-key-forwarding")]
    async fn machines_for_key_share_test_helper(
        other_machine_owner: &UserId,
        create_sessions: bool,
        algorithm: EventEncryptionAlgorithm,
    ) -> (GossipMachine, Account, OutboundGroupSession, GossipMachine) {
        let alice_machine = get_machine().await;
<<<<<<< HEAD
        let alice_account = Account {
            static_data: alice_machine.inner.store.static_account().clone(),
            store: alice_machine.inner.store.clone(),
        };
        let alice_device =
            ReadOnlyDevice::from_account(&alice_machine.inner.store.cache().await.unwrap().account)
                .await;
=======
        let alice_device = ReadOnlyDevice::from_account(alice_machine.inner.store.account()).await;
>>>>>>> 2a78b925

        let bob_machine = test_gossip_machine(other_machine_owner);

        let bob_device =
            ReadOnlyDevice::from_account(&bob_machine.inner.store.cache().await.unwrap().account)
                .await;

        // We need a trusted device, otherwise we won't request keys
        let second_device = ReadOnlyDevice::from_account(&alice_2_account()).await;
        second_device.set_trust_state(LocalTrust::Verified);
        bob_device.set_trust_state(LocalTrust::Verified);
        alice_machine.inner.store.save_devices(&[bob_device, second_device]).await.unwrap();
        bob_machine.inner.store.save_devices(&[alice_device.clone()]).await.unwrap();

        if create_sessions {
            // Create Olm sessions for our two accounts.
            let (alice_session, bob_session) = alice_machine
                .inner
                .store
                .with_transaction(|mut atr| async {
                    let sessions = bob_machine
                        .inner
                        .store
                        .with_transaction(|mut btr| async {
                            let alice_account = atr.account().await?;
                            let bob_account = btr.account().await?;
                            let sessions = alice_account.create_session_for(bob_account).await;
                            Ok((btr, sessions))
                        })
                        .await?;
                    Ok((atr, sessions))
                })
                .await
                .unwrap();

            // Populate our stores with Olm sessions and a Megolm session.

            alice_machine.inner.store.save_sessions(&[alice_session]).await.unwrap();
            bob_machine.inner.store.save_sessions(&[bob_session]).await.unwrap();
        }

        let settings = EncryptionSettings { algorithm, ..Default::default() };
        let (group_session, inbound_group_session) = bob_machine
            .inner
            .store
            .static_account()
            .create_group_session_pair(room_id(), settings)
            .await
            .unwrap();

        bob_machine
            .inner
            .store
            .save_inbound_group_sessions(&[inbound_group_session])
            .await
            .unwrap();

        let content = group_session.encrypt(json!({}), "m.dummy").await;
        let event = wrap_encrypted_content(bob_machine.user_id(), content);

        // Alice wants to request the outbound group session from bob.
        assert!(
            alice_machine.create_outgoing_key_request(room_id(), &event,).await.unwrap(),
            "We should request a room key"
        );

        group_session
            .mark_shared_with(
                alice_device.user_id(),
                alice_device.device_id(),
                alice_device.curve25519_key().unwrap(),
            )
            .await;

        // Put the outbound session into bobs store.
        bob_machine.inner.outbound_group_sessions.insert(group_session.clone());

        let alice_account = alice_machine.inner.store.account().clone();

        (alice_machine, alice_account, group_session, bob_machine)
    }

    #[cfg(any(feature = "automatic-room-key-forwarding", feature = "backups_v1"))]
    fn extract_content<'a>(
        recipient: &UserId,
        request: &'a crate::OutgoingRequest,
    ) -> &'a Raw<ruma::events::AnyToDeviceEventContent> {
        request
            .request()
            .to_device()
            .expect("The request should be always a to-device request")
            .messages
            .get(recipient)
            .unwrap()
            .values()
            .next()
            .unwrap()
    }

    fn wrap_encrypted_content(
        sender: &UserId,
        content: Raw<RoomEncryptedEventContent>,
    ) -> EncryptedEvent {
        let content = content.deserialize().unwrap();

        EncryptedEvent {
            sender: sender.to_owned(),
            event_id: event_id!("$143273582443PhrSn:example.org").to_owned(),
            content,
            origin_server_ts: ruma::MilliSecondsSinceUnixEpoch::now(),
            unsigned: Default::default(),
            other: Default::default(),
        }
    }

    #[cfg(any(feature = "automatic-room-key-forwarding", feature = "backups_v1"))]
    fn request_to_event<C>(
        recipient: &UserId,
        sender: &UserId,
        request: &crate::OutgoingRequest,
    ) -> crate::types::events::ToDeviceEvent<C>
    where
        C: crate::types::events::EventType
            + serde::de::DeserializeOwned
            + serde::ser::Serialize
            + std::fmt::Debug,
    {
        let content = extract_content(recipient, request);
        let content: C = content.deserialize_as().unwrap_or_else(|_| {
            panic!("We can always deserialize the to-device event content {content:?}")
        });

        crate::types::events::ToDeviceEvent::new(sender.to_owned(), content)
    }

    #[async_test]
    async fn create_machine() {
        let machine = get_machine().await;

        assert!(machine.outgoing_to_device_requests().await.unwrap().is_empty());
    }

    #[async_test]
    async fn re_request_keys() {
        let machine = get_machine().await;
        let account = account();

        let (outbound, session) = account.create_group_session_pair_with_defaults(room_id()).await;

        let content = outbound.encrypt(json!({}), "m.dummy").await;
        let event = wrap_encrypted_content(machine.user_id(), content);

        assert!(machine.outgoing_to_device_requests().await.unwrap().is_empty());
        let (cancel, request) = machine.request_key(session.room_id(), &event).await.unwrap();

        assert!(cancel.is_none());

        machine.mark_outgoing_request_as_sent(&request.request_id).await.unwrap();

        let (cancel, _) = machine.request_key(session.room_id(), &event).await.unwrap();

        assert!(cancel.is_some());
    }

    #[async_test]
    #[cfg(feature = "automatic-room-key-forwarding")]
    async fn create_key_request() {
        let machine = get_machine().await;
        let account = account();
        let second_account = alice_2_account();
        let alice_device = ReadOnlyDevice::from_account(&second_account).await;

        // We need a trusted device, otherwise we won't request keys
        alice_device.set_trust_state(LocalTrust::Verified);
        machine.inner.store.save_devices(&[alice_device]).await.unwrap();

        let (outbound, session) = account.create_group_session_pair_with_defaults(room_id()).await;
        let content = outbound.encrypt(json!({}), "m.dummy").await;
        let event = wrap_encrypted_content(machine.user_id(), content);

        assert!(machine.outgoing_to_device_requests().await.unwrap().is_empty());
        machine.create_outgoing_key_request(session.room_id(), &event).await.unwrap();
        assert!(!machine.outgoing_to_device_requests().await.unwrap().is_empty());
        assert_eq!(machine.outgoing_to_device_requests().await.unwrap().len(), 1);

        machine.create_outgoing_key_request(session.room_id(), &event).await.unwrap();

        let requests = machine.outgoing_to_device_requests().await.unwrap();
        assert_eq!(requests.len(), 1);

        let request = requests.get(0).unwrap();

        machine.mark_outgoing_request_as_sent(&request.request_id).await.unwrap();
        assert!(machine.outgoing_to_device_requests().await.unwrap().is_empty());
    }

    #[async_test]
    #[cfg(feature = "automatic-room-key-forwarding")]
    async fn receive_forwarded_key() {
        let machine = get_machine().await;
        let account = account();

        let second_account = alice_2_account();
        let alice_device = ReadOnlyDevice::from_account(&second_account).await;

        // We need a trusted device, otherwise we won't request keys
        alice_device.set_trust_state(LocalTrust::Verified);
        machine.inner.store.save_devices(&[alice_device.clone()]).await.unwrap();

        let (outbound, session) = account.create_group_session_pair_with_defaults(room_id()).await;
        let content = outbound.encrypt(json!({}), "m.dummy").await;
        let room_event = wrap_encrypted_content(machine.user_id(), content);

        machine.create_outgoing_key_request(session.room_id(), &room_event).await.unwrap();

        let requests = machine.outgoing_to_device_requests().await.unwrap();
        let request = requests.get(0).unwrap();
        let id = &request.request_id;

        machine.mark_outgoing_request_as_sent(id).await.unwrap();

        let export = session.export_at_index(10).await;

        let content: ForwardedRoomKeyContent = export.try_into().unwrap();

        let event = DecryptedOlmV1Event::new(
            alice_id(),
            alice_id(),
            alice_device.ed25519_key().unwrap(),
            content,
        );

        assert!(machine
            .inner
            .store
            .get_inbound_group_session(session.room_id(), session.session_id(),)
            .await
            .unwrap()
            .is_none());

        let first_session = machine
            .receive_forwarded_room_key(alice_device.curve25519_key().unwrap(), &event)
            .await
            .unwrap();
        let first_session = first_session.unwrap();

        assert_eq!(first_session.first_known_index(), 10);

        machine.inner.store.save_inbound_group_sessions(&[first_session.clone()]).await.unwrap();

        // Get the cancel request.
        let id = machine
            .inner
            .outgoing_requests
            .read()
            .unwrap()
            .first_key_value()
            .map(|(_, r)| r.request_id.clone())
            .unwrap();
        machine.mark_outgoing_request_as_sent(&id).await.unwrap();

        machine.create_outgoing_key_request(session.room_id(), &room_event).await.unwrap();

        let requests = machine.outgoing_to_device_requests().await.unwrap();
        let request = &requests[0];

        machine.mark_outgoing_request_as_sent(&request.request_id).await.unwrap();

        let export = session.export_at_index(15).await;

        let content: ForwardedRoomKeyContent = export.try_into().unwrap();

        let event = DecryptedOlmV1Event::new(
            alice_id(),
            alice_id(),
            alice_device.ed25519_key().unwrap(),
            content,
        );

        let second_session = machine
            .receive_forwarded_room_key(alice_device.curve25519_key().unwrap(), &event)
            .await
            .unwrap();

        assert!(second_session.is_none());

        let export = session.export_at_index(0).await;

        let content: ForwardedRoomKeyContent = export.try_into().unwrap();

        let event = DecryptedOlmV1Event::new(
            alice_id(),
            alice_id(),
            alice_device.ed25519_key().unwrap(),
            content,
        );

        let second_session = machine
            .receive_forwarded_room_key(alice_device.curve25519_key().unwrap(), &event)
            .await
            .unwrap();

        assert_eq!(second_session.unwrap().first_known_index(), 0);
    }

    #[async_test]
    #[cfg(feature = "automatic-room-key-forwarding")]
    async fn should_share_key_test() {
        let machine = get_machine().await;
        let account = account();

        let own_device =
            machine.inner.store.get_device(alice_id(), alice2_device_id()).await.unwrap().unwrap();

        let (outbound, inbound) = account.create_group_session_pair_with_defaults(room_id()).await;

        // We don't share keys with untrusted devices.
        assert_matches!(
            machine.should_share_key(&own_device, &inbound).await,
            Err(KeyForwardDecision::UntrustedDevice)
        );
        own_device.set_trust_state(LocalTrust::Verified);
        // Now we do want to share the keys.
        machine.should_share_key(&own_device, &inbound).await.unwrap();

        let bob_device = ReadOnlyDevice::from_account(&bob_account()).await;
        machine.inner.store.save_devices(&[bob_device]).await.unwrap();

        let bob_device =
            machine.inner.store.get_device(bob_id(), bob_device_id()).await.unwrap().unwrap();

        // We don't share sessions with other user's devices if no outbound
        // session was provided.
        assert_matches!(
            machine.should_share_key(&bob_device, &inbound).await,
            Err(KeyForwardDecision::MissingOutboundSession)
        );

        let mut changes = Changes::default();

        changes.outbound_group_sessions.push(outbound.clone());
        changes.inbound_group_sessions.push(inbound.clone());
        machine.inner.store.save_changes(changes).await.unwrap();
        machine.inner.outbound_group_sessions.insert(outbound.clone());

        // We don't share sessions with other user's devices if the session
        // wasn't shared in the first place.
        assert_matches!(
            machine.should_share_key(&bob_device, &inbound).await,
            Err(KeyForwardDecision::OutboundSessionNotShared)
        );

        bob_device.set_trust_state(LocalTrust::Verified);

        // We don't share sessions with other user's devices if the session
        // wasn't shared in the first place even if the device is trusted.
        assert_matches!(
            machine.should_share_key(&bob_device, &inbound).await,
            Err(KeyForwardDecision::OutboundSessionNotShared)
        );

        // We now share the session, since it was shared before.
        outbound
            .mark_shared_with(
                bob_device.user_id(),
                bob_device.device_id(),
                bob_device.curve25519_key().unwrap(),
            )
            .await;
        machine.should_share_key(&bob_device, &inbound).await.unwrap();

        let (other_outbound, other_inbound) =
            account.create_group_session_pair_with_defaults(room_id()).await;

        // But we don't share some other session that doesn't match our outbound
        // session.
        assert_matches!(
            machine.should_share_key(&bob_device, &other_inbound).await,
            Err(KeyForwardDecision::MissingOutboundSession)
        );

        // Finally, let's ensure we don't share the session with a device that rotated
        // its curve25519 key.
        let bob_device = ReadOnlyDevice::from_account(&bob_account()).await;
        machine.inner.store.save_devices(&[bob_device]).await.unwrap();

        let bob_device =
            machine.inner.store.get_device(bob_id(), bob_device_id()).await.unwrap().unwrap();
        assert_matches!(
            machine.should_share_key(&bob_device, &inbound).await,
            Err(KeyForwardDecision::ChangedSenderKey)
        );

        // Now let's encrypt some messages in another session to increment the message
        // index and then share it with our own untrusted device.
        own_device.set_trust_state(LocalTrust::Unset);

        for _ in 1..=3 {
            other_outbound.encrypt_helper("foo".to_owned()).await;
        }
        other_outbound
            .mark_shared_with(
                own_device.user_id(),
                own_device.device_id(),
                own_device.curve25519_key().unwrap(),
            )
            .await;

        machine.inner.outbound_group_sessions.insert(other_outbound.clone());

        // Since our device is untrusted, we should share the session starting only from
        // the current index (at which the message was marked as shared). This
        // should be 3 since we encrypted 3 messages.
        assert_matches!(machine.should_share_key(&own_device, &other_inbound).await, Ok(Some(3)));

        own_device.set_trust_state(LocalTrust::Verified);

        // However once our device is trusted, we share the entire session.
        assert_matches!(machine.should_share_key(&own_device, &other_inbound).await, Ok(None));
    }

    #[cfg(feature = "automatic-room-key-forwarding")]
    async fn test_key_share_cycle(algorithm: EventEncryptionAlgorithm) {
        let (alice_machine, alice_account, group_session, bob_machine) =
            machines_for_key_share_test_helper(alice_id(), true, algorithm).await;

        // Get the request and convert it into a event.
        let requests = alice_machine.outgoing_to_device_requests().await.unwrap();
        let request = &requests[0];
        let event = request_to_event(alice_id(), alice_id(), request);

        alice_machine.mark_outgoing_request_as_sent(&request.request_id).await.unwrap();

        // Bob doesn't have any outgoing requests.
        assert!(bob_machine.inner.outgoing_requests.read().unwrap().is_empty());

        // Receive the room key request from alice.
        bob_machine.receive_incoming_key_request(&event);
        bob_machine.collect_incoming_key_requests().await.unwrap();
        // Now bob does have an outgoing request.
        assert!(!bob_machine.inner.outgoing_requests.read().unwrap().is_empty());

        // Get the request and convert it to a encrypted to-device event.
        let requests = bob_machine.outgoing_to_device_requests().await.unwrap();
        let request = &requests[0];

        let event: EncryptedToDeviceEvent = request_to_event(alice_id(), alice_id(), request);
        bob_machine.mark_outgoing_request_as_sent(&request.request_id).await.unwrap();

        // Check that alice doesn't have the session.
        assert!(alice_machine
            .inner
            .store
            .get_inbound_group_session(room_id(), group_session.session_id())
            .await
            .unwrap()
            .is_none());

        let decrypted = alice_account
<<<<<<< HEAD
            .store
            .with_transaction(|mut tr| async {
                let res = alice_account.decrypt_to_device_event(&mut tr, &event).await?;
                Ok((tr, res))
            })
=======
            .decrypt_to_device_event(&alice_machine.inner.store, &event)
>>>>>>> 2a78b925
            .await
            .unwrap();

        let AnyDecryptedOlmEvent::ForwardedRoomKey(ev) = &*decrypted.result.event else {
            panic!("Invalid decrypted event type");
        };

        let session = alice_machine
            .receive_forwarded_room_key(decrypted.result.sender_key, ev)
            .await
            .unwrap();
        alice_machine.inner.store.save_inbound_group_sessions(&[session.unwrap()]).await.unwrap();

        // Check that alice now does have the session.
        let session = alice_machine
            .inner
            .store
            .get_inbound_group_session(room_id(), group_session.session_id())
            .await
            .unwrap()
            .unwrap();

        assert_eq!(session.session_id(), group_session.session_id())
    }

    #[async_test]
    #[cfg(feature = "automatic-room-key-forwarding")]
    async fn test_reject_forward_from_another_user() {
        let (alice_machine, alice_account, group_session, bob_machine) =
            machines_for_key_share_test_helper(
                bob_id(),
                true,
                EventEncryptionAlgorithm::MegolmV1AesSha2,
            )
            .await;

        // Get the request and convert it into a event.
        let requests = alice_machine.outgoing_to_device_requests().await.unwrap();
        let request = &requests[0];
        let event = request_to_event(alice_id(), alice_id(), request);

        alice_machine.mark_outgoing_request_as_sent(&request.request_id).await.unwrap();

        // Bob doesn't have any outgoing requests.
        assert!(bob_machine.inner.outgoing_requests.read().unwrap().is_empty());

        // Receive the room key request from alice.
        bob_machine.receive_incoming_key_request(&event);
        bob_machine.collect_incoming_key_requests().await.unwrap();
        // Now bob does have an outgoing request.
        assert!(!bob_machine.inner.outgoing_requests.read().unwrap().is_empty());

        // Get the request and convert it to a encrypted to-device event.
        let requests = bob_machine.outgoing_to_device_requests().await.unwrap();
        let request = &requests[0];

        let event: EncryptedToDeviceEvent = request_to_event(alice_id(), bob_id(), request);
        bob_machine.mark_outgoing_request_as_sent(&request.request_id).await.unwrap();

        // Check that alice doesn't have the session.
        assert!(alice_machine
            .inner
            .store
            .get_inbound_group_session(room_id(), group_session.session_id())
            .await
            .unwrap()
            .is_none());

        let decrypted = alice_account
<<<<<<< HEAD
            .store
            .with_transaction(|mut tr| async {
                let res = alice_account.decrypt_to_device_event(&mut tr, &event).await?;
                Ok((tr, res))
            })
=======
            .decrypt_to_device_event(&alice_machine.inner.store, &event)
>>>>>>> 2a78b925
            .await
            .unwrap();
        let AnyDecryptedOlmEvent::ForwardedRoomKey(ev) = &*decrypted.result.event else {
            panic!("Invalid decrypted event type");
        };

        let session = alice_machine
            .receive_forwarded_room_key(decrypted.result.sender_key, ev)
            .await
            .unwrap();

        assert!(session.is_none(), "We should not receive a room key from another user");
    }

    #[async_test]
    #[cfg(feature = "automatic-room-key-forwarding")]
    async fn test_key_share_cycle_megolm_v1() {
        test_key_share_cycle(EventEncryptionAlgorithm::MegolmV1AesSha2).await;
    }

    #[async_test]
    #[cfg(all(feature = "experimental-algorithms", feature = "automatic-room-key-forwarding"))]
    async fn test_key_share_cycle_megolm_v2() {
        test_key_share_cycle(EventEncryptionAlgorithm::MegolmV2AesSha2).await;
    }

    #[async_test]
    async fn test_secret_share_cycle() {
        let alice_machine = get_machine().await;

        let second_account = alice_2_account();
        let alice_device = ReadOnlyDevice::from_account(&second_account).await;

        let bob_account = bob_account();
        let bob_device = ReadOnlyDevice::from_account(&bob_account).await;

        alice_machine.inner.store.save_devices(&[alice_device.clone()]).await.unwrap();

        // Create Olm sessions for our two accounts.
        let alice_session = alice_machine
            .inner
            .store
            .with_transaction(|mut tr| async {
                let alice_account = tr.account().await?;
                let (alice_session, _) = alice_account.create_session_for(&second_account).await;
                Ok((tr, alice_session))
            })
            .await
            .unwrap();

        alice_machine.inner.store.save_sessions(&[alice_session]).await.unwrap();

        let event = RumaToDeviceEvent {
            sender: bob_account.user_id().to_owned(),
            content: ToDeviceSecretRequestEventContent::new(
                RequestAction::Request(SecretName::CrossSigningMasterKey),
                bob_account.device_id().to_owned(),
                "request_id".into(),
            ),
        };

        // No secret found
        assert!(alice_machine.inner.outgoing_requests.read().unwrap().is_empty());
        alice_machine.receive_incoming_secret_request(&event);
        alice_machine.collect_incoming_key_requests().await.unwrap();
        assert!(alice_machine.inner.outgoing_requests.read().unwrap().is_empty());

        // No device found
        alice_machine.inner.store.reset_cross_signing_identity().await;
        alice_machine.receive_incoming_secret_request(&event);
        alice_machine.collect_incoming_key_requests().await.unwrap();
        assert!(alice_machine.inner.outgoing_requests.read().unwrap().is_empty());

        alice_machine.inner.store.save_devices(&[bob_device]).await.unwrap();

        // The device doesn't belong to us
        alice_machine.inner.store.reset_cross_signing_identity().await;
        alice_machine.receive_incoming_secret_request(&event);
        alice_machine.collect_incoming_key_requests().await.unwrap();
        assert!(alice_machine.inner.outgoing_requests.read().unwrap().is_empty());

        let event = RumaToDeviceEvent {
            sender: alice_id().to_owned(),
            content: ToDeviceSecretRequestEventContent::new(
                RequestAction::Request(SecretName::CrossSigningMasterKey),
                second_account.device_id().into(),
                "request_id".into(),
            ),
        };

        // The device isn't trusted
        alice_machine.receive_incoming_secret_request(&event);
        alice_machine.collect_incoming_key_requests().await.unwrap();
        assert!(alice_machine.inner.outgoing_requests.read().unwrap().is_empty());

        // We need a trusted device, otherwise we won't serve secrets
        alice_device.set_trust_state(LocalTrust::Verified);
        alice_machine.inner.store.save_devices(&[alice_device.clone()]).await.unwrap();

        alice_machine.receive_incoming_secret_request(&event);
        alice_machine.collect_incoming_key_requests().await.unwrap();
        assert!(!alice_machine.inner.outgoing_requests.read().unwrap().is_empty());
    }

    #[async_test]
    #[cfg(feature = "backups_v1")]
    async fn secret_broadcasting() {
        use futures_util::{pin_mut, FutureExt};
        use ruma::api::client::to_device::send_event_to_device::v3::Response as ToDeviceResponse;
        use serde_json::value::to_raw_value;
        use tokio_stream::StreamExt;

        use crate::{
            machine::tests::get_machine_pair_with_setup_sessions_test_helper, EncryptionSyncChanges,
        };

        let alice_id = user_id!("@alice:localhost");

        let (alice_machine, bob_machine) =
            get_machine_pair_with_setup_sessions_test_helper(alice_id, alice_id, false).await;

        let key_requests = GossipMachine::request_missing_secrets(
            bob_machine.user_id(),
            vec![SecretName::RecoveryKey],
        );
        let mut changes = Changes::default();
        let request_id = key_requests.first().unwrap().request_id.to_owned();
        changes.key_requests = key_requests;
        bob_machine.store().save_changes(changes).await.unwrap();
        for request in bob_machine.outgoing_requests().await.unwrap() {
            bob_machine
                .mark_request_as_sent(request.request_id(), &ToDeviceResponse::new())
                .await
                .unwrap();
        }

        let event = RumaToDeviceEvent {
            sender: alice_machine.user_id().to_owned(),
            content: ToDeviceSecretRequestEventContent::new(
                RequestAction::Request(SecretName::RecoveryKey),
                bob_machine.device_id().to_owned(),
                request_id,
            ),
        };

        let bob_device = alice_machine
            .get_device(alice_id, bob_machine.device_id(), None)
            .await
            .unwrap()
            .unwrap();
        let alice_device = bob_machine
            .get_device(alice_id, alice_machine.device_id(), None)
            .await
            .unwrap()
            .unwrap();

        // We need a trusted device, otherwise we won't serve nor accept secrets.
        bob_device.set_trust_state(LocalTrust::Verified);
        alice_device.set_trust_state(LocalTrust::Verified);
        alice_machine.store().save_devices(&[bob_device.inner]).await.unwrap();
        bob_machine.store().save_devices(&[alice_device.inner]).await.unwrap();

        let decryption_key = crate::store::BackupDecryptionKey::new().unwrap();
        alice_machine
            .backup_machine()
            .save_decryption_key(Some(decryption_key), None)
            .await
            .unwrap();
        alice_machine.inner.key_request_machine.receive_incoming_secret_request(&event);
        alice_machine.inner.key_request_machine.collect_incoming_key_requests().await.unwrap();

        let requests =
            alice_machine.inner.key_request_machine.outgoing_to_device_requests().await.unwrap();

        assert_eq!(requests.len(), 1);
        let request = requests.first().expect("We should have an outgoing to-device request");

        let event: EncryptedToDeviceEvent =
            request_to_event(bob_machine.user_id(), alice_machine.user_id(), request);
        let event = Raw::from_json(to_raw_value(&event).unwrap());

        let stream = bob_machine.store().secrets_stream();
        pin_mut!(stream);

        bob_machine
            .receive_sync_changes(EncryptionSyncChanges {
                to_device_events: vec![event],
                changed_devices: &Default::default(),
                one_time_keys_counts: &Default::default(),
                unused_fallback_keys: None,
                next_batch_token: None,
            })
            .await
            .unwrap();

        stream.next().now_or_never().expect("The broadcaster should have sent out the secret");
    }

    #[async_test]
    #[cfg(feature = "automatic-room-key-forwarding")]
    async fn test_key_share_cycle_without_session() {
        let (alice_machine, alice_account, group_session, bob_machine) =
            machines_for_key_share_test_helper(
                alice_id(),
                false,
                EventEncryptionAlgorithm::MegolmV1AesSha2,
            )
            .await;

        // Get the request and convert it into a event.
        let requests = alice_machine.outgoing_to_device_requests().await.unwrap();
        let request = &requests[0];
        let event = request_to_event(alice_id(), alice_id(), request);

        alice_machine.mark_outgoing_request_as_sent(&request.request_id).await.unwrap();

        // Bob doesn't have any outgoing requests.
        assert!(bob_machine.outgoing_to_device_requests().await.unwrap().is_empty());
        assert!(bob_machine.inner.users_for_key_claim.read().unwrap().is_empty());
        assert!(bob_machine.inner.wait_queue.is_empty());

        // Receive the room key request from alice.
        bob_machine.receive_incoming_key_request(&event);
        bob_machine.collect_incoming_key_requests().await.unwrap();
        // Bob only has a keys claim request, since we're lacking a session
        assert_eq!(bob_machine.outgoing_to_device_requests().await.unwrap().len(), 1);
        assert_matches!(
            bob_machine.outgoing_to_device_requests().await.unwrap().first().unwrap().request(),
            OutgoingRequests::KeysClaim(_)
        );
        assert!(!bob_machine.inner.users_for_key_claim.read().unwrap().is_empty());
        assert!(!bob_machine.inner.wait_queue.is_empty());

        let (alice_session, bob_session) = alice_machine
            .inner
            .store
            .with_transaction(|mut atr| async {
                let res = bob_machine
                    .inner
                    .store
                    .with_transaction(|mut btr| async {
                        let alice_account = atr.account().await?;
                        let bob_account = btr.account().await?;
                        let sessions = alice_account.create_session_for(bob_account).await;
                        Ok((btr, sessions))
                    })
                    .await?;
                Ok((atr, res))
            })
            .await
            .unwrap();

        // We create a session now.
        alice_machine.inner.store.save_sessions(&[alice_session]).await.unwrap();
        bob_machine.inner.store.save_sessions(&[bob_session]).await.unwrap();

        bob_machine.retry_keyshare(alice_id(), alice_device_id());
        assert!(bob_machine.inner.users_for_key_claim.read().unwrap().is_empty());
        bob_machine.collect_incoming_key_requests().await.unwrap();
        // Bob now has an outgoing requests.
        assert!(!bob_machine.outgoing_to_device_requests().await.unwrap().is_empty());
        assert!(bob_machine.inner.wait_queue.is_empty());

        // Get the request and convert it to a encrypted to-device event.
        let requests = bob_machine.outgoing_to_device_requests().await.unwrap();
        let request = &requests[0];

        let event: EncryptedToDeviceEvent = request_to_event(alice_id(), alice_id(), request);
        bob_machine.mark_outgoing_request_as_sent(&request.request_id).await.unwrap();

        // Check that alice doesn't have the session.
        assert!(alice_machine
            .inner
            .store
            .get_inbound_group_session(room_id(), group_session.session_id())
            .await
            .unwrap()
            .is_none());

        let decrypted = alice_account
<<<<<<< HEAD
            .store
            .with_transaction(|mut tr| async {
                let res = alice_account.decrypt_to_device_event(&mut tr, &event).await?;
                Ok((tr, res))
            })
=======
            .decrypt_to_device_event(&alice_machine.inner.store, &event)
>>>>>>> 2a78b925
            .await
            .unwrap();

        let AnyDecryptedOlmEvent::ForwardedRoomKey(ev) = &*decrypted.result.event else {
            panic!("Invalid decrypted event type");
        };

        let session = alice_machine
            .receive_forwarded_room_key(decrypted.result.sender_key, ev)
            .await
            .unwrap();
        alice_machine.inner.store.save_inbound_group_sessions(&[session.unwrap()]).await.unwrap();

        // Check that alice now does have the session.
        let session = alice_machine
            .inner
            .store
            .get_inbound_group_session(room_id(), group_session.session_id())
            .await
            .unwrap()
            .unwrap();

        assert_eq!(session.session_id(), group_session.session_id())
    }
}<|MERGE_RESOLUTION|>--- conflicted
+++ resolved
@@ -1151,19 +1151,11 @@
         other_machine_owner: &UserId,
         create_sessions: bool,
         algorithm: EventEncryptionAlgorithm,
-    ) -> (GossipMachine, Account, OutboundGroupSession, GossipMachine) {
+    ) -> (GossipMachine, OutboundGroupSession, GossipMachine) {
         let alice_machine = get_machine().await;
-<<<<<<< HEAD
-        let alice_account = Account {
-            static_data: alice_machine.inner.store.static_account().clone(),
-            store: alice_machine.inner.store.clone(),
-        };
         let alice_device =
             ReadOnlyDevice::from_account(&alice_machine.inner.store.cache().await.unwrap().account)
                 .await;
-=======
-        let alice_device = ReadOnlyDevice::from_account(alice_machine.inner.store.account()).await;
->>>>>>> 2a78b925
 
         let bob_machine = test_gossip_machine(other_machine_owner);
 
@@ -1241,9 +1233,7 @@
         // Put the outbound session into bobs store.
         bob_machine.inner.outbound_group_sessions.insert(group_session.clone());
 
-        let alice_account = alice_machine.inner.store.account().clone();
-
-        (alice_machine, alice_account, group_session, bob_machine)
+        (alice_machine, group_session, bob_machine)
     }
 
     #[cfg(any(feature = "automatic-room-key-forwarding", feature = "backups_v1"))]
@@ -1587,7 +1577,7 @@
 
     #[cfg(feature = "automatic-room-key-forwarding")]
     async fn test_key_share_cycle(algorithm: EventEncryptionAlgorithm) {
-        let (alice_machine, alice_account, group_session, bob_machine) =
+        let (alice_machine, group_session, bob_machine) =
             machines_for_key_share_test_helper(alice_id(), true, algorithm).await;
 
         // Get the request and convert it into a event.
@@ -1622,16 +1612,17 @@
             .unwrap()
             .is_none());
 
-        let decrypted = alice_account
-<<<<<<< HEAD
+        let decrypted = alice_machine
+            .inner
             .store
             .with_transaction(|mut tr| async {
-                let res = alice_account.decrypt_to_device_event(&mut tr, &event).await?;
+                let res = tr
+                    .account()
+                    .await?
+                    .decrypt_to_device_event(&alice_machine.inner.store, &event)
+                    .await?;
                 Ok((tr, res))
             })
-=======
-            .decrypt_to_device_event(&alice_machine.inner.store, &event)
->>>>>>> 2a78b925
             .await
             .unwrap();
 
@@ -1660,13 +1651,12 @@
     #[async_test]
     #[cfg(feature = "automatic-room-key-forwarding")]
     async fn test_reject_forward_from_another_user() {
-        let (alice_machine, alice_account, group_session, bob_machine) =
-            machines_for_key_share_test_helper(
-                bob_id(),
-                true,
-                EventEncryptionAlgorithm::MegolmV1AesSha2,
-            )
-            .await;
+        let (alice_machine, group_session, bob_machine) = machines_for_key_share_test_helper(
+            bob_id(),
+            true,
+            EventEncryptionAlgorithm::MegolmV1AesSha2,
+        )
+        .await;
 
         // Get the request and convert it into a event.
         let requests = alice_machine.outgoing_to_device_requests().await.unwrap();
@@ -1700,16 +1690,17 @@
             .unwrap()
             .is_none());
 
-        let decrypted = alice_account
-<<<<<<< HEAD
+        let decrypted = alice_machine
+            .inner
             .store
             .with_transaction(|mut tr| async {
-                let res = alice_account.decrypt_to_device_event(&mut tr, &event).await?;
+                let res = tr
+                    .account()
+                    .await?
+                    .decrypt_to_device_event(&alice_machine.inner.store, &event)
+                    .await?;
                 Ok((tr, res))
             })
-=======
-            .decrypt_to_device_event(&alice_machine.inner.store, &event)
->>>>>>> 2a78b925
             .await
             .unwrap();
         let AnyDecryptedOlmEvent::ForwardedRoomKey(ev) = &*decrypted.result.event else {
@@ -1911,13 +1902,12 @@
     #[async_test]
     #[cfg(feature = "automatic-room-key-forwarding")]
     async fn test_key_share_cycle_without_session() {
-        let (alice_machine, alice_account, group_session, bob_machine) =
-            machines_for_key_share_test_helper(
-                alice_id(),
-                false,
-                EventEncryptionAlgorithm::MegolmV1AesSha2,
-            )
-            .await;
+        let (alice_machine, group_session, bob_machine) = machines_for_key_share_test_helper(
+            alice_id(),
+            false,
+            EventEncryptionAlgorithm::MegolmV1AesSha2,
+        )
+        .await;
 
         // Get the request and convert it into a event.
         let requests = alice_machine.outgoing_to_device_requests().await.unwrap();
@@ -1989,16 +1979,17 @@
             .unwrap()
             .is_none());
 
-        let decrypted = alice_account
-<<<<<<< HEAD
+        let decrypted = alice_machine
+            .inner
             .store
             .with_transaction(|mut tr| async {
-                let res = alice_account.decrypt_to_device_event(&mut tr, &event).await?;
+                let res = tr
+                    .account()
+                    .await?
+                    .decrypt_to_device_event(&alice_machine.inner.store, &event)
+                    .await?;
                 Ok((tr, res))
             })
-=======
-            .decrypt_to_device_event(&alice_machine.inner.store, &event)
->>>>>>> 2a78b925
             .await
             .unwrap();
 
