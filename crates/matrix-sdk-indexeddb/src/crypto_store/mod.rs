--- conflicted
+++ resolved
@@ -456,14 +456,14 @@
         }
 
         if !changes.inbound_group_sessions.is_empty() {
-            let mut sessions = indexeddb_changes.get(keys::INBOUND_GROUP_SESSIONS_V2);
+            let mut sessions = indexeddb_changes.get(keys::INBOUND_GROUP_SESSIONS_V3);
 
             for session in &changes.inbound_group_sessions {
                 let room_id = session.room_id();
                 let session_id = session.session_id();
                 let key = self
                     .serializer
-                    .encode_key(keys::INBOUND_GROUP_SESSIONS_V2, (room_id, session_id));
+                    .encode_key(keys::INBOUND_GROUP_SESSIONS_V3, (room_id, session_id));
                 let value = self.serialize_inbound_group_session(session).await?;
                 sessions.put(key, value);
             }
@@ -654,35 +654,7 @@
         // TODO: #2000 should make this lock go away, or change its shape.
         let _guard = self.save_changes_lock.lock().await;
 
-<<<<<<< HEAD
         let indexeddb_changes = self.prepare_for_transaction(&changes).await?;
-=======
-        let mut stores: Vec<&str> = [
-            (changes.private_identity.is_some() || changes.next_batch_token.is_some(), keys::CORE),
-            (changes.backup_decryption_key.is_some() || changes.backup_version.is_some(), keys::BACKUP_KEYS),
-            (!changes.sessions.is_empty(), keys::SESSION),
-            (
-                !changes.devices.new.is_empty()
-                    || !changes.devices.changed.is_empty()
-                    || !changes.devices.deleted.is_empty(),
-                keys::DEVICES,
-            ),
-            (
-                !changes.identities.new.is_empty() || !changes.identities.changed.is_empty(),
-                keys::IDENTITIES,
-            ),
-
-            (!changes.inbound_group_sessions.is_empty(), keys::INBOUND_GROUP_SESSIONS_V3),
-            (!changes.outbound_group_sessions.is_empty(), keys::OUTBOUND_GROUP_SESSIONS),
-            (!changes.message_hashes.is_empty(), keys::OLM_HASHES),
-            (!changes.withheld_session_info.is_empty(), keys::DIRECT_WITHHELD_INFO),
-            (!changes.room_settings.is_empty(), keys::ROOM_SETTINGS),
-            (!changes.secrets.is_empty(), keys::SECRETS_INBOX),
-        ]
-        .iter()
-        .filter_map(|(id, key)| if *id { Some(*key) } else { None })
-        .collect();
->>>>>>> bcf8cc1c
 
         let stores = indexeddb_changes.affected_stores();
 
@@ -694,172 +666,7 @@
         let tx =
             self.inner.transaction_on_multi_with_mode(&stores, IdbTransactionMode::Readwrite)?;
 
-<<<<<<< HEAD
         indexeddb_changes.apply(&tx)?;
-=======
-        let private_identity_pickle =
-            if let Some(i) = changes.private_identity { Some(i.pickle().await) } else { None };
-
-        let decryption_key_pickle = changes.backup_decryption_key;
-        let backup_version = changes.backup_version;
-
-        if let Some(next_batch) = changes.next_batch_token {
-            tx.object_store(keys::CORE)?.put_key_val(
-                &JsValue::from_str(keys::NEXT_BATCH_TOKEN),
-                &self.serializer.serialize_value(&next_batch)?
-            )?;
-        }
-
-        if let Some(i) = &private_identity_pickle {
-            tx.object_store(keys::CORE)?.put_key_val(
-                &JsValue::from_str(keys::PRIVATE_IDENTITY),
-                &self.serializer.serialize_value(i)?,
-            )?;
-        }
-
-        if let Some(a) = &decryption_key_pickle {
-            tx.object_store(keys::BACKUP_KEYS)?.put_key_val(
-                &JsValue::from_str(keys::RECOVERY_KEY_V1),
-                &self.serializer.serialize_value(&a)?,
-            )?;
-        }
-
-        if let Some(a) = &backup_version {
-            tx.object_store(keys::BACKUP_KEYS)?
-                .put_key_val(&JsValue::from_str(keys::BACKUP_KEY_V1), &self.serializer.serialize_value(&a)?)?;
-        }
-
-        if !changes.sessions.is_empty() {
-            let sessions = tx.object_store(keys::SESSION)?;
-
-            for session in &changes.sessions {
-                let sender_key = session.sender_key().to_base64();
-                let session_id = session.session_id();
-
-                let pickle = session.pickle().await;
-                let key = self.serializer.encode_key(keys::SESSION, (&sender_key, session_id));
-
-                sessions.put_key_val(&key, &self.serializer.serialize_value(&pickle)?)?;
-            }
-        }
-
-        if !changes.inbound_group_sessions.is_empty() {
-            let sessions = tx.object_store(keys::INBOUND_GROUP_SESSIONS_V3)?;
-
-            for session in changes.inbound_group_sessions {
-                let room_id = session.room_id();
-                let session_id = session.session_id();
-                let key = self.serializer.encode_key(keys::INBOUND_GROUP_SESSIONS_V3, (room_id, session_id));
-                let value = self.serialize_inbound_group_session(&session).await?;
-                sessions.put_key_val(&key, &value)?;
-            }
-        }
-
-        if !changes.outbound_group_sessions.is_empty() {
-            let sessions = tx.object_store(keys::OUTBOUND_GROUP_SESSIONS)?;
-
-            for session in changes.outbound_group_sessions {
-                let room_id = session.room_id();
-                let pickle = session.pickle().await;
-                sessions.put_key_val(
-                    &self.serializer.encode_key(keys::OUTBOUND_GROUP_SESSIONS, room_id),
-                    &self.serializer.serialize_value(&pickle)?,
-                )?;
-            }
-        }
-
-        let device_changes = changes.devices;
-        let identity_changes = changes.identities;
-        let olm_hashes = changes.message_hashes;
-        let key_requests = changes.key_requests;
-        let withheld_session_info = changes.withheld_session_info;
-        let room_settings_changes = changes.room_settings;
-
-        if !device_changes.new.is_empty() || !device_changes.changed.is_empty() {
-            let device_store = tx.object_store(keys::DEVICES)?;
-            for device in device_changes.new.iter().chain(&device_changes.changed) {
-                let key = self.serializer.encode_key(keys::DEVICES, (device.user_id(), device.device_id()));
-                let device = self.serializer.serialize_value(&device)?;
-
-                device_store.put_key_val(&key, &device)?;
-            }
-        }
-
-        if !device_changes.deleted.is_empty() {
-            let device_store = tx.object_store(keys::DEVICES)?;
-
-            for device in &device_changes.deleted {
-                let key = self.serializer.encode_key(keys::DEVICES, (device.user_id(), device.device_id()));
-                device_store.delete(&key)?;
-            }
-        }
-
-        if !identity_changes.changed.is_empty() || !identity_changes.new.is_empty() {
-            let identities = tx.object_store(keys::IDENTITIES)?;
-            for identity in identity_changes.changed.iter().chain(&identity_changes.new) {
-                identities.put_key_val(
-                    &self.serializer.encode_key(keys::IDENTITIES, identity.user_id()),
-                    &self.serializer.serialize_value(&identity)?,
-                )?;
-            }
-        }
-
-        if !olm_hashes.is_empty() {
-            let hashes = tx.object_store(keys::OLM_HASHES)?;
-            for hash in &olm_hashes {
-                hashes.put_key_val(
-                    &self.serializer.encode_key(keys::OLM_HASHES, (&hash.sender_key, &hash.hash)),
-                    &JsValue::TRUE,
-                )?;
-            }
-        }
-
-        if !key_requests.is_empty() {
-            let gossip_requests = tx.object_store(keys::GOSSIP_REQUESTS)?;
-
-            for gossip_request in &key_requests {
-                let key_request_id = self.serializer.encode_key(keys::GOSSIP_REQUESTS, gossip_request.request_id.as_str());
-                let key_request_value = self.serialize_gossip_request(gossip_request)?;
-                gossip_requests.put_key_val_owned(
-                    key_request_id,
-                    &key_request_value,
-                )?;
-            }
-        }
-
-        if !withheld_session_info.is_empty() {
-            let withhelds = tx.object_store(keys::DIRECT_WITHHELD_INFO)?;
-
-            for (room_id, data) in withheld_session_info {
-                for (session_id, event) in data {
-
-                    let key = self.serializer.encode_key(keys::DIRECT_WITHHELD_INFO, (session_id, &room_id));
-                    withhelds.put_key_val(&key, &self.serializer.serialize_value(&event)?)?;
-                }
-            }
-        }
-
-        if !room_settings_changes.is_empty() {
-            let settings_store = tx.object_store(keys::ROOM_SETTINGS)?;
-
-            for (room_id, settings) in &room_settings_changes {
-                let key = self.serializer.encode_key(keys::ROOM_SETTINGS, room_id);
-                let value = self.serializer.serialize_value(&settings)?;
-                settings_store.put_key_val(&key, &value)?;
-            }
-        }
-
-        if !changes.secrets.is_empty() {
-            let secrets_store = tx.object_store(keys::SECRETS_INBOX)?;
-
-            for secret in changes.secrets {
-                let key = self.serializer.encode_key(keys::SECRETS_INBOX, (secret.secret_name.as_str(), secret.event.content.request_id.as_str()));
-                let value = self.serializer.serialize_value(&secret)?;
-
-                secrets_store.put_key_val(&key, &value)?;
-            }
-        }
->>>>>>> bcf8cc1c
 
         tx.await.into_result()?;
 
