[package]
authors = ["Damir Jelić <poljar@termina.org.uk>"]
description = "Collection of common types and imports used in the matrix-sdk"
edition = "2021"
homepage = "https://github.com/matrix-org/matrix-rust-sdk"
keywords = ["matrix", "chat", "messaging", "ruma", "nio"]
license = "Apache-2.0"
name = "matrix-sdk-common"
readme = "README.md"
repository = "https://github.com/matrix-org/matrix-rust-sdk"
rust-version.workspace = true
version = "0.11.0"

[package.metadata.docs.rs]
default-target = "x86_64-unknown-linux-gnu"
targets = ["x86_64-unknown-linux-gnu", "wasm32-unknown-unknown"]
rustdoc-args = ["--generate-link-to-definition"]

[features]
js = ["wasm-bindgen-futures"]
uniffi = ["dep:uniffi"]
# Private feature, see
# https://github.com/matrix-org/matrix-rust-sdk/pull/3749#issuecomment-2312939823 for the gory
# details.
test-send-sync = []

[dependencies]
eyeball-im.workspace = true
futures-core.workspace = true
futures-util.workspace = true
imbl.workspace = true
ruma.workspace = true
serde.workspace = true
serde_json.workspace = true
thiserror.workspace = true
tracing.workspace = true
uniffi = { workspace = true, optional = true }

[target.'cfg(not(target_family = "wasm"))'.dependencies]
# Enable the test macro.
tokio = { workspace = true, features = ["rt", "time", "macros"] }

[target.'cfg(target_family = "wasm")'.dependencies]
futures-util = { workspace = true, features = ["channel"] }
gloo-timers = { workspace = true, features = ["futures"] }
tokio = { workspace = true, features = ["macros"] }
tracing-subscriber = { workspace = true, features = ["fmt", "ansi"] }
wasm-bindgen.workspace = true
wasm-bindgen-futures = { version = "0.4.33", optional = true }
web-sys = { workspace = true, features = ["console"] }

[dev-dependencies]
<<<<<<< HEAD
assert_matches = { workspace = true }
assert_matches2 = { workspace = true }
proptest = { workspace = true }
=======
assert_matches.workspace = true
insta.workspace = true
>>>>>>> 0f877a3e
matrix-sdk-test-macros = { path = "../../testing/matrix-sdk-test-macros" }
proptest.workspace = true
wasm-bindgen-test.workspace = true

[target.'cfg(target_family = "wasm")'.dev-dependencies]
# Enable the JS feature for getrandom.
getrandom = { workspace = true, default-features = false, features = ["js"] }
js-sys.workspace = true

[lints]
workspace = true<|MERGE_RESOLUTION|>--- conflicted
+++ resolved
@@ -50,16 +50,11 @@
 web-sys = { workspace = true, features = ["console"] }
 
 [dev-dependencies]
-<<<<<<< HEAD
 assert_matches = { workspace = true }
-assert_matches2 = { workspace = true }
-proptest = { workspace = true }
-=======
-assert_matches.workspace = true
+assert_matches2. workspace = true
+proptest.workspace = true
 insta.workspace = true
->>>>>>> 0f877a3e
 matrix-sdk-test-macros = { path = "../../testing/matrix-sdk-test-macros" }
-proptest.workspace = true
 wasm-bindgen-test.workspace = true
 
 [target.'cfg(target_family = "wasm")'.dev-dependencies]
