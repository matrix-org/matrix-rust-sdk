// Copyright 2023 The Matrix.org Foundation C.I.C.
//
// Licensed under the Apache License, Version 2.0 (the "License");
// you may not use this file except in compliance with the License.
// You may obtain a copy of the License at
//
//     http://www.apache.org/licenses/LICENSE-2.0
//
// Unless required by applicable law or agreed to in writing, software
// distributed under the License is distributed on an "AS IS" BASIS,
// WITHOUT WARRANTIES OR CONDITIONS OF ANY KIND, either express or implied.
// See the License for the specific language governing permissions and
// limitations under the License.

use std::{collections::BTreeMap, fmt};

use ruma::{
    events::{AnySyncTimelineEvent, AnyTimelineEvent},
    push::Action,
    serde::{JsonObject, Raw},
    DeviceKeyAlgorithm, OwnedDeviceId, OwnedEventId, OwnedUserId,
};
use serde::{Deserialize, Serialize};
use thiserror::Error;

use crate::debug::{DebugRawEvent, DebugStructExt};

const AUTHENTICITY_NOT_GUARANTEED: &str =
    "The authenticity of this encrypted message can't be guaranteed on this device.";
const UNVERIFIED_IDENTITY: &str = "Encrypted by an unverified user.";
const UNSIGNED_DEVICE: &str = "Encrypted by a device not verified by its owner.";
const UNKNOWN_DEVICE: &str = "Encrypted by an unknown or deleted device.";
pub const SENT_IN_CLEAR: &str = "Not encrypted.";

/// Represents the state of verification for a decrypted message sent by a
/// device.
#[derive(Clone, Debug, Deserialize, Serialize, PartialEq, Eq)]
#[serde(from = "OldVerificationStateHelper")]
pub enum VerificationState {
    /// This message is guaranteed to be authentic as it is coming from a device
    /// belonging to a user that we have verified.
    ///
    /// This is the only state where authenticity can be guaranteed.
    Verified,

    /// The message could not be linked to a verified device.
    ///
    /// For more detailed information on why the message is considered
    /// unverified, refer to the VerificationLevel sub-enum.
    Unverified(VerificationLevel),
}

// TODO: Remove this once we're confident that everybody that serialized these
// states uses the new enum.
#[derive(Clone, Debug, Deserialize)]
enum OldVerificationStateHelper {
    Untrusted,
    UnknownDevice,
    #[serde(alias = "Trusted")]
    Verified,
    Unverified(VerificationLevel),
}

impl From<OldVerificationStateHelper> for VerificationState {
    fn from(value: OldVerificationStateHelper) -> Self {
        match value {
            // This mapping isn't strictly correct but we don't know which part in the old
            // `VerificationState` enum was unverified.
            OldVerificationStateHelper::Untrusted => {
                VerificationState::Unverified(VerificationLevel::UnsignedDevice)
            }
            OldVerificationStateHelper::UnknownDevice => {
                Self::Unverified(VerificationLevel::None(DeviceLinkProblem::MissingDevice))
            }
            OldVerificationStateHelper::Verified => Self::Verified,
            OldVerificationStateHelper::Unverified(l) => Self::Unverified(l),
        }
    }
}

impl VerificationState {
    /// Convert the `VerificationState` into a `ShieldState` which can be
    /// directly used to decorate messages in the recommended way.
    ///
    /// This method decorates messages using a strict ruleset, for a more lax
    /// variant of this method take a look at
    /// [`VerificationState::to_shield_state_lax()`].
    pub fn to_shield_state_strict(&self) -> ShieldState {
        match self {
            VerificationState::Verified => ShieldState::None,
<<<<<<< HEAD
            VerificationState::Unverified(level) => {
                let message = match level {
                    VerificationLevel::UnverifiedIdentity | VerificationLevel::ChangedIdentity | VerificationLevel::UnsignedDevice => {
                        UNVERIFIED_IDENTITY
=======
            VerificationState::Unverified(level) => match level {
                VerificationLevel::UnverifiedIdentity | VerificationLevel::UnsignedDevice => {
                    ShieldState::Red {
                        code: ShieldStateCode::UnverifiedIdentity,
                        message: UNVERIFIED_IDENTITY,
>>>>>>> 70f46d48
                    }
                }
                VerificationLevel::None(link) => match link {
                    DeviceLinkProblem::MissingDevice => ShieldState::Red {
                        code: ShieldStateCode::UnknownDevice,
                        message: UNKNOWN_DEVICE,
                    },
                    DeviceLinkProblem::InsecureSource => ShieldState::Red {
                        code: ShieldStateCode::AuthenticityNotGuaranteed,
                        message: AUTHENTICITY_NOT_GUARANTEED,
                    },
                },
            },
        }
    }

    /// Convert the `VerificationState` into a `ShieldState` which can be used
    /// to decorate messages in the recommended way.
    ///
    /// This implements a legacy, lax decoration mode.
    ///
    /// For a more strict variant of this method take a look at
    /// [`VerificationState::to_shield_state_strict()`].
    pub fn to_shield_state_lax(&self) -> ShieldState {
        match self {
            VerificationState::Verified => ShieldState::None,
            VerificationState::Unverified(level) => match level {
                VerificationLevel::UnverifiedIdentity => {
                    // If you didn't show interest in verifying that user we don't
                    // nag you with an error message.
                    // TODO: We should detect identity rotation of a previously trusted identity and
                    // then warn see https://github.com/matrix-org/matrix-rust-sdk/issues/1129
                    ShieldState::None
                }
                VerificationLevel::ChangedIdentity => {
                    // As above, if you didn't show interest in verifying that
                    // user we don't nag you
                    ShieldState::None
                }
                VerificationLevel::UnsignedDevice => {
                    // This is a high warning. The sender hasn't verified his own device.
                    ShieldState::Red {
                        code: ShieldStateCode::UnsignedDevice,
                        message: UNSIGNED_DEVICE,
                    }
                }
                VerificationLevel::None(link) => match link {
                    DeviceLinkProblem::MissingDevice => {
                        // Have to warn as it could have been a temporary injected device.
                        // Notice that the device might just not be known at this time, so callers
                        // should retry when there is a device change for that user.
                        ShieldState::Red {
                            code: ShieldStateCode::UnknownDevice,
                            message: UNKNOWN_DEVICE,
                        }
                    }
                    DeviceLinkProblem::InsecureSource => {
                        // In legacy mode, we tone down this warning as it is quite common and
                        // mostly noise (due to legacy backup and lack of trusted forwards).
                        ShieldState::Grey {
                            code: ShieldStateCode::AuthenticityNotGuaranteed,
                            message: AUTHENTICITY_NOT_GUARANTEED,
                        }
                    }
                },
            },
        }
    }
}

/// The sub-enum containing detailed information on why a message is considered
/// to be unverified.
#[derive(Clone, Debug, Error, Deserialize, Serialize, PartialEq, Eq)]
pub enum VerificationLevel {
    /// The message was sent by a user identity we have not verified.
    #[error("The sender's identity was not verified")]
    UnverifiedIdentity,

    /// The message was sent by a user whose identity has changed and the change has not yet been confirmed
    #[error("The sender's identity has changed and the change has not yet been confirmed")]
    ChangedIdentity,

    /// The message was sent by a device not linked to (signed by) any user
    /// identity.
    #[error("The sending device was not signed by the user's identity")]
    UnsignedDevice,

    /// We weren't able to link the message back to any device. This might be
    /// because the message claims to have been sent by a device which we have
    /// not been able to obtain (for example, because the device was since
    /// deleted) or because the key to decrypt the message was obtained from
    /// an insecure source.
    #[error("The sending device is not known")]
    None(DeviceLinkProblem),
}

/// The sub-enum containing detailed information on why we were not able to link
/// a message back to a device.
#[derive(Clone, Debug, Deserialize, Serialize, PartialEq, Eq)]
pub enum DeviceLinkProblem {
    /// The device is missing, either because it was deleted, or you haven't
    /// yet downoaled it or the server is erroneously omitting it (federation
    /// lag).
    MissingDevice,
    /// The key was obtained from an insecure source: imported from a file,
    /// obtained from a legacy (asymmetric) backup, unsafe key forward, etc.
    InsecureSource,
}

/// Recommended decorations for decrypted messages, representing the message's
/// authenticity properties.
#[derive(Clone, Debug, Deserialize, Serialize, Eq, PartialEq)]
pub enum ShieldState {
    /// A red shield with a tooltip containing the associated message should be
    /// presented.
    Red {
        /// A machine-readable representation.
        code: ShieldStateCode,
        /// A human readable description.
        message: &'static str,
    },
    /// A grey shield with a tooltip containing the associated message should be
    /// presented.
    Grey {
        /// A machine-readable representation.
        code: ShieldStateCode,
        /// A human readable description.
        message: &'static str,
    },
    /// No shield should be presented.
    None,
}

/// A machine-readable representation of the authenticity for a `ShieldState`.
#[derive(Clone, Debug, Deserialize, Serialize, Eq, PartialEq)]
#[cfg_attr(feature = "uniffi", derive(uniffi::Enum))]
pub enum ShieldStateCode {
    /// Not enough information available to check the authenticity.
    AuthenticityNotGuaranteed,
    /// The sending device isn't yet known by the Client.
    UnknownDevice,
    /// The sending device hasn't been verified by the sender.
    UnsignedDevice,
    /// The sender hasn't been verified by the Client's user.
    UnverifiedIdentity,
    /// An unencrypted event in an encrypted room.
    SentInClear,
}

/// The algorithm specific information of a decrypted event.
#[derive(Clone, Debug, Deserialize, Serialize)]
pub enum AlgorithmInfo {
    /// The info if the event was encrypted using m.megolm.v1.aes-sha2
    MegolmV1AesSha2 {
        /// The curve25519 key of the device that created the megolm decryption
        /// key originally.
        curve25519_key: String,
        /// The signing keys that have created the megolm key that was used to
        /// decrypt this session. This map will usually contain a single ed25519
        /// key.
        sender_claimed_keys: BTreeMap<DeviceKeyAlgorithm, String>,
    },
}

/// Struct containing information on how an event was decrypted.
#[derive(Clone, Debug, Deserialize, Serialize)]
pub struct EncryptionInfo {
    /// The user ID of the event sender, note this is untrusted data unless the
    /// `verification_state` is `Verified` as well.
    pub sender: OwnedUserId,
    /// The device ID of the device that sent us the event, note this is
    /// untrusted data unless `verification_state` is `Verified` as well.
    pub sender_device: Option<OwnedDeviceId>,
    /// Information about the algorithm that was used to encrypt the event.
    pub algorithm_info: AlgorithmInfo,
    /// The verification state of the device that sent us the event, note this
    /// is the state of the device at the time of decryption. It may change in
    /// the future if a device gets verified or deleted.
    ///
    /// Callers that persist this should mark the state as dirty when a device
    /// change is received down the sync.
    pub verification_state: VerificationState,
}

/// A customized version of a room event coming from a sync that holds optional
/// encryption info.
#[derive(Clone, Deserialize, Serialize)]
pub struct SyncTimelineEvent {
    /// The actual event.
    pub event: Raw<AnySyncTimelineEvent>,
    /// The encryption info about the event. Will be `None` if the event was not
    /// encrypted.
    pub encryption_info: Option<EncryptionInfo>,
    /// The push actions associated with this event.
    #[serde(default, skip_serializing_if = "Vec::is_empty")]
    pub push_actions: Vec<Action>,
    /// The encryption info about the events bundled in the `unsigned` object.
    ///
    /// Will be `None` if no bundled event was encrypted.
    #[serde(skip_serializing_if = "Option::is_none")]
    pub unsigned_encryption_info: Option<BTreeMap<UnsignedEventLocation, UnsignedDecryptionResult>>,
}

impl SyncTimelineEvent {
    /// Create a new `SyncTimelineEvent` from the given raw event.
    ///
    /// This is a convenience constructor for when you don't need to set
    /// `encryption_info` or `push_action`, for example inside a test.
    pub fn new(event: Raw<AnySyncTimelineEvent>) -> Self {
        Self { event, encryption_info: None, push_actions: vec![], unsigned_encryption_info: None }
    }

    /// Create a new `SyncTimelineEvent` from the given raw event and push
    /// actions.
    ///
    /// This is a convenience constructor for when you don't need to set
    /// `encryption_info`, for example inside a test.
    pub fn new_with_push_actions(
        event: Raw<AnySyncTimelineEvent>,
        push_actions: Vec<Action>,
    ) -> Self {
        Self { event, encryption_info: None, push_actions, unsigned_encryption_info: None }
    }

    /// Get the event id of this `SyncTimelineEvent` if the event has any valid
    /// id.
    pub fn event_id(&self) -> Option<OwnedEventId> {
        self.event.get_field::<OwnedEventId>("event_id").ok().flatten()
    }
}

#[cfg(not(tarpaulin_include))]
impl fmt::Debug for SyncTimelineEvent {
    fn fmt(&self, f: &mut fmt::Formatter<'_>) -> fmt::Result {
        let SyncTimelineEvent { event, encryption_info, push_actions, unsigned_encryption_info } =
            self;
        let mut s = f.debug_struct("SyncTimelineEvent");
        s.field("event", &DebugRawEvent(event));
        s.maybe_field("encryption_info", encryption_info);
        if !push_actions.is_empty() {
            s.field("push_actions", push_actions);
        }
        s.maybe_field("unsigned_encryption_info", unsigned_encryption_info);
        s.finish()
    }
}

impl From<Raw<AnySyncTimelineEvent>> for SyncTimelineEvent {
    fn from(inner: Raw<AnySyncTimelineEvent>) -> Self {
        Self::new(inner)
    }
}

impl From<TimelineEvent> for SyncTimelineEvent {
    fn from(o: TimelineEvent) -> Self {
        // This conversion is unproblematic since a `SyncTimelineEvent` is just a
        // `TimelineEvent` without the `room_id`. By converting the raw value in
        // this way, we simply cause the `room_id` field in the json to be
        // ignored by a subsequent deserialization.
        Self {
            event: o.event.cast(),
            encryption_info: o.encryption_info,
            push_actions: o.push_actions.unwrap_or_default(),
            unsigned_encryption_info: o.unsigned_encryption_info,
        }
    }
}

#[derive(Clone)]
pub struct TimelineEvent {
    /// The actual event.
    pub event: Raw<AnyTimelineEvent>,
    /// The encryption info about the event. Will be `None` if the event was not
    /// encrypted.
    pub encryption_info: Option<EncryptionInfo>,
    /// The push actions associated with this event, if we had sufficient
    /// context to compute them.
    pub push_actions: Option<Vec<Action>>,
    /// The encryption info about the events bundled in the `unsigned` object.
    ///
    /// Will be `None` if no bundled event was encrypted.
    pub unsigned_encryption_info: Option<BTreeMap<UnsignedEventLocation, UnsignedDecryptionResult>>,
}

impl TimelineEvent {
    /// Create a new `TimelineEvent` from the given raw event.
    ///
    /// This is a convenience constructor for when you don't need to set
    /// `encryption_info` or `push_action`, for example inside a test.
    pub fn new(event: Raw<AnyTimelineEvent>) -> Self {
        Self { event, encryption_info: None, push_actions: None, unsigned_encryption_info: None }
    }
}

#[cfg(not(tarpaulin_include))]
impl fmt::Debug for TimelineEvent {
    fn fmt(&self, f: &mut fmt::Formatter<'_>) -> fmt::Result {
        let TimelineEvent { event, encryption_info, push_actions, unsigned_encryption_info } = self;
        let mut s = f.debug_struct("TimelineEvent");
        s.field("event", &DebugRawEvent(event));
        s.maybe_field("encryption_info", encryption_info);
        if let Some(push_actions) = &push_actions {
            if !push_actions.is_empty() {
                s.field("push_actions", push_actions);
            }
        }
        s.maybe_field("unsigned_encryption_info", unsigned_encryption_info);
        s.finish()
    }
}

/// The location of an event bundled in an `unsigned` object.
#[derive(Debug, Clone, Copy, PartialEq, Eq, PartialOrd, Ord, Hash, Serialize, Deserialize)]
pub enum UnsignedEventLocation {
    /// An event at the `m.replace` key of the `m.relations` object, that is a
    /// bundled replacement.
    RelationsReplace,
    /// An event at the `latest_event` key of the `m.thread` object of the
    /// `m.relations` object, that is the latest event of a thread.
    RelationsThreadLatestEvent,
}

impl UnsignedEventLocation {
    /// Find the mutable JSON value at this location in the given unsigned
    /// object.
    ///
    /// # Arguments
    ///
    /// * `unsigned` - The `unsigned` property of an event as a JSON object.
    pub fn find_mut<'a>(&self, unsigned: &'a mut JsonObject) -> Option<&'a mut serde_json::Value> {
        let relations = unsigned.get_mut("m.relations")?.as_object_mut()?;

        match self {
            Self::RelationsReplace => relations.get_mut("m.replace"),
            Self::RelationsThreadLatestEvent => {
                relations.get_mut("m.thread")?.as_object_mut()?.get_mut("latest_event")
            }
        }
    }
}

/// The result of the decryption of an event bundled in an `unsigned` object.
#[derive(Debug, Clone, Serialize, Deserialize)]
pub enum UnsignedDecryptionResult {
    /// The event was successfully decrypted.
    Decrypted(EncryptionInfo),
    /// The event failed to be decrypted.
    UnableToDecrypt(UnableToDecryptInfo),
}

/// Metadata about an event that could not be decrypted.
#[derive(Debug, Clone, Serialize, Deserialize)]
pub struct UnableToDecryptInfo {
    /// The ID of the session used to encrypt the message, if it used the
    /// `m.megolm.v1.aes-sha2` algorithm.
    #[serde(skip_serializing_if = "Option::is_none")]
    pub session_id: Option<String>,
}

#[cfg(test)]
mod tests {
    use ruma::{
        events::{room::message::RoomMessageEventContent, AnySyncTimelineEvent},
        serde::Raw,
    };
    use serde::Deserialize;
    use serde_json::json;

    use super::{SyncTimelineEvent, TimelineEvent, VerificationState};
    use crate::deserialized_responses::{DeviceLinkProblem, VerificationLevel};

    fn example_event() -> serde_json::Value {
        json!({
            "content": RoomMessageEventContent::text_plain("secret"),
            "type": "m.room.message",
            "event_id": "$xxxxx:example.org",
            "room_id": "!someroom:example.com",
            "origin_server_ts": 2189,
            "sender": "@carl:example.com",
        })
    }

    #[test]
    fn sync_timeline_debug_content() {
        let room_event = SyncTimelineEvent::new(Raw::new(&example_event()).unwrap().cast());
        let debug_s = format!("{room_event:?}");
        assert!(
            !debug_s.contains("secret"),
            "Debug representation contains event content!\n{debug_s}"
        );
    }

    #[test]
    fn room_event_to_sync_room_event() {
        let room_event = TimelineEvent::new(Raw::new(&example_event()).unwrap().cast());
        let converted_room_event: SyncTimelineEvent = room_event.into();

        let converted_event: AnySyncTimelineEvent =
            converted_room_event.event.deserialize().unwrap();

        assert_eq!(converted_event.event_id(), "$xxxxx:example.org");
        assert_eq!(converted_event.sender(), "@carl:example.com");
    }

    #[test]
    fn old_verification_state_to_new_migration() {
        #[derive(Deserialize)]
        struct State {
            state: VerificationState,
        }

        let state = json!({
            "state": "Trusted",
        });
        let deserialized: State =
            serde_json::from_value(state).expect("We can deserialize the old trusted value");
        assert_eq!(deserialized.state, VerificationState::Verified);

        let state = json!({
            "state": "UnknownDevice",
        });

        let deserialized: State =
            serde_json::from_value(state).expect("We can deserialize the old unknown device value");

        assert_eq!(
            deserialized.state,
            VerificationState::Unverified(VerificationLevel::None(
                DeviceLinkProblem::MissingDevice
            ))
        );

        let state = json!({
            "state": "Untrusted",
        });
        let deserialized: State =
            serde_json::from_value(state).expect("We can deserialize the old trusted value");

        assert_eq!(
            deserialized.state,
            VerificationState::Unverified(VerificationLevel::UnsignedDevice)
        );
    }
}<|MERGE_RESOLUTION|>--- conflicted
+++ resolved
@@ -88,18 +88,11 @@
     pub fn to_shield_state_strict(&self) -> ShieldState {
         match self {
             VerificationState::Verified => ShieldState::None,
-<<<<<<< HEAD
-            VerificationState::Unverified(level) => {
-                let message = match level {
-                    VerificationLevel::UnverifiedIdentity | VerificationLevel::ChangedIdentity | VerificationLevel::UnsignedDevice => {
-                        UNVERIFIED_IDENTITY
-=======
             VerificationState::Unverified(level) => match level {
-                VerificationLevel::UnverifiedIdentity | VerificationLevel::UnsignedDevice => {
+                VerificationLevel::UnverifiedIdentity | VerificationLevel::ChangedIdentity | VerificationLevel::UnsignedDevice => {
                     ShieldState::Red {
                         code: ShieldStateCode::UnverifiedIdentity,
                         message: UNVERIFIED_IDENTITY,
->>>>>>> 70f46d48
                     }
                 }
                 VerificationLevel::None(link) => match link {
