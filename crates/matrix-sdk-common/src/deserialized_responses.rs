--- conflicted
+++ resolved
@@ -925,10 +925,6 @@
         UnableToDecryptReason, UnsignedDecryptionResult, UnsignedEventLocation, VerificationLevel,
         VerificationState, WithheldCode,
     };
-<<<<<<< HEAD
-=======
-    use crate::deserialized_responses::{DeviceLinkProblem, ShieldStateCode, VerificationLevel};
->>>>>>> bb573117
 
     fn example_event() -> serde_json::Value {
         json!({
