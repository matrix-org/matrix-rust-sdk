--- conflicted
+++ resolved
@@ -340,10 +340,7 @@
         } else {
             Default::default()
         };
-
-<<<<<<< HEAD
-        let room_account_data = if let Some(events) = &rooms_account_data.remove(room_id) {
-=======
+        
         let push_rules = self.get_push_rules(changes).await?;
 
         if let Some(invite_state) = &room_data.invite_state {
@@ -358,8 +355,7 @@
             .await?;
         }
 
-        let room_account_data = if let Some(events) = account_data.rooms.get(room_id) {
->>>>>>> 2dbd4a28
+        let room_account_data = if let Some(events) = &rooms_account_data.remove(room_id) {
             self.handle_room_account_data(room_id, events, changes).await;
             Some(events.to_vec())
         } else {
