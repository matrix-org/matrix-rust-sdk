--- conflicted
+++ resolved
@@ -137,379 +137,6 @@
 /// A `StateStore` specific result type.
 pub type Result<T, E = StoreError> = std::result::Result<T, E>;
 
-<<<<<<< HEAD
-/// An abstract state store trait that can be used to implement different stores
-/// for the SDK.
-#[cfg_attr(target_arch = "wasm32", async_trait(?Send))]
-#[cfg_attr(not(target_arch = "wasm32"), async_trait)]
-pub trait StateStore: AsyncTraitDeps {
-    /// Save the given filter id under the given name.
-    ///
-    /// # Arguments
-    ///
-    /// * `filter_name` - The name that should be used to store the filter id.
-    ///
-    /// * `filter_id` - The filter id that should be stored in the state store.
-    async fn save_filter(&self, filter_name: &str, filter_id: &str) -> Result<()>;
-
-    /// Save the set of state changes in the store.
-    async fn save_changes(&self, changes: &StateChanges) -> Result<()>;
-
-    /// Get the filter id that was stored under the given filter name.
-    ///
-    /// # Arguments
-    ///
-    /// * `filter_name` - The name that was used to store the filter id.
-    async fn get_filter(&self, filter_name: &str) -> Result<Option<String>>;
-
-    /// Get the last stored sync token.
-    async fn get_sync_token(&self) -> Result<Option<String>>;
-
-    /// Get the stored presence event for the given user.
-    ///
-    /// # Arguments
-    ///
-    /// * `user_id` - The id of the user for which we wish to fetch the presence
-    /// event for.
-    async fn get_presence_event(&self, user_id: &UserId) -> Result<Option<Raw<PresenceEvent>>>;
-
-    /// Get a state event out of the state store.
-    ///
-    /// # Arguments
-    ///
-    /// * `room_id` - The id of the room the state event was received for.
-    ///
-    /// * `event_type` - The event type of the state event.
-    async fn get_state_event(
-        &self,
-        room_id: &RoomId,
-        event_type: StateEventType,
-        state_key: &str,
-    ) -> Result<Option<Raw<AnySyncStateEvent>>>;
-
-    /// Get a list of state events for a given room and `StateEventType`.
-    ///
-    /// # Arguments
-    ///
-    /// * `room_id` - The id of the room to find events for.
-    ///
-    /// * `event_type` - The event type.
-    async fn get_state_events(
-        &self,
-        room_id: &RoomId,
-        event_type: StateEventType,
-    ) -> Result<Vec<Raw<AnySyncStateEvent>>>;
-
-    /// Get the current profile for the given user in the given room.
-    ///
-    /// # Arguments
-    ///
-    /// * `room_id` - The room id the profile is used in.
-    ///
-    /// * `user_id` - The id of the user the profile belongs to.
-    async fn get_profile(
-        &self,
-        room_id: &RoomId,
-        user_id: &UserId,
-    ) -> Result<Option<MinimalRoomMemberEvent>>;
-
-    /// Get the `MemberEvent` for the given state key in the given room id.
-    ///
-    /// # Arguments
-    ///
-    /// * `room_id` - The room id the member event belongs to.
-    ///
-    /// * `state_key` - The user id that the member event defines the state for.
-    async fn get_member_event(
-        &self,
-        room_id: &RoomId,
-        state_key: &UserId,
-    ) -> Result<Option<RawMemberEvent>>;
-
-    /// Get all the user ids of members for a given room, for stripped and
-    /// regular rooms alike.
-    async fn get_user_ids(&self, room_id: &RoomId) -> Result<Vec<OwnedUserId>>;
-
-    /// Get all the user ids of members that are in the invited state for a
-    /// given room, for stripped and regular rooms alike.
-    async fn get_invited_user_ids(&self, room_id: &RoomId) -> Result<Vec<OwnedUserId>>;
-
-    /// Get all the user ids of members that are in the joined state for a
-    /// given room, for stripped and regular rooms alike.
-    async fn get_joined_user_ids(&self, room_id: &RoomId) -> Result<Vec<OwnedUserId>>;
-
-    /// Get all the pure `RoomInfo`s the store knows about.
-    async fn get_room_infos(&self) -> Result<Vec<RoomInfo>>;
-
-    /// Get all the pure `RoomInfo`s the store knows about.
-    async fn get_stripped_room_infos(&self) -> Result<Vec<RoomInfo>>;
-
-    /// Get all the users that use the given display name in the given room.
-    ///
-    /// # Arguments
-    ///
-    /// * `room_id` - The id of the room for which the display name users should
-    /// be fetched for.
-    ///
-    /// * `display_name` - The display name that the users use.
-    async fn get_users_with_display_name(
-        &self,
-        room_id: &RoomId,
-        display_name: &str,
-    ) -> Result<BTreeSet<OwnedUserId>>;
-
-    /// Get an event out of the account data store.
-    ///
-    /// # Arguments
-    ///
-    /// * `event_type` - The event type of the account data event.
-    async fn get_account_data_event(
-        &self,
-        event_type: GlobalAccountDataEventType,
-    ) -> Result<Option<Raw<AnyGlobalAccountDataEvent>>>;
-
-    /// Get an event out of the room account data store.
-    ///
-    /// # Arguments
-    ///
-    /// * `room_id` - The id of the room for which the room account data event
-    ///   should
-    /// be fetched.
-    ///
-    /// * `event_type` - The event type of the room account data event.
-    async fn get_room_account_data_event(
-        &self,
-        room_id: &RoomId,
-        event_type: RoomAccountDataEventType,
-    ) -> Result<Option<Raw<AnyRoomAccountDataEvent>>>;
-
-    /// Get an event out of the user room receipt store.
-    ///
-    /// # Arguments
-    ///
-    /// * `room_id` - The id of the room for which the receipt should be
-    ///   fetched.
-    ///
-    /// * `receipt_type` - The type of the receipt.
-    ///
-    /// * `thread` - The thread containing this receipt.
-    ///
-    /// * `user_id` - The id of the user for who the receipt should be fetched.
-    async fn get_user_room_receipt_event(
-        &self,
-        room_id: &RoomId,
-        receipt_type: ReceiptType,
-        thread: ReceiptThread,
-        user_id: &UserId,
-    ) -> Result<Option<(OwnedEventId, Receipt)>>;
-
-    /// Get events out of the event room receipt store.
-    ///
-    /// # Arguments
-    ///
-    /// * `room_id` - The id of the room for which the receipts should be
-    ///   fetched.
-    ///
-    /// * `receipt_type` - The type of the receipts.
-    ///
-    /// * `thread` - The thread containing this receipt.
-    ///
-    /// * `event_id` - The id of the event for which the receipts should be
-    ///   fetched.
-    async fn get_event_room_receipt_events(
-        &self,
-        room_id: &RoomId,
-        receipt_type: ReceiptType,
-        thread: ReceiptThread,
-        event_id: &EventId,
-    ) -> Result<Vec<(OwnedUserId, Receipt)>>;
-
-    /// Get arbitrary data from the custom store
-    ///
-    /// # Arguments
-    ///
-    /// * `key` - The key to fetch data for
-    async fn get_custom_value(&self, key: &[u8]) -> Result<Option<Vec<u8>>>;
-
-    /// Put arbitrary data into the custom store and return the previous value
-    /// if existed
-    ///
-    /// # Arguments
-    ///
-    /// * `key` - The key to insert data into
-    ///
-    /// * `value` - The value to insert
-    async fn set_custom_value(&self, key: &[u8], value: Vec<u8>) -> Result<Option<Vec<u8>>>;
-
-    /// Remove arbitrary data from the custom store and return it if existed
-    ///
-    /// # Arguments
-    ///
-    /// * `key` - The key to remove data from
-    async fn remove_custom_value(&self, key: &[u8]) -> Result<Option<Vec<u8>>>;
-
-    /// Add a media file's content in the media store.
-    ///
-    /// # Arguments
-    ///
-    /// * `request` - The `MediaRequest` of the file.
-    ///
-    /// * `content` - The content of the file.
-    async fn add_media_content(&self, request: &MediaRequest, content: Vec<u8>) -> Result<()>;
-
-    /// Get a media file's content out of the media store.
-    ///
-    /// # Arguments
-    ///
-    /// * `request` - The `MediaRequest` of the file.
-    async fn get_media_content(&self, request: &MediaRequest) -> Result<Option<Vec<u8>>>;
-
-    /// Removes a media file's content from the media store.
-    ///
-    /// # Arguments
-    ///
-    /// * `request` - The `MediaRequest` of the file.
-    async fn remove_media_content(&self, request: &MediaRequest) -> Result<()>;
-
-    /// Removes all the media files' content associated to an `MxcUri` from the
-    /// media store.
-    ///
-    /// # Arguments
-    ///
-    /// * `uri` - The `MxcUri` of the media files.
-    async fn remove_media_content_for_uri(&self, uri: &MxcUri) -> Result<()>;
-
-    /// Removes a room and all elements associated from the state store.
-    ///
-    /// # Arguments
-    ///
-    /// * `room_id` - The `RoomId` of the room to delete.
-    async fn remove_room(&self, room_id: &RoomId) -> Result<()>;
-}
-
-/// Convenience functionality for state stores.
-#[cfg_attr(target_arch = "wasm32", async_trait(?Send))]
-#[cfg_attr(not(target_arch = "wasm32"), async_trait)]
-pub trait StateStoreExt: StateStore {
-    /// Get a specific state event of statically-known type.
-    ///
-    /// # Arguments
-    ///
-    /// * `room_id` - The id of the room the state event was received for.
-    async fn get_state_event_static<C>(
-        &self,
-        room_id: &RoomId,
-    ) -> Result<Option<Raw<SyncStateEvent<C>>>>
-    where
-        C: StaticEventContent + StaticStateEventContent<StateKey = EmptyStateKey> + RedactContent,
-        C::Redacted: RedactedStateEventContent,
-    {
-        Ok(self.get_state_event(room_id, C::TYPE.into(), "").await?.map(Raw::cast))
-    }
-
-    /// Get a specific state event of statically-known type.
-    ///
-    /// # Arguments
-    ///
-    /// * `room_id` - The id of the room the state event was received for.
-    async fn get_state_event_static_for_key<C, K>(
-        &self,
-        room_id: &RoomId,
-        state_key: &K,
-    ) -> Result<Option<Raw<SyncStateEvent<C>>>>
-    where
-        C: StaticEventContent + StaticStateEventContent + RedactContent,
-        C::StateKey: Borrow<K>,
-        C::Redacted: RedactedStateEventContent,
-        K: AsRef<str> + ?Sized + Sync,
-    {
-        Ok(self.get_state_event(room_id, C::TYPE.into(), state_key.as_ref()).await?.map(Raw::cast))
-    }
-
-    /// Get a list of state events of a statically-known type for a given room.
-    ///
-    /// # Arguments
-    ///
-    /// * `room_id` - The id of the room to find events for.
-    async fn get_state_events_static<C>(
-        &self,
-        room_id: &RoomId,
-    ) -> Result<Vec<Raw<SyncStateEvent<C>>>>
-    where
-        C: StaticEventContent + StaticStateEventContent + RedactContent,
-        C::Redacted: RedactedStateEventContent,
-    {
-        // FIXME: Could be more efficient, if we had streaming store accessor functions
-        Ok(self
-            .get_state_events(room_id, C::TYPE.into())
-            .await?
-            .into_iter()
-            .map(Raw::cast)
-            .collect())
-    }
-
-    /// Get an event of a statically-known type from the account data store.
-    async fn get_account_data_event_static<C>(
-        &self,
-    ) -> Result<Option<Raw<GlobalAccountDataEvent<C>>>>
-    where
-        C: StaticEventContent + GlobalAccountDataEventContent,
-    {
-        Ok(self.get_account_data_event(C::TYPE.into()).await?.map(Raw::cast))
-    }
-
-    /// Get an event of a statically-known type from the room account data
-    /// store.
-    ///
-    /// # Arguments
-    ///
-    /// * `room_id` - The id of the room for which the room account data event
-    ///   should be fetched.
-    async fn get_room_account_data_event_static<C>(
-        &self,
-        room_id: &RoomId,
-    ) -> Result<Option<Raw<RoomAccountDataEvent<C>>>>
-    where
-        C: StaticEventContent + RoomAccountDataEventContent,
-    {
-        Ok(self.get_room_account_data_event(room_id, C::TYPE.into()).await?.map(Raw::cast))
-    }
-}
-
-#[cfg_attr(target_arch = "wasm32", async_trait(?Send))]
-#[cfg_attr(not(target_arch = "wasm32"), async_trait)]
-impl<T: StateStore + ?Sized> StateStoreExt for T {}
-
-/// A type that can be type-erased into `Arc<dyn StateStore>`.
-///
-/// This trait is not meant to be implemented directly outside
-/// `matrix-sdk-crypto`, but it is automatically implemented for everything that
-/// implements `StateStore`.
-pub trait IntoStateStore {
-    #[doc(hidden)]
-    fn into_state_store(self) -> Arc<dyn StateStore>;
-}
-
-impl<T> IntoStateStore for T
-where
-    T: StateStore + Sized + 'static,
-{
-    fn into_state_store(self) -> Arc<dyn StateStore> {
-        Arc::new(self)
-    }
-}
-
-impl<T> IntoStateStore for Arc<T>
-where
-    T: StateStore + 'static,
-{
-    fn into_state_store(self) -> Arc<dyn StateStore> {
-        self
-    }
-}
-
-=======
->>>>>>> d77efd73
 /// A state store wrapper for the SDK.
 ///
 /// This adds additional higher level store functionality on top of a
