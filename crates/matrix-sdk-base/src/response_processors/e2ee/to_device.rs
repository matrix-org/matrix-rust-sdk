// Copyright 2025 The Matrix.org Foundation C.I.C.
//
// Licensed under the Apache License, Version 2.0 (the "License");
// you may not use this file except in compliance with the License.
// You may obtain a copy of the License at
//
//     http://www.apache.org/licenses/LICENSE-2.0
//
// Unless required by applicable law or agreed to in writing, software
// distributed under the License is distributed on an "AS IS" BASIS,
// WITHOUT WARRANTIES OR CONDITIONS OF ANY KIND, either express or implied.
// See the License for the specific language governing permissions and
// limitations under the License.

use std::collections::BTreeMap;

use matrix_sdk_common::deserialized_responses::ProcessedToDeviceEvent;
<<<<<<< HEAD
use matrix_sdk_crypto::{store::RoomKeyInfo, EncryptionSyncChanges, OlmMachine};
=======
use matrix_sdk_crypto::{store::types::RoomKeyInfo, EncryptionSyncChanges, OlmMachine};
>>>>>>> 7126fc8a
use ruma::{
    api::client::sync::sync_events::{v3, v5, DeviceLists},
    events::AnyToDeviceEvent,
    serde::Raw,
    OneTimeKeyAlgorithm, UInt,
};

use crate::Result;

/// Process the to-device events and other related e2ee data based on a response
/// from a [MSC4186 request][`v5`].
///
/// This returns a list of all the to-device events that were passed in but
/// encrypted ones were replaced with their decrypted version.
pub async fn from_msc4186(
    to_device: Option<&v5::response::ToDevice>,
    e2ee: &v5::response::E2EE,
    olm_machine: Option<&OlmMachine>,
) -> Result<Output> {
    process(
        olm_machine,
        to_device.as_ref().map(|to_device| to_device.events.clone()).unwrap_or_default(),
        &e2ee.device_lists,
        &e2ee.device_one_time_keys_count,
        e2ee.device_unused_fallback_key_types.as_deref(),
        to_device.as_ref().map(|to_device| to_device.next_batch.clone()),
    )
    .await
}

/// Process the to-device events and other related e2ee data based on a response
/// from a [`/v3/sync` request][`v3`].
///
/// This returns a list of all the to-device events that were passed in but
/// encrypted ones were replaced with their decrypted version.
pub async fn from_sync_v2(
    response: &v3::Response,
    olm_machine: Option<&OlmMachine>,
) -> Result<Output> {
    process(
        olm_machine,
        response.to_device.events.clone(),
        &response.device_lists,
        &response.device_one_time_keys_count,
        response.device_unused_fallback_key_types.as_deref(),
        Some(response.next_batch.clone()),
    )
    .await
}

/// Process the to-device events and other related e2ee data.
///
/// This returns a list of all the to-device events that were passed in but
/// encrypted ones were replaced with their decrypted version.
async fn process(
    olm_machine: Option<&OlmMachine>,
    to_device_events: Vec<Raw<AnyToDeviceEvent>>,
    device_lists: &DeviceLists,
    one_time_keys_counts: &BTreeMap<OneTimeKeyAlgorithm, UInt>,
    unused_fallback_keys: Option<&[OneTimeKeyAlgorithm]>,
    next_batch_token: Option<String>,
) -> Result<Output> {
    let encryption_sync_changes = EncryptionSyncChanges {
        to_device_events,
        changed_devices: device_lists,
        one_time_keys_counts,
        unused_fallback_keys,
        next_batch_token,
    };

    Ok(if let Some(olm_machine) = olm_machine {
        // Let the crypto machine handle the sync response, this
        // decrypts to-device events, but leaves room events alone.
        // This makes sure that we have the decryption keys for the room
        // events at hand.
        let (events, room_key_updates) =
            olm_machine.receive_sync_changes(encryption_sync_changes).await?;

        Output { processed_to_device_events: events, room_key_updates: Some(room_key_updates) }
    } else {
        // If we have no `OlmMachine`, just return the clear events that were passed in.
        // The encrypted ones are dropped as they are un-usable.
        // This should not happen unless we forget to set things up by calling
        // `Self::activate()`.
        Output {
            processed_to_device_events: encryption_sync_changes
                .to_device_events
                .into_iter()
<<<<<<< HEAD
                .filter(|raw| {
                    if let Ok(Some(event_type)) = raw.get_field::<String>("type") {
                        event_type != "m.room.encrypted"
                    } else {
                        false // Exclude events with no type or encrypted
                    }
                })
                .map(ProcessedToDeviceEvent::PlainText)
=======
                .map(|raw| {
                    if let Ok(Some(event_type)) = raw.get_field::<String>("type") {
                        if event_type == "m.room.encrypted" {
                            ProcessedToDeviceEvent::UnableToDecrypt(raw)
                        } else {
                            ProcessedToDeviceEvent::PlainText(raw)
                        }
                    } else {
                        // Exclude events with no type
                        ProcessedToDeviceEvent::Invalid(raw)
                    }
                })
>>>>>>> 7126fc8a
                .collect(),
            room_key_updates: None,
        }
    })
}

pub struct Output {
    pub processed_to_device_events: Vec<ProcessedToDeviceEvent>,
    pub room_key_updates: Option<Vec<RoomKeyInfo>>,
}<|MERGE_RESOLUTION|>--- conflicted
+++ resolved
@@ -15,11 +15,7 @@
 use std::collections::BTreeMap;
 
 use matrix_sdk_common::deserialized_responses::ProcessedToDeviceEvent;
-<<<<<<< HEAD
-use matrix_sdk_crypto::{store::RoomKeyInfo, EncryptionSyncChanges, OlmMachine};
-=======
 use matrix_sdk_crypto::{store::types::RoomKeyInfo, EncryptionSyncChanges, OlmMachine};
->>>>>>> 7126fc8a
 use ruma::{
     api::client::sync::sync_events::{v3, v5, DeviceLists},
     events::AnyToDeviceEvent,
@@ -108,16 +104,6 @@
             processed_to_device_events: encryption_sync_changes
                 .to_device_events
                 .into_iter()
-<<<<<<< HEAD
-                .filter(|raw| {
-                    if let Ok(Some(event_type)) = raw.get_field::<String>("type") {
-                        event_type != "m.room.encrypted"
-                    } else {
-                        false // Exclude events with no type or encrypted
-                    }
-                })
-                .map(ProcessedToDeviceEvent::PlainText)
-=======
                 .map(|raw| {
                     if let Ok(Some(event_type)) = raw.get_field::<String>("type") {
                         if event_type == "m.room.encrypted" {
@@ -130,7 +116,6 @@
                         ProcessedToDeviceEvent::Invalid(raw)
                     }
                 })
->>>>>>> 7126fc8a
                 .collect(),
             room_key_updates: None,
         }
