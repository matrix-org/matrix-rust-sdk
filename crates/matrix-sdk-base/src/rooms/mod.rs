--- conflicted
+++ resolved
@@ -29,14 +29,8 @@
     pub(crate) canonical_alias: Option<OwnedRoomAliasId>,
     /// The `m.room.create` event content of this room.
     pub(crate) create: Option<RoomCreateEventContent>,
-<<<<<<< HEAD
-    /// A list of user ids this room is considered as direct message.
-    pub(crate) dm_targets: HashSet<Box<UserId>>,
-=======
-    /// The user id this room is sharing the direct message with, if the room is
-    /// a direct message.
-    pub(crate) dm_target: Option<OwnedUserId>,
->>>>>>> e5c2ba4b
+    /// A list of user ids this room is considered as direct message, if this room is a DM.
+    pub(crate) dm_targets: HashSet<OwnedUserId>,
     /// The `m.room.encryption` event content that enabled E2EE in this room.
     pub(crate) encryption: Option<RoomEncryptionEventContent>,
     /// The guest access policy of this room.
