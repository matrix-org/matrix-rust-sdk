[package]
authors = ["Damir Jelić <poljar@termina.org.uk>"]
description = "The base component to build a Matrix client library."
edition = "2021"
homepage = "https://github.com/matrix-org/matrix-rust-sdk"
keywords = ["matrix", "chat", "messaging", "ruma", "nio"]
license = "Apache-2.0"
name = "matrix-sdk-base"
readme = "README.md"
repository = "https://github.com/matrix-org/matrix-rust-sdk"
rust-version = "1.60"
version = "0.5.1"

[package.metadata.docs.rs]
all-features = true
rustdoc-args = ["--cfg", "docsrs"]

[features]
default = []
e2e-encryption = ["dep:matrix-sdk-crypto"]
js = ["matrix-sdk-common/js", "matrix-sdk-crypto?/js", "ruma/js"]
qrcode = ["matrix-sdk-crypto?/qrcode"]
experimental-timeline = []
sliding-sync = ["ruma/unstable-msc3575"]

# helpers for testing features build upon this
testing = ["dep:http"]

[dependencies]
async-stream = "0.3.3"
async-trait = "0.1.53"
dashmap = "5.2.0"
futures-channel = "0.3.21"
futures-core = "0.3.21"
futures-signals = { version = "0.3.30", default-features = false }
futures-util = { version = "0.3.21", default-features = false }
http = { version = "0.2.6", optional = true }
lru = "0.8.0"
matrix-sdk-common = { version = "0.5.0", path = "../matrix-sdk-common" }
matrix-sdk-crypto = { version = "0.5.0", path = "../matrix-sdk-crypto", optional = true }
once_cell = "1.10.0"
ruma = { version = "0.7.0", features = ["client-api-c", "canonical-json"] }
serde = { version = "1.0.136", features = ["rc"] }
serde_json = "1.0.79"
thiserror = "1.0.30"
tracing = "0.1.34"
zeroize = { version = "1.3.0", features = ["zeroize_derive"] }

<<<<<<< HEAD
[target.'cfg(target_arch = "wasm32")'.dependencies]
ruma = { version = "0.7.4", features = ["client-api-c", "js", "canonical-json"] }

[target.'cfg(not(target_arch = "wasm32"))'.dependencies]
ruma = { version = "0.7.4", features = ["client-api-c", "canonical-json"] }

=======
>>>>>>> cb94d60e
[dev-dependencies]
futures = { version = "0.3.21", default-features = false, features = ["executor"] }
tracing = { version = "0.1.26", features = ["log"] }
http = "0.2.6"
assign = "1.1.1"
env_logger = "0.9.0"
matrix-sdk-test = { version = "0.5.0", path = "../../testing/matrix-sdk-test" }

[target.'cfg(not(target_arch = "wasm32"))'.dev-dependencies]
tokio = { version = "1.17.0", default-features = false, features = ["rt-multi-thread", "macros"] }

[target.'cfg(target_arch = "wasm32")'.dev-dependencies]
wasm-bindgen-test = "0.3.30"<|MERGE_RESOLUTION|>--- conflicted
+++ resolved
@@ -39,22 +39,18 @@
 matrix-sdk-common = { version = "0.5.0", path = "../matrix-sdk-common" }
 matrix-sdk-crypto = { version = "0.5.0", path = "../matrix-sdk-crypto", optional = true }
 once_cell = "1.10.0"
-ruma = { version = "0.7.0", features = ["client-api-c", "canonical-json"] }
 serde = { version = "1.0.136", features = ["rc"] }
 serde_json = "1.0.79"
 thiserror = "1.0.30"
 tracing = "0.1.34"
 zeroize = { version = "1.3.0", features = ["zeroize_derive"] }
 
-<<<<<<< HEAD
 [target.'cfg(target_arch = "wasm32")'.dependencies]
 ruma = { version = "0.7.4", features = ["client-api-c", "js", "canonical-json"] }
 
 [target.'cfg(not(target_arch = "wasm32"))'.dependencies]
 ruma = { version = "0.7.4", features = ["client-api-c", "canonical-json"] }
 
-=======
->>>>>>> cb94d60e
 [dev-dependencies]
 futures = { version = "0.3.21", default-features = false, features = ["executor"] }
 tracing = { version = "0.1.26", features = ["log"] }
