--- conflicted
+++ resolved
@@ -9,21 +9,16 @@
 file-logging = ["dep:log4rs"]
 
 [dependencies]
-<<<<<<< HEAD
 app_dirs2 = "2"
 dialoguer = "0.10.2"
 eyre = "0.6"
 futures = { version = "0.3.1" }
 futures-signals = "0.3.24"
-matrix-sdk = { path = "../../crates/matrix-sdk", default-features = false, features  = ["e2e-encryption", "anyhow", "native-tls", "sled", "sliding-sync"] }
-matrix-sdk-common = { path = "../../crates/matrix-sdk-common" }
+matrix-sdk = { path = "../../crates/matrix-sdk", default-features = false, features  = ["e2e-encryption", "anyhow", "native-tls", "sled", "sliding-sync"], version = "0.6.0" }
+matrix-sdk-common = { path = "../../crates/matrix-sdk-common", version = "0.6.0" }
+matrix-sdk-sled = { path = "../../crates/matrix-sdk-sled", features = ["state-store", "crypto-store"], version = "0.2.0" }
 sanitize-filename-reader-friendly = "2.2.1"
 serde_json = "1.0.85"
-=======
-tuirealm = "~1.7.1"
-matrix-sdk = { path = "../../crates/matrix-sdk", default-features = false, features  = ["e2e-encryption", "anyhow", "native-tls", "sled", "sliding-sync"] ,  version = "0.6.0" }
-matrix-sdk-common = { path = "../../crates/matrix-sdk-common" ,  version = "0.6.0" }
->>>>>>> 67d968d4
 structopt = "0.3"
 tokio = { version = "1", features = ["rt-multi-thread", "sync", "macros"] }
 tracing-flame = "0.2"
