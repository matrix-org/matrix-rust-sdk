--- conflicted
+++ resolved
@@ -943,7 +943,6 @@
         // TODO check the message index.
         let (decrypted_event, _) = session.decrypt(event).await?;
 
-<<<<<<< HEAD
         // TODO check the sender key of the session instead of trusting the
         // user/device id of the event which is sent in the plain.
         let verification_state =
@@ -963,15 +962,10 @@
                     .unwrap_or(VerificationState::UnknownDevice)
             };
 
-        trace!("Successfully decrypted Megolm event {:?}", decrypted_event);
-=======
         trace!(
             "Successfully decrypted a Megolm event {:?}",
             decrypted_event
         );
-        // TODO set the encryption info on the event (is it verified, was it
-        // decrypted, sender key...)
->>>>>>> 2a09e588
 
         let encryption_info = EncryptionInfo {
             sender: event.sender.clone(),
